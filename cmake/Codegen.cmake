# This ill-named file does a number of things:
# - Installs Caffe2 header files (this has nothing to do with code generation)
# - Configures caffe2/core/macros.h
# - Creates an ATen target for its generated C++ files and adds it
#   as a dependency
# - Reads build lists defined in build_variables.bzl

################################################################################
# Helper functions
################################################################################

function(filter_list output input)
    unset(result)
    foreach(filename ${${input}})
        foreach(pattern ${ARGN})
            if("${filename}" MATCHES "${pattern}")
                list(APPEND result "${filename}")
            endif()
        endforeach()
    endforeach()
    set(${output} ${result} PARENT_SCOPE)
endfunction()

function(filter_list_exclude output input)
    unset(result)
    foreach(filename ${${input}})
        foreach(pattern ${ARGN})
            if(NOT "${filename}" MATCHES "${pattern}")
                list(APPEND result "${filename}")
            endif()
        endforeach()
    endforeach()
    set(${output} ${result} PARENT_SCOPE)
endfunction()

################################################################################

# ---[ Write the macros file
configure_file(
    ${CMAKE_CURRENT_LIST_DIR}/../caffe2/core/macros.h.in
    ${CMAKE_BINARY_DIR}/caffe2/core/macros.h)

# ---[ Installing the header files
install(DIRECTORY ${CMAKE_CURRENT_LIST_DIR}/../caffe2
        DESTINATION include
        FILES_MATCHING PATTERN "*.h")
if(NOT INTERN_BUILD_ATEN_OPS)
  install(DIRECTORY ${CMAKE_CURRENT_LIST_DIR}/../aten/src/ATen/core
          DESTINATION include/ATen
          FILES_MATCHING PATTERN "*.h")
endif()
install(FILES ${CMAKE_BINARY_DIR}/caffe2/core/macros.h
        DESTINATION include/caffe2/core)

# ---[ ATen specific
if(INTERN_BUILD_ATEN_OPS)
  if(MSVC)
    set(OPT_FLAG "/fp:strict ")
  else(MSVC)
    set(OPT_FLAG "-O3 ")
    if("${CMAKE_BUILD_TYPE}" MATCHES "Debug")
      set(OPT_FLAG " ")
    endif()
  endif(MSVC)

  if(NOT MSVC AND NOT "${CMAKE_C_COMPILER_ID}" MATCHES "Clang")
    set_source_files_properties(${CMAKE_CURRENT_LIST_DIR}/../aten/src/ATen/MapAllocator.cpp PROPERTIES COMPILE_FLAGS "-fno-openmp")
  endif()

  file(GLOB cpu_kernel_cpp_in "${PROJECT_SOURCE_DIR}/aten/src/ATen/native/cpu/*.cpp" "${PROJECT_SOURCE_DIR}/aten/src/ATen/native/quantized/cpu/kernels/*.cpp")

  list(APPEND CPU_CAPABILITY_NAMES "DEFAULT")
  list(APPEND CPU_CAPABILITY_FLAGS "${OPT_FLAG}")


  if(CXX_AVX512_FOUND)
    set(CMAKE_CXX_FLAGS "${CMAKE_CXX_FLAGS} -DHAVE_AVX512_CPU_DEFINITION")
    list(APPEND CPU_CAPABILITY_NAMES "AVX512")
    if(MSVC)
      list(APPEND CPU_CAPABILITY_FLAGS "${OPT_FLAG}/arch:AVX512")
    else(MSVC)
      list(APPEND CPU_CAPABILITY_FLAGS "${OPT_FLAG} -mavx512f -mavx512bw -mavx512vl -mavx512dq -mfma")
    endif(MSVC)
  endif(CXX_AVX512_FOUND)

  if(CXX_AVX2_FOUND)
    set(CMAKE_CXX_FLAGS "${CMAKE_CXX_FLAGS} -DHAVE_AVX2_CPU_DEFINITION")

    # Some versions of GCC pessimistically split unaligned load and store
    # instructions when using the default tuning. This is a bad choice on
    # new Intel and AMD processors so we disable it when compiling with AVX2.
    # See https://stackoverflow.com/questions/52626726/why-doesnt-gcc-resolve-mm256-loadu-pd-as-single-vmovupd#tab-top
    check_cxx_compiler_flag("-mno-avx256-split-unaligned-load -mno-avx256-split-unaligned-store" COMPILER_SUPPORTS_NO_AVX256_SPLIT)
    if(COMPILER_SUPPORTS_NO_AVX256_SPLIT)
      set(CPU_NO_AVX256_SPLIT_FLAGS "-mno-avx256-split-unaligned-load -mno-avx256-split-unaligned-store")
    endif(COMPILER_SUPPORTS_NO_AVX256_SPLIT)

    list(APPEND CPU_CAPABILITY_NAMES "AVX2")
    if(DEFINED ENV{ATEN_AVX512_256})
      if($ENV{ATEN_AVX512_256} MATCHES "TRUE")
        if(CXX_AVX512_FOUND)
          message("-- ATen AVX2 kernels will use 32 ymm registers")
          if(MSVC)
            list(APPEND CPU_CAPABILITY_FLAGS "${OPT_FLAG}/arch:AVX512")
          else(MSVC)
            list(APPEND CPU_CAPABILITY_FLAGS "${OPT_FLAG} -march=native ${CPU_NO_AVX256_SPLIT_FLAGS}")
          endif(MSVC)
        endif(CXX_AVX512_FOUND)
      endif()
    else()
      if(MSVC)
        list(APPEND CPU_CAPABILITY_FLAGS "${OPT_FLAG}/arch:AVX2")
      else(MSVC)
        list(APPEND CPU_CAPABILITY_FLAGS "${OPT_FLAG} -mavx2 -mfma ${CPU_NO_AVX256_SPLIT_FLAGS}")
      endif(MSVC)
    endif()
  endif(CXX_AVX2_FOUND)

  if(CXX_VSX_FOUND)
    SET(CMAKE_CXX_FLAGS "${CMAKE_CXX_FLAGS} -DHAVE_VSX_CPU_DEFINITION")
    LIST(APPEND CPU_CAPABILITY_NAMES "VSX")
    LIST(APPEND CPU_CAPABILITY_FLAGS "${OPT_FLAG}  ${CXX_VSX_FLAGS}")
  endif(CXX_VSX_FOUND)

  list(LENGTH CPU_CAPABILITY_NAMES NUM_CPU_CAPABILITY_NAMES)
  math(EXPR NUM_CPU_CAPABILITY_NAMES "${NUM_CPU_CAPABILITY_NAMES}-1")

  # The sources list might get reordered later based on the capabilites.
  # See NOTE [ Linking AVX and non-AVX files ]
  foreach(i RANGE ${NUM_CPU_CAPABILITY_NAMES})
    foreach(IMPL ${cpu_kernel_cpp_in})
      file(RELATIVE_PATH NAME "${PROJECT_SOURCE_DIR}/aten/src/ATen/" "${IMPL}")
      list(GET CPU_CAPABILITY_NAMES ${i} CPU_CAPABILITY)
      set(NEW_IMPL ${CMAKE_BINARY_DIR}/aten/src/ATen/${NAME}.${CPU_CAPABILITY}.cpp)
      configure_file("${PROJECT_SOURCE_DIR}/cmake/IncludeSource.cpp.in" ${NEW_IMPL})
      set(cpu_kernel_cpp ${NEW_IMPL} ${cpu_kernel_cpp}) # Create list of copies
      list(GET CPU_CAPABILITY_FLAGS ${i} FLAGS)
      if(MSVC)
        set(EXTRA_FLAGS "/DCPU_CAPABILITY=${CPU_CAPABILITY} /DCPU_CAPABILITY_${CPU_CAPABILITY}")
      else(MSVC)
        set(EXTRA_FLAGS "-DCPU_CAPABILITY=${CPU_CAPABILITY} -DCPU_CAPABILITY_${CPU_CAPABILITY}")
      endif(MSVC)
      # Disable certain warnings for GCC-9.X
      if(CMAKE_COMPILER_IS_GNUCXX AND (CMAKE_CXX_COMPILER_VERSION VERSION_GREATER 9.0.0))
        if(("${NAME}" STREQUAL "native/cpu/GridSamplerKernel.cpp") AND ("${CPU_CAPABILITY}" STREQUAL "DEFAULT"))
          # See https://github.com/pytorch/pytorch/issues/38855
          set(EXTRA_FLAGS "${EXTRA_FLAGS} -Wno-uninitialized")
        endif()
        if("${NAME}" STREQUAL "native/quantized/cpu/kernels/QuantizedOpKernels.cpp")
          # See https://github.com/pytorch/pytorch/issues/38854
          set(EXTRA_FLAGS "${EXTRA_FLAGS} -Wno-deprecated-copy")
        endif()
      endif()
      set_source_files_properties(${NEW_IMPL} PROPERTIES COMPILE_FLAGS "${FLAGS} ${EXTRA_FLAGS}")
    endforeach()
  endforeach()
  list(APPEND ATen_CPU_SRCS ${cpu_kernel_cpp})

  file(GLOB_RECURSE all_python "${CMAKE_CURRENT_LIST_DIR}/../tools/codegen/*.py")

  set(GEN_ROCM_FLAG)
  if(USE_ROCM)
    set(GEN_ROCM_FLAG --rocm)
  endif()

  set(CUSTOM_BUILD_FLAGS)
  if(INTERN_BUILD_MOBILE)
    if(USE_VULKAN)
      list(APPEND CUSTOM_BUILD_FLAGS --backend_whitelist CPU QuantizedCPU Vulkan)
    else()
      list(APPEND CUSTOM_BUILD_FLAGS --backend_whitelist CPU QuantizedCPU)
    endif()
  endif()

  if(SELECTED_OP_LIST)
    if(TRACING_BASED)
      message(STATUS "Running tracing-based selective build given operator list: ${SELECTED_OP_LIST}")
      list(APPEND CUSTOM_BUILD_FLAGS
        --op_selection_yaml_path ${SELECTED_OP_LIST})
    elseif(NOT STATIC_DISPATCH_BACKEND)
      message(WARNING
        "You have to run tracing-based selective build with dynamic dispatch.\n"
        "Switching to STATIC_DISPATCH_BACKEND=CPU."
      )
      set(STATIC_DISPATCH_BACKEND CPU)
    endif()
  endif()

  if(STATIC_DISPATCH_BACKEND)
    message(STATUS "Custom build with static dispatch backend: ${STATIC_DISPATCH_BACKEND}")
    list(APPEND CUSTOM_BUILD_FLAGS
      --static_dispatch_backend ${STATIC_DISPATCH_BACKEND})
  endif()

  set(GEN_PER_OPERATOR_FLAG)
  if(USE_PER_OPERATOR_HEADERS)
    list(APPEND GEN_PER_OPERATOR_FLAG "--per-operator-headers")
  endif()

  set(GEN_COMMAND
      "${PYTHON_EXECUTABLE}" -m tools.codegen.gen
      --source-path ${CMAKE_CURRENT_LIST_DIR}/../aten/src/ATen
      --install_dir ${CMAKE_BINARY_DIR}/aten/src/ATen
      ${GEN_PER_OPERATOR_FLAG}
      ${GEN_ROCM_FLAG}
      ${CUSTOM_BUILD_FLAGS}
      ${GEN_VULKAN_FLAGS}
  )

  file(GLOB_RECURSE headers_templates "${CMAKE_CURRENT_LIST_DIR}/../aten/src/ATen/templates/*\.h")
  file(GLOB_RECURSE sources_templates "${CMAKE_CURRENT_LIST_DIR}/../aten/src/ATen/templates/*\.cpp")
  set(declarations_yaml_templates "")

<<<<<<< HEAD
  file(MAKE_DIRECTORY ${CMAKE_BINARY_DIR}/aten/src/ATen)
  file(MAKE_DIRECTORY ${CMAKE_BINARY_DIR}/aten/src/ATen/core)

=======
>>>>>>> 930067d1
  foreach(gen_type "headers" "sources" "declarations_yaml")
    # The codegen outputs may change dynamically as PyTorch is
    # developed, but add_custom_command only supports dynamic inputs.
    #
    # We work around this by generating a .cmake file which is
    # included below to set the list of output files. If that file
    # ever changes then cmake will be re-run automatically because it
    # was included and so we get fully dynamic outputs.

    set("GEN_COMMAND_${gen_type}"
        ${GEN_COMMAND}
        --generate ${gen_type}
        --output-dependencies ${CMAKE_BINARY_DIR}/aten/src/ATen/generated_${gen_type}.cmake
    )

    # Dry run to bootstrap the output variables
    execute_process(
        COMMAND ${GEN_COMMAND_${gen_type}} --dry-run
        RESULT_VARIABLE RETURN_VALUE
        WORKING_DIRECTORY ${CMAKE_CURRENT_LIST_DIR}/..
    )

    if(NOT RETURN_VALUE EQUAL 0)
      message(FATAL_ERROR "Failed to get generated_${gen_type} list")
    endif()

    include("${CMAKE_BINARY_DIR}/aten/src/ATen/generated_${gen_type}.cmake")
    include("${CMAKE_BINARY_DIR}/aten/src/ATen/core_generated_${gen_type}.cmake")
    include("${CMAKE_BINARY_DIR}/aten/src/ATen/cuda_generated_${gen_type}.cmake")
<<<<<<< HEAD

    add_custom_command(
      COMMENT "Generating ATen ${gen_type}"
      OUTPUT ${generated_${gen_type}} ${cuda_generated_${gen_type}} ${core_generated_${gen_type}}
        ${CMAKE_BINARY_DIR}/aten/src/ATen/generated_${gen_type}.cmake
=======
    include("${CMAKE_BINARY_DIR}/aten/src/ATen/ops_generated_${gen_type}.cmake")

    message(STATUS "${gen_type} outputs: ${gen_outputs}")

    add_custom_command(
      COMMENT "Generating ATen ${gen_type}"
      OUTPUT
        ${generated_${gen_type}}
        ${cuda_generated_${gen_type}}
        ${core_generated_${gen_type}}
        ${ops_generated_${gen_type}}
        ${CMAKE_BINARY_DIR}/aten/src/ATen/generated_${gen_type}.cmake
        ${CMAKE_BINARY_DIR}/aten/src/ATen/ops_generated_${gen_type}.cmake
>>>>>>> 930067d1
        ${CMAKE_BINARY_DIR}/aten/src/ATen/core_generated_${gen_type}.cmake
        ${CMAKE_BINARY_DIR}/aten/src/ATen/cuda_generated_${gen_type}.cmake
      COMMAND ${GEN_COMMAND_${gen_type}}
      DEPENDS ${all_python} ${${gen_type}_templates}
        ${CMAKE_CURRENT_LIST_DIR}/../aten/src/ATen/native/native_functions.yaml
      WORKING_DIRECTORY ${CMAKE_CURRENT_LIST_DIR}/..
    )
  endforeach()

  # Generated headers used from a CUDA (.cu) file are
  # not tracked correctly in CMake. We make the libATen.so depend explicitly
  # on building the generated ATen files to workaround.
  add_custom_target(ATEN_CPU_FILES_GEN_TARGET DEPENDS
      ${generated_headers} ${core_generated_headers} ${ops_generated_headers}
      ${generated_sources} ${core_generated_sources} ${ops_generated_sources}
      ${generated_declarations_yaml})
  add_custom_target(ATEN_CUDA_FILES_GEN_TARGET DEPENDS
      ${cuda_generated_headers} ${cuda_generated_sources})
  add_library(ATEN_CPU_FILES_GEN_LIB INTERFACE)
  add_library(ATEN_CUDA_FILES_GEN_LIB INTERFACE)
  add_dependencies(ATEN_CPU_FILES_GEN_LIB ATEN_CPU_FILES_GEN_TARGET)
  add_dependencies(ATEN_CUDA_FILES_GEN_LIB ATEN_CUDA_FILES_GEN_TARGET)

  if(USE_PER_OPERATOR_HEADERS)
    target_compile_definitions(ATEN_CPU_FILES_GEN_LIB INTERFACE AT_PER_OPERATOR_HEADERS)
    target_compile_definitions(ATEN_CUDA_FILES_GEN_LIB INTERFACE AT_PER_OPERATOR_HEADERS)
  endif()
endif()

function(append_filelist name outputvar)
  set(_rootdir "${${CMAKE_PROJECT_NAME}_SOURCE_DIR}/")
  # configure_file adds its input to the list of CMAKE_RERUN dependencies
  configure_file(
      ${PROJECT_SOURCE_DIR}/tools/build_variables.bzl
      ${PROJECT_BINARY_DIR}/caffe2/build_variables.bzl)
  execute_process(
    COMMAND "${PYTHON_EXECUTABLE}" -c
            "exec(open('${PROJECT_SOURCE_DIR}/tools/build_variables.bzl').read());print(';'.join(['${_rootdir}' + x for x in ${name}]))"
    WORKING_DIRECTORY "${_rootdir}"
    RESULT_VARIABLE _retval
    OUTPUT_VARIABLE _tempvar)
  if(NOT _retval EQUAL 0)
    message(FATAL_ERROR "Failed to fetch filelist ${name} from build_variables.bzl")
  endif()
  string(REPLACE "\n" "" _tempvar "${_tempvar}")
  list(APPEND ${outputvar} ${_tempvar})
  set(${outputvar} "${${outputvar}}" PARENT_SCOPE)
endfunction()

set(NUM_CPU_CAPABILITY_NAMES ${NUM_CPU_CAPABILITY_NAMES} PARENT_SCOPE)
set(CPU_CAPABILITY_FLAGS ${CPU_CAPABILITY_FLAGS} PARENT_SCOPE)<|MERGE_RESOLUTION|>--- conflicted
+++ resolved
@@ -211,12 +211,6 @@
   file(GLOB_RECURSE sources_templates "${CMAKE_CURRENT_LIST_DIR}/../aten/src/ATen/templates/*\.cpp")
   set(declarations_yaml_templates "")
 
-<<<<<<< HEAD
-  file(MAKE_DIRECTORY ${CMAKE_BINARY_DIR}/aten/src/ATen)
-  file(MAKE_DIRECTORY ${CMAKE_BINARY_DIR}/aten/src/ATen/core)
-
-=======
->>>>>>> 930067d1
   foreach(gen_type "headers" "sources" "declarations_yaml")
     # The codegen outputs may change dynamically as PyTorch is
     # developed, but add_custom_command only supports dynamic inputs.
@@ -246,13 +240,6 @@
     include("${CMAKE_BINARY_DIR}/aten/src/ATen/generated_${gen_type}.cmake")
     include("${CMAKE_BINARY_DIR}/aten/src/ATen/core_generated_${gen_type}.cmake")
     include("${CMAKE_BINARY_DIR}/aten/src/ATen/cuda_generated_${gen_type}.cmake")
-<<<<<<< HEAD
-
-    add_custom_command(
-      COMMENT "Generating ATen ${gen_type}"
-      OUTPUT ${generated_${gen_type}} ${cuda_generated_${gen_type}} ${core_generated_${gen_type}}
-        ${CMAKE_BINARY_DIR}/aten/src/ATen/generated_${gen_type}.cmake
-=======
     include("${CMAKE_BINARY_DIR}/aten/src/ATen/ops_generated_${gen_type}.cmake")
 
     message(STATUS "${gen_type} outputs: ${gen_outputs}")
@@ -266,7 +253,6 @@
         ${ops_generated_${gen_type}}
         ${CMAKE_BINARY_DIR}/aten/src/ATen/generated_${gen_type}.cmake
         ${CMAKE_BINARY_DIR}/aten/src/ATen/ops_generated_${gen_type}.cmake
->>>>>>> 930067d1
         ${CMAKE_BINARY_DIR}/aten/src/ATen/core_generated_${gen_type}.cmake
         ${CMAKE_BINARY_DIR}/aten/src/ATen/cuda_generated_${gen_type}.cmake
       COMMAND ${GEN_COMMAND_${gen_type}}
