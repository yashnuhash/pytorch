//  Copyright © 2022 Apple Inc.

#include <ATen/ATen.h>
#include <ATen/Tensor.h>
#include <ATen/Utils.h>

#include <ATen/ceil_div.h>
#include <ATen/NativeFunctions.h>
#include <ATen/ExpandUtils.h>
#include <ATen/MemoryOverlap.h>
#include <ATen/mps/MPSStream.h>
#include <ATen/WrapDimUtilsMulti.h>
#include <ATen/native/LinearAlgebraUtils.h>
#include <ATen/native/mps/OperationUtils.h>
#include <ATen/native/Resize.h>
#include <ATen/AccumulateType.h>
#include <torch/library.h>
#include <ATen/native/TensorAdvancedIndexing.h>
#include <ATen/native/IndexingUtils.h>
#include <c10/util/irange.h>
#include <c10/core/QScheme.h>
#include <c10/util/SmallVector.h>

#ifdef __OBJC__
#include <MetalPerformanceShaders/MetalPerformanceShaders.h>
#endif

namespace at {
namespace native {

<<<<<<< HEAD
TORCH_IMPL_FUNC(index_add_mps_out)(
  const Tensor& self,
  int64_t dim,
  const Tensor& index,
  const Tensor& source,
  const Scalar& alpha,
  const Tensor& result) {
  auto numel = index.numel();

  using namespace mps;
  MPSStream* stream = getCurrentMPSStream();
  dim = maybe_wrap_dim(dim, self.dim());

  if (numel == 0) {
    return;
  }

=======
Tensor flip_mps(const Tensor& self, IntArrayRef dims) {
  using namespace mps;

  Tensor result = at::native::empty_mps(
                    self.sizes(),
                    self.scalar_type(),
                    c10::nullopt,
                    kMPS,
                    c10::nullopt,
                    c10::nullopt);

  auto total_dims = self.dim();
  // It wraps the dims and checks that there are no repeated dims
  auto flip_dims_b = at::dim_list_to_bitset(dims, total_dims);
  NSMutableArray<NSNumber*> * ns_dims = [NSMutableArray<NSNumber*> new];

  for (const auto i : c10::irange(total_dims)) {
    if(flip_dims_b[i] && self.size(i) > 1 && self.stride(i) != 0) {
      [ns_dims addObject:[NSNumber numberWithInt:i]];
    }
  }

  // Nothing to do, we return fast
  if (dims.size() == 0 || self.numel() <=1) {
    result.copy_(self);
    return result;
  }

  MPSStream* stream = getCurrentMPSStream();

>>>>>>> 0922cc02
  struct CachedGraph : public MPSCachedGraph
  {
    CachedGraph(MPSGraph *graph) : MPSCachedGraph(graph) {}
    MPSGraphTensor* inputTensor_ = nil;
<<<<<<< HEAD
    MPSGraphTensor* indexTensor_ = nil;
    MPSGraphTensor* sourceTensor_ = nil;
=======
>>>>>>> 0922cc02
    MPSGraphTensor* outputTensor_ = nil;
  };

  MPSGraphCache* cache_ = MPSGraphCache::getInstance();

  @autoreleasepool {
<<<<<<< HEAD

    string key = "index_add_mps_out" + getTensorsStringKey({self, index, source}) + ":" + std::to_string(dim) + ":" + std::to_string(alpha.to<double>());
    CachedGraph* cachedGraph = static_cast<CachedGraph *>(cache_->LookUp(key));

    if(!cachedGraph) {
      MPSCachedGraph *tmpCachedGraph = cache_->CreateCachedGraph(key, ^ MPSCachedGraph * () {
=======
    NSString* ns_dims_key = [[ns_dims valueForKey:@"description"] componentsJoinedByString:@","];
    // A key is used to identify the MPSGraph which was created once, and can be reused if the parameters, data types etc match the earlier created MPSGraph
    string key = "flip_mps:" + getTensorsStringKey({self}) + ":" + string([ns_dims_key UTF8String]);
    CachedGraph* cachedGraph = static_cast<CachedGraph *>(cache_->LookUp(key));
    if(!cachedGraph) {
      MPSCachedGraph *tmpCachedGraph = cache_->CreateCachedGraph(key, ^ MPSCachedGraph * () {

>>>>>>> 0922cc02
        CachedGraph *newCachedGraph = nil;

        @autoreleasepool {
          MPSGraph* mpsGraph = make_mps_graph();
          newCachedGraph = new CachedGraph(mpsGraph);

          MPSGraphTensor* inputTensor = mpsGraphRankedPlaceHolder(mpsGraph, self);
<<<<<<< HEAD
          MPSGraphTensor* indexTensor = mpsGraphRankedPlaceHolder(mpsGraph, index);
          MPSGraphTensor* sourceTensor = mpsGraphRankedPlaceHolder(mpsGraph, source);
          MPSGraphTensor* alphaTensor = [mpsGraph constantWithScalar:alpha.to<double>()
                                                               shape:@[@1]
                                                            dataType:getMPSScalarType(self.scalar_type())];
          MPSGraphTensor* inputSlice = [mpsGraph gatherWithUpdatesTensor:inputTensor
                                                           indicesTensor:indexTensor
                                                                    axis:dim
                                                         batchDimensions:0
                                                                    name:nil];
          MPSGraphTensor* alphaSourceSlice = [mpsGraph multiplicationWithPrimaryTensor:sourceTensor
                                                                       secondaryTensor:alphaTensor
                                                                                  name:nil];
          MPSGraphTensor* outputTensor = [mpsGraph scatterWithDataTensor:inputTensor
                                                            updatesTensor:alphaSourceSlice
                                                            indicesTensor:indexTensor
                                                                     axis:dim
                                                                     mode:MPSGraphScatterModeAdd
                                                                     name:nil];
          newCachedGraph->inputTensor_ = inputTensor;
          newCachedGraph->indexTensor_ = indexTensor;
          newCachedGraph->sourceTensor_ = sourceTensor;
=======
          MPSGraphTensor* outputTensor = [mpsGraph reverseTensor:inputTensor
                                                            axes:ns_dims
                                                            name:nil];
          newCachedGraph->inputTensor_ = inputTensor;
>>>>>>> 0922cc02
          newCachedGraph->outputTensor_ = outputTensor;
        }
        return newCachedGraph;
      });
      cachedGraph = static_cast<CachedGraph *>(tmpCachedGraph);
    }

<<<<<<< HEAD
    Placeholder selfPlaceholder = Placeholder(cachedGraph->inputTensor_, self);
    Placeholder indexPlaceholder = Placeholder(cachedGraph->indexTensor_, index);
    Placeholder sourcePlaceholder = Placeholder(cachedGraph->sourceTensor_, source);
    Placeholder outputPlaceholder = Placeholder(cachedGraph->outputTensor_, result);

    NSDictionary<MPSGraphTensor*, MPSGraphTensorData*>* feeds = @{
      selfPlaceholder.getMPSGraphTensor() : selfPlaceholder.getMPSGraphTensorData(),
      indexPlaceholder.getMPSGraphTensor() : indexPlaceholder.getMPSGraphTensorData(),
      sourcePlaceholder.getMPSGraphTensor() : sourcePlaceholder.getMPSGraphTensorData()
    };
=======
    // Create placeholders which use the keys of the CachedGraph to create inputs and outputs of the operation
    Placeholder inputPlaceholder = Placeholder(cachedGraph->inputTensor_, self);
    Placeholder outputPlaceholder = Placeholder(cachedGraph->outputTensor_, result);


    NSDictionary<MPSGraphTensor*, MPSGraphTensorData*>* feeds = @{
      inputPlaceholder.getMPSGraphTensor() : inputPlaceholder.getMPSGraphTensorData()
    };

>>>>>>> 0922cc02
    NSDictionary<MPSGraphTensor*, MPSGraphTensorData*>* results = @{
      outputPlaceholder.getMPSGraphTensor() : outputPlaceholder.getMPSGraphTensorData()
    };

<<<<<<< HEAD
    runMPSGraph(stream, cachedGraph->graph(), feeds, results);
  }
}

=======
    // Run the graph
    runMPSGraph(stream, cachedGraph->graph(), feeds, results);
  }

  return result;

}
>>>>>>> 0922cc02

Tensor index_select_mps(const Tensor & self,
                         int64_t dim,
                         const Tensor & index) {
  IntArrayRef input_shape = self.sizes();
  auto num_input_dims = input_shape.size();

  auto num_indices = index.numel();
  TORCH_CHECK_INDEX(index.dim() <= 1, "index_select(): Index is supposed to be a vector");

  dim = maybe_wrap_dim(dim, self.dim());
  std::vector<int64_t> shape_data(num_input_dims);

  // Calculate new shape
  for(auto i : c10::irange(num_input_dims)) {
    if (i == dim) {
      shape_data[i] = num_indices;
    } else {
      shape_data[i] = input_shape[i];
    }
  }

  IntArrayRef output_shape = IntArrayRef(shape_data.data(), num_input_dims);

  Tensor result = at::native::empty_mps(
                      output_shape,
                      self.scalar_type(),
                      c10::nullopt,
                      kMPS,
                      c10::nullopt,
                      c10::nullopt);

  index_select_out_mps(self, dim, index, result);
  return result;
}

Tensor& index_select_out_mps(const Tensor & self,
                             int64_t dim,
                             const Tensor & index,
                             Tensor & output) {

  using namespace mps;
  MPSStream* stream = getCurrentMPSStream();
  dim = maybe_wrap_dim(dim, self.dim());
  // Checks
  TORCH_CHECK_INDEX(index.dim() <= 1, "index_select(): Index is supposed to be a vector");
  TORCH_CHECK(index.scalar_type() == ScalarType::Long || index.scalar_type() == ScalarType::Int, "index_select(): Expected dtype int32 or int64 for index");
  TORCH_CHECK(self.scalar_type() == output.scalar_type(),
              "index_select(): self and output must have the same scalar type");
  TORCH_CHECK(dim == 0 || dim < self.dim(),
              "index_select(): Indexing dim ", dim, " is out of bounds of tensor");

  // Derive from MPSCachedGraph
  struct CachedGraph : public MPSCachedGraph
  {
    CachedGraph(MPSGraph *graph) : MPSCachedGraph(graph) {}
    MPSGraphTensor* inputTensor_ = nil;
    MPSGraphTensor* indexTensor_ = nil;
    MPSGraphTensor* outputTensor_ = nil;
  };

  MPSGraphCache* cache_ = MPSGraphCache::getInstance();

  @autoreleasepool {

    string key = "index_select_out_mps" + getTensorsStringKey({self, index}) + ":" + std::to_string(dim);
    CachedGraph* cachedGraph = static_cast<CachedGraph *>(cache_->LookUp(key));

    if(!cachedGraph) {
      MPSCachedGraph *tmpCachedGraph = cache_->CreateCachedGraph(key, ^ MPSCachedGraph * () {
        CachedGraph *newCachedGraph = nil;

        @autoreleasepool {
          MPSGraph* mpsGraph = make_mps_graph();
          newCachedGraph = new CachedGraph(mpsGraph);

          MPSGraphTensor* inputTensor = mpsGraphRankedPlaceHolder(mpsGraph, self);
          MPSGraphTensor* indexTensor = mpsGraphRankedPlaceHolder(mpsGraph, index);

          MPSGraphTensor* outputTensor = [mpsGraph gatherWithUpdatesTensor:inputTensor
                                                             indicesTensor:indexTensor
                                                                      axis:dim
                                                           batchDimensions:0
                                                                      name:nil];

          newCachedGraph->inputTensor_ = inputTensor;
          newCachedGraph->indexTensor_ = indexTensor;
          newCachedGraph->outputTensor_ = outputTensor;
        }
        return newCachedGraph;
      });
      cachedGraph = static_cast<CachedGraph *>(tmpCachedGraph);
    }

    Placeholder selfPlaceholder = Placeholder(cachedGraph->inputTensor_, self);
    Placeholder indexPlaceholder = Placeholder(cachedGraph->indexTensor_, index);
    Placeholder outputPlaceholder = Placeholder(cachedGraph->outputTensor_, output);

    NSDictionary<MPSGraphTensor*, MPSGraphTensorData*>* feeds = @{
      selfPlaceholder.getMPSGraphTensor() : selfPlaceholder.getMPSGraphTensorData(),
      indexPlaceholder.getMPSGraphTensor() : indexPlaceholder.getMPSGraphTensorData()
    };
    NSDictionary<MPSGraphTensor*, MPSGraphTensorData*>* results = @{
      outputPlaceholder.getMPSGraphTensor() : outputPlaceholder.getMPSGraphTensorData()
    };

    runMPSGraph(stream, cachedGraph->graph(), feeds, results);
  }

  return output;

}

Tensor & masked_fill__mps(Tensor& self, const Tensor & mask, const Scalar& value) {
  using namespace mps;
  TORCH_CHECK(self.device() == mask.device(), "expected self and mask to be on the same device, but got mask on ",
    mask.device(), " and self on ", self.device());
  TORCH_CHECK(mask.scalar_type() == kByte || mask.scalar_type() == kBool,
    "expected mask dtype to be Bool but got ", mask.scalar_type());
  auto maybe_outnames = namedinference::broadcast_to_outnames(self, mask, "masked_fill_");

  c10::MaybeOwned<Tensor> b_mask = expand_inplace(self, mask, "masked_fill_");

  struct CachedGraph : public MPSCachedGraph
  {
    CachedGraph(MPSGraph *graph) : MPSCachedGraph(graph) {}
    MPSGraphTensor *inputTensor_ = nil;
    MPSGraphTensor *maskTensor_ = nil;
    MPSGraphTensor *outputTensor_ = nil;
  };

  MPSGraphCache* cache_ = MPSGraphCache::getInstance();

  MPSStream* stream = getCurrentMPSStream();
  @autoreleasepool {
    string key = "masked_fill" + getTensorsStringKey({self, mask}) + ":" + std::to_string(value.toDouble());
    CachedGraph* cachedGraph = static_cast<CachedGraph *>(cache_->LookUp(key));
    if(!cachedGraph) {
      MPSCachedGraph *tmpCachedGraph = cache_->CreateCachedGraph(key, ^ MPSCachedGraph * () {

        CachedGraph *newCachedGraph = nil;

        @autoreleasepool {
          MPSGraph* mpsGraph = make_mps_graph();
          newCachedGraph = new CachedGraph(mpsGraph);

          MPSGraphTensor* inputTensor = mpsGraphRankedPlaceHolder(mpsGraph, self);
          MPSGraphTensor* maskTensor = mpsGraphRankedPlaceHolder(mpsGraph, mask);
          MPSDataType valueType = getMPSScalarType(value.type());

          // constantWithScalar doesn't like Bool constants getting created so
          // mapping them to int8
          if (valueType == MPSDataTypeBool) {
            valueType = MPSDataTypeInt8;
          }
          MPSGraphTensor* valueTensor =  [mpsGraph constantWithScalar:value.to<double>()
                                                            dataType:valueType];
          valueTensor = [mpsGraph castTensor:valueTensor
                                          toType:getMPSDataType(self.scalar_type())
                                           name : @"castTensorEq"];

          MPSGraphTensor* outputTensor = [mpsGraph selectWithPredicateTensor:maskTensor
                                                        truePredicateTensor:valueTensor
                                                        falsePredicateTensor:inputTensor
                                                             name:nil];

          newCachedGraph->inputTensor_ = inputTensor;
          newCachedGraph->maskTensor_ = maskTensor;
          newCachedGraph->outputTensor_ = outputTensor;
        }
        return newCachedGraph;
      });
      cachedGraph = static_cast<CachedGraph *>(tmpCachedGraph);
    }

    Placeholder selfPlaceholder   = Placeholder(cachedGraph->inputTensor_, self);
    Placeholder maskPlaceholder   = Placeholder(cachedGraph->maskTensor_, mask);
    Placeholder outputPlaceholder = Placeholder(cachedGraph->outputTensor_, self);

    // Create dictionary of inputs and outputs
    NSDictionary<MPSGraphTensor*, MPSGraphTensorData*>* feeds = @{
      selfPlaceholder.getMPSGraphTensor() : selfPlaceholder.getMPSGraphTensorData(),
      maskPlaceholder.getMPSGraphTensor() : maskPlaceholder.getMPSGraphTensorData()
    };

    NSDictionary<MPSGraphTensor*, MPSGraphTensorData*>* results = @{
      outputPlaceholder.getMPSGraphTensor() : outputPlaceholder.getMPSGraphTensorData()
    };

    runMPSGraph(stream, cachedGraph->graph(), feeds, results);

  }
  namedinference::propagate_names_if_nonempty(self, maybe_outnames);
  return self;
}

Tensor embedding_dense_backward_mps(
    const Tensor & grad_, const Tensor & indices, int64_t num_weights,
    int64_t padding_idx, bool scale_grad_by_freq)
{
    // TODO: implement padding_idx & scale_grad_by_freq.
    namespace native_mps = at::native::mps;
    struct CachedGraph : public native_mps::MPSCachedGraph
    {
      CachedGraph(MPSGraph *graph) : MPSCachedGraph(graph) {}
      MPSGraphTensor *incomingGradTensor_ = nil;
      MPSGraphTensor *indicesTensor_ = nil;
      MPSGraphTensor *outgoingGradTensor_ = nil;
    };

    native_mps::MPSGraphCache* cache_ = native_mps::MPSGraphCache::getInstance();

    IntArrayRef incoming_gradient_shape = grad_.sizes();
    int64_t num_incoming_gradient_dims = incoming_gradient_shape.size();

    IntArrayRef indices_shape = indices.sizes();
    int64_t num_indices_dims = indices_shape.size();

    int64_t D = incoming_gradient_shape[num_incoming_gradient_dims - 1];
    c10::SmallVector<int64_t, 2> outgoing_gradient_shape{num_weights, D};
    Tensor outgoing_gradient = at::native::empty_mps(
                                IntArrayRef(outgoing_gradient_shape.data(), outgoing_gradient_shape.size()),
                                grad_.scalar_type(),
                                c10::nullopt,
                                kMPS,
                                c10::nullopt,
                                c10::nullopt);

    if (outgoing_gradient.numel() == 0) {
      return outgoing_gradient;
    }

    auto stream = at::mps::getCurrentMPSStream();

    @autoreleasepool {
        string key = "edb_mps:" + native_mps::getMPSTypeString(grad_.scalar_type()) + ":indices" + std::to_string(num_indices_dims) + ":num_weights" + std::to_string(num_weights) + ":padding_idx" + std::to_string(padding_idx) + ":scaled" + std::to_string(scale_grad_by_freq);
      CachedGraph* cachedGraph = static_cast<CachedGraph *>(cache_->LookUp(key));
      // Initialize once if configuration not found in cache
      if(!cachedGraph) {
        native_mps::MPSCachedGraph *tmpCachedGraph = cache_->CreateCachedGraph(key, ^ native_mps::MPSCachedGraph * () {

          CachedGraph *newCachedGraph = nil;

          @autoreleasepool {
            MPSGraph* mpsGraph = native_mps::make_mps_graph();
            newCachedGraph = new CachedGraph(mpsGraph);

            MPSGraphTensor* incomingGradTensor = native_mps::mpsGraphUnrankedPlaceHolder(mpsGraph, native_mps::getMPSDataType(grad_.scalar_type()));

            MPSGraphTensor* indicesTensor = native_mps::mpsGraphUnrankedPlaceHolder(mpsGraph, native_mps::getMPSDataType(indices.scalar_type()));

            MPSGraphTensor *reshapedIndicesTensor = [mpsGraph  expandDimsOfTensor:indicesTensor
                             axes:@[@-1]
                             name:nil];

            MPSGraphTensor *outgoingGradTensor;
            outgoingGradTensor = [mpsGraph scatterNDWithUpdatesTensor:incomingGradTensor
                            indicesTensor:reshapedIndicesTensor
                                    shape:native_mps::getMPSShape(IntArrayRef(outgoing_gradient_shape.data(), outgoing_gradient_shape.size()))
                          batchDimensions:0
                                     mode:MPSGraphScatterModeAdd
                                     name:@"edb"];

            newCachedGraph->incomingGradTensor_ = incomingGradTensor;
            newCachedGraph->indicesTensor_ = indicesTensor;
            newCachedGraph->outgoingGradTensor_ = outgoingGradTensor;

          }
          return newCachedGraph;
        });
        cachedGraph = static_cast<CachedGraph *>(tmpCachedGraph);
      }
      auto incomingGradPlaceholder = native_mps::Placeholder(cachedGraph->incomingGradTensor_, grad_);
      auto indicesPlaceholder = native_mps::Placeholder(cachedGraph->indicesTensor_, indices);
      auto outgoingGradPlaceholder = native_mps::Placeholder(cachedGraph->outgoingGradTensor_, outgoing_gradient);

      NSDictionary<MPSGraphTensor *, MPSGraphTensorData *> *feeds = @{
          incomingGradPlaceholder.getMPSGraphTensor() : incomingGradPlaceholder.getMPSGraphTensorData(),
          indicesPlaceholder.getMPSGraphTensor() : indicesPlaceholder.getMPSGraphTensorData()
      };

      NSDictionary<MPSGraphTensor *, MPSGraphTensorData *> *results = @{
          outgoingGradPlaceholder.getMPSGraphTensor() : outgoingGradPlaceholder.getMPSGraphTensorData()
      };
      native_mps::runMPSGraph(stream, cachedGraph->graph(), feeds, results);
    }
    return outgoing_gradient;
}

Tensor & masked_fill__mps(Tensor& self, const Tensor & mask, const Tensor & value) {
  TORCH_CHECK(value.dim() == 0, "masked_fill_ only supports a 0-dimensional value tensor, but got tensor "
      "with ", value.dim(), " dimension(s).");
  return masked_fill__mps(self, mask, value.item());
}

}
}<|MERGE_RESOLUTION|>--- conflicted
+++ resolved
@@ -28,7 +28,92 @@
 namespace at {
 namespace native {
 
-<<<<<<< HEAD
+Tensor flip_mps(const Tensor& self, IntArrayRef dims) {
+  using namespace mps;
+
+  Tensor result = at::native::empty_mps(
+                    self.sizes(),
+                    self.scalar_type(),
+                    c10::nullopt,
+                    kMPS,
+                    c10::nullopt,
+                    c10::nullopt);
+
+  auto total_dims = self.dim();
+  // It wraps the dims and checks that there are no repeated dims
+  auto flip_dims_b = at::dim_list_to_bitset(dims, total_dims);
+  NSMutableArray<NSNumber*> * ns_dims = [NSMutableArray<NSNumber*> new];
+
+  for (const auto i : c10::irange(total_dims)) {
+    if(flip_dims_b[i] && self.size(i) > 1 && self.stride(i) != 0) {
+      [ns_dims addObject:[NSNumber numberWithInt:i]];
+    }
+  }
+
+  // Nothing to do, we return fast
+  if (dims.size() == 0 || self.numel() <=1) {
+    result.copy_(self);
+    return result;
+  }
+
+  MPSStream* stream = getCurrentMPSStream();
+
+  struct CachedGraph : public MPSCachedGraph
+  {
+    CachedGraph(MPSGraph *graph) : MPSCachedGraph(graph) {}
+    MPSGraphTensor* inputTensor_ = nil;
+    MPSGraphTensor* outputTensor_ = nil;
+  };
+
+  MPSGraphCache* cache_ = MPSGraphCache::getInstance();
+
+  @autoreleasepool {
+    NSString* ns_dims_key = [[ns_dims valueForKey:@"description"] componentsJoinedByString:@","];
+    // A key is used to identify the MPSGraph which was created once, and can be reused if the parameters, data types etc match the earlier created MPSGraph
+    string key = "flip_mps:" + getTensorsStringKey({self}) + ":" + string([ns_dims_key UTF8String]);
+    CachedGraph* cachedGraph = static_cast<CachedGraph *>(cache_->LookUp(key));
+    if(!cachedGraph) {
+      MPSCachedGraph *tmpCachedGraph = cache_->CreateCachedGraph(key, ^ MPSCachedGraph * () {
+
+        CachedGraph *newCachedGraph = nil;
+
+        @autoreleasepool {
+          MPSGraph* mpsGraph = make_mps_graph();
+          newCachedGraph = new CachedGraph(mpsGraph);
+
+          MPSGraphTensor* inputTensor = mpsGraphRankedPlaceHolder(mpsGraph, self);
+          MPSGraphTensor* outputTensor = [mpsGraph reverseTensor:inputTensor
+                                                            axes:ns_dims
+                                                            name:nil];
+          newCachedGraph->inputTensor_ = inputTensor;
+          newCachedGraph->outputTensor_ = outputTensor;
+        }
+        return newCachedGraph;
+      });
+      cachedGraph = static_cast<CachedGraph *>(tmpCachedGraph);
+    }
+
+    // Create placeholders which use the keys of the CachedGraph to create inputs and outputs of the operation
+    Placeholder inputPlaceholder = Placeholder(cachedGraph->inputTensor_, self);
+    Placeholder outputPlaceholder = Placeholder(cachedGraph->outputTensor_, result);
+
+
+    NSDictionary<MPSGraphTensor*, MPSGraphTensorData*>* feeds = @{
+      inputPlaceholder.getMPSGraphTensor() : inputPlaceholder.getMPSGraphTensorData()
+    };
+
+    NSDictionary<MPSGraphTensor*, MPSGraphTensorData*>* results = @{
+      outputPlaceholder.getMPSGraphTensor() : outputPlaceholder.getMPSGraphTensorData()
+    };
+
+    // Run the graph
+    runMPSGraph(stream, cachedGraph->graph(), feeds, results);
+  }
+
+  return result;
+
+}
+
 TORCH_IMPL_FUNC(index_add_mps_out)(
   const Tensor& self,
   int64_t dim,
@@ -46,69 +131,24 @@
     return;
   }
 
-=======
-Tensor flip_mps(const Tensor& self, IntArrayRef dims) {
-  using namespace mps;
-
-  Tensor result = at::native::empty_mps(
-                    self.sizes(),
-                    self.scalar_type(),
-                    c10::nullopt,
-                    kMPS,
-                    c10::nullopt,
-                    c10::nullopt);
-
-  auto total_dims = self.dim();
-  // It wraps the dims and checks that there are no repeated dims
-  auto flip_dims_b = at::dim_list_to_bitset(dims, total_dims);
-  NSMutableArray<NSNumber*> * ns_dims = [NSMutableArray<NSNumber*> new];
-
-  for (const auto i : c10::irange(total_dims)) {
-    if(flip_dims_b[i] && self.size(i) > 1 && self.stride(i) != 0) {
-      [ns_dims addObject:[NSNumber numberWithInt:i]];
-    }
-  }
-
-  // Nothing to do, we return fast
-  if (dims.size() == 0 || self.numel() <=1) {
-    result.copy_(self);
-    return result;
-  }
-
-  MPSStream* stream = getCurrentMPSStream();
-
->>>>>>> 0922cc02
   struct CachedGraph : public MPSCachedGraph
   {
     CachedGraph(MPSGraph *graph) : MPSCachedGraph(graph) {}
     MPSGraphTensor* inputTensor_ = nil;
-<<<<<<< HEAD
     MPSGraphTensor* indexTensor_ = nil;
     MPSGraphTensor* sourceTensor_ = nil;
-=======
->>>>>>> 0922cc02
     MPSGraphTensor* outputTensor_ = nil;
   };
 
   MPSGraphCache* cache_ = MPSGraphCache::getInstance();
 
   @autoreleasepool {
-<<<<<<< HEAD
 
     string key = "index_add_mps_out" + getTensorsStringKey({self, index, source}) + ":" + std::to_string(dim) + ":" + std::to_string(alpha.to<double>());
     CachedGraph* cachedGraph = static_cast<CachedGraph *>(cache_->LookUp(key));
 
     if(!cachedGraph) {
       MPSCachedGraph *tmpCachedGraph = cache_->CreateCachedGraph(key, ^ MPSCachedGraph * () {
-=======
-    NSString* ns_dims_key = [[ns_dims valueForKey:@"description"] componentsJoinedByString:@","];
-    // A key is used to identify the MPSGraph which was created once, and can be reused if the parameters, data types etc match the earlier created MPSGraph
-    string key = "flip_mps:" + getTensorsStringKey({self}) + ":" + string([ns_dims_key UTF8String]);
-    CachedGraph* cachedGraph = static_cast<CachedGraph *>(cache_->LookUp(key));
-    if(!cachedGraph) {
-      MPSCachedGraph *tmpCachedGraph = cache_->CreateCachedGraph(key, ^ MPSCachedGraph * () {
-
->>>>>>> 0922cc02
         CachedGraph *newCachedGraph = nil;
 
         @autoreleasepool {
@@ -116,7 +156,6 @@
           newCachedGraph = new CachedGraph(mpsGraph);
 
           MPSGraphTensor* inputTensor = mpsGraphRankedPlaceHolder(mpsGraph, self);
-<<<<<<< HEAD
           MPSGraphTensor* indexTensor = mpsGraphRankedPlaceHolder(mpsGraph, index);
           MPSGraphTensor* sourceTensor = mpsGraphRankedPlaceHolder(mpsGraph, source);
           MPSGraphTensor* alphaTensor = [mpsGraph constantWithScalar:alpha.to<double>()
@@ -139,12 +178,6 @@
           newCachedGraph->inputTensor_ = inputTensor;
           newCachedGraph->indexTensor_ = indexTensor;
           newCachedGraph->sourceTensor_ = sourceTensor;
-=======
-          MPSGraphTensor* outputTensor = [mpsGraph reverseTensor:inputTensor
-                                                            axes:ns_dims
-                                                            name:nil];
-          newCachedGraph->inputTensor_ = inputTensor;
->>>>>>> 0922cc02
           newCachedGraph->outputTensor_ = outputTensor;
         }
         return newCachedGraph;
@@ -152,7 +185,6 @@
       cachedGraph = static_cast<CachedGraph *>(tmpCachedGraph);
     }
 
-<<<<<<< HEAD
     Placeholder selfPlaceholder = Placeholder(cachedGraph->inputTensor_, self);
     Placeholder indexPlaceholder = Placeholder(cachedGraph->indexTensor_, index);
     Placeholder sourcePlaceholder = Placeholder(cachedGraph->sourceTensor_, source);
@@ -163,35 +195,13 @@
       indexPlaceholder.getMPSGraphTensor() : indexPlaceholder.getMPSGraphTensorData(),
       sourcePlaceholder.getMPSGraphTensor() : sourcePlaceholder.getMPSGraphTensorData()
     };
-=======
-    // Create placeholders which use the keys of the CachedGraph to create inputs and outputs of the operation
-    Placeholder inputPlaceholder = Placeholder(cachedGraph->inputTensor_, self);
-    Placeholder outputPlaceholder = Placeholder(cachedGraph->outputTensor_, result);
-
-
-    NSDictionary<MPSGraphTensor*, MPSGraphTensorData*>* feeds = @{
-      inputPlaceholder.getMPSGraphTensor() : inputPlaceholder.getMPSGraphTensorData()
-    };
-
->>>>>>> 0922cc02
     NSDictionary<MPSGraphTensor*, MPSGraphTensorData*>* results = @{
       outputPlaceholder.getMPSGraphTensor() : outputPlaceholder.getMPSGraphTensorData()
     };
 
-<<<<<<< HEAD
     runMPSGraph(stream, cachedGraph->graph(), feeds, results);
   }
 }
-
-=======
-    // Run the graph
-    runMPSGraph(stream, cachedGraph->graph(), feeds, results);
-  }
-
-  return result;
-
-}
->>>>>>> 0922cc02
 
 Tensor index_select_mps(const Tensor & self,
                          int64_t dim,
