//  Copyright © 2022 Apple Inc.

#include <ATen/native/mps/OperationUtils.h>
#include <ATen/mps/MPSAllocator.h>

namespace at {
namespace native {
namespace mps {

uint64_t MPSGeneratorImpl::seed() {
  auto random = c10::detail::getNonDeterministicRandom(true);
  this->set_current_seed(random);
  return random;
}
uint64_t MPSGeneratorImpl::current_seed() const {
  return seed_;
}

void MPSGeneratorImpl::set_current_seed(uint64_t seed) {
  seed_ = seed;
}

MPSGeneratorImpl::MPSGeneratorImpl(DeviceIndex device_index)
  : c10::GeneratorImpl{Device(DeviceType::MPS, device_index),
              DispatchKeySet(c10::DispatchKey::MPS)} {
}

const Generator& getDefaultMPSGenerator() {
  static auto gen = make_generator<MPSGeneratorImpl>(0);
  gen.seed();
  return gen;
}
DeviceType MPSGeneratorImpl::device_type() {
  return DeviceType::MPS;
}
c10::intrusive_ptr<c10::TensorImpl> MPSGeneratorImpl::get_state() const {
  static const size_t seed_size = sizeof(uint64_t);
  static const size_t offset_size = sizeof(int64_t);
  static const size_t total_size = seed_size + offset_size;

  auto state_tensor = at::detail::empty_cpu({(int64_t)total_size}, ScalarType::Byte, c10::nullopt, c10::nullopt, c10::nullopt, c10::nullopt);

  return state_tensor.getIntrusivePtr();
}

void MPSGeneratorImpl::set_state(const c10::TensorImpl& new_state) {
  static const size_t seed_size = sizeof(uint64_t);

  detail::check_rng_state(new_state);

  uint64_t input_seed;
  auto new_rng_state = new_state.data<uint8_t>();
  memcpy(&input_seed, new_rng_state, seed_size);
  this->set_current_seed(input_seed);
}

MPSGeneratorImpl* MPSGeneratorImpl::clone_impl() const {
  auto gen = new MPSGeneratorImpl(0);
  gen->set_current_seed(this->seed_);
  return gen;
}

<<<<<<< HEAD
std::string getStridedKey(const Tensor& self, const IntArrayRef sz,
                          const IntArrayRef strides, int64_t offset) {
  // TODO: move storage_offset to a PlaceholderTensor and strides to a
  // tensor too, to avoid too many cache entries.
  return std::to_string((uintptr_t)self.storage().data()) +
              ":" + mps::getArrayRefString(sz) +
              ":" + mps::getArrayRefString(strides) +
              ":" + std::to_string(offset) +
              ":" + getMPSTypeString(self.scalar_type());
}

=======
>>>>>>> 135af0fe
void runMPSGraph(
    MPSStream* mpsStream,
    MPSGraph* mpsGraph,
    NSDictionary* feeds,
    NSDictionary* results) {
  dispatch_sync(mpsStream->queue(), ^() {
    @autoreleasepool {
      mpsStream->commit(true);
      id<MTLCommandQueue> commandQueue = mpsStream->commandQueue();
      MPSGraphExecutionDescriptor *executionDescriptor = [[MPSGraphExecutionDescriptor new] autorelease];

      executionDescriptor.completionHandler = ^(NSDictionary<MPSGraphTensor *,
                                                MPSGraphTensorData *> * resultsDictionary,
                                                NSError * _Nullable error) {
      };

      [mpsGraph runAsyncWithMTLCommandQueue:commandQueue
                                feeds:feeds
                     targetOperations:nil
                    resultsDictionary:results
                  executionDescriptor:executionDescriptor];

    }
  });
}

MPSDataType getMPSDataType(ScalarType scalar_type) {
  switch (scalar_type) {
    case ScalarType::Float:
      return MPSDataTypeFloat32;
    case ScalarType::Half:
      return MPSDataTypeFloat16;
    case ScalarType::Int:
      return MPSDataTypeInt32;
    case ScalarType::Long:
      return MPSDataTypeInt64;
    case ScalarType::Short:
      return MPSDataTypeInt16;
    case ScalarType::Byte:
      return MPSDataTypeInt8;
    case ScalarType::Bool:
      return MPSDataTypeBool;
    case ScalarType::Double:
      TORCH_CHECK_TYPE(false, "Cannot convert a float64 Tensor to MPS as the MPS framework doesn't support float64. "
                       "Please use float32 instead.")
    default:
      TORCH_CHECK_TYPE(false, "Trying to convert ", scalar_type, " to the MPS backend but it does not have support for that dtype.")
  }
}

MPSDataType getMPSScalarType(ScalarType scalar_type) {
  switch (scalar_type) {
    // This is an intentional fallthrough supporting Double for Scalar
    // types as they are casted to Float32 currently.
    case ScalarType::Double:
    case ScalarType::Float:
      return MPSDataTypeFloat32;
    case ScalarType::Half:
      return MPSDataTypeFloat16;
    case ScalarType::Int:
      return MPSDataTypeInt32;
    case ScalarType::Long:
      return MPSDataTypeInt64;
    case ScalarType::Short:
      return MPSDataTypeInt16;
    case ScalarType::Byte:
      return MPSDataTypeInt8;
    case ScalarType::Bool:
      return MPSDataTypeBool;
    default:
      TORCH_CHECK_TYPE(false, "Trying to convert ", scalar_type, " to the MPS backend but it does not have support for that dtype.")
  }
}

std::string getMPSTypeString(ScalarType scalar_type) {
  switch (scalar_type) {
    case ScalarType::Double:
    case ScalarType::Float:
      return "MPSDataTypeFloat32";
    case ScalarType::Half:
      return "MPSDataTypeFloat16";
    case ScalarType::Int:
      return "MPSDataTypeInt32";
    case ScalarType::Long:
      return "MPSDataTypeInt64";
    case ScalarType::Short:
      return "MPSDataTypeInt16";
    case ScalarType::Byte:
      return "MPSDataTypeInt8";
    case ScalarType::Bool:
      return "MPSDataTypeBool";
    default:
      return "Undefined";
  }
}

std::string getMPSShapeString(MPSShape* shape) {
    std::string str;
    for(NSNumber *elem in shape) {
        str += std::to_string(elem.unsignedLongValue) + ",";
    }
    return str;
}

std::string getArrayRefString(const IntArrayRef s) {
  std::stringstream ss;
  std::copy(s.begin(), s.end(), std::ostream_iterator<int>(ss, ","));
  return ss.str();
}

std::string getTensorsStringKey(const TensorList& tensors, bool use_scalar_value) {
    std::string str;
    // The key format per tensor would look like ":MPSDataTypeFloat32[1,1,1,10]:"
    for (const Tensor& tensor: tensors) {
      str += ":";
      if (tensor.defined()) {
        str += getMPSTypeString(tensor.scalar_type()) + "[";
        // if tensor is a scalar
        if (tensor.dim() == 0) {
          str += (use_scalar_value ? std::to_string(getMPSScalarValue(tensor)) : "Scalar");
        } else {
          const NSString* ns_shape_key = [[getMPSShape(tensor) valueForKey:@"description"] componentsJoinedByString:@","];
          str += std::string(ns_shape_key.UTF8String);
        }
        str += "]";
      } else {
        str += "Undefined";
      }
    }
    return str;
}

double getMPSScalarValue(const Tensor& t) {
  assert (t.dim() == 0);  // only applicable for scalar types
  auto other_value = t.item();
  return other_value.to<double>();
}

MPSShape* getMPSShape(const Tensor& t) {
  const int sz = t.dim();
  const int sz_ = (sz > 0) ? sz : 1;

  NSNumber* numbers[sz_];

  for (int i = 0; i < sz_; i++)
  {
    NSInteger sz_i = (i < sz) ? t.size(i) : 1;

    NSNumber* number = [NSNumber numberWithInt:sz_i];
    numbers[i] = number;
  }
  return [NSArray arrayWithObjects:numbers count:sz_];
}

MPSShape* getMPSShape(c10::MaybeOwned<Tensor> t) {
  const Tensor& t_ = *t;
  return getMPSShape(t_);
}

MPSShape* getMPSShape(IntArrayRef sizes) {
  const int sz = sizes.size();
  const int sz_ = (sz > 0) ? sz : 1;

  NSNumber* numbers[sz_];

  for (int i = 0; i < sz_; i++)
  {
    NSInteger sz_i = (i < sz) ? sizes[i] : 1;

    NSNumber* number = [NSNumber numberWithInt:sz_i];
    numbers[i] = number;
  }
  return [NSArray arrayWithObjects:numbers count:sz_];
}

void printTensorNDArray(const Tensor& t) {
  if (!t.is_mps()) return;
  if(t.numel() == 0) return;
  // Get shape and data type
  auto selfShape = getMPSShape(t);
  auto selfDType = getMPSDataType(t.scalar_type());

  // Initialize data
  id<MTLBuffer> selfBuf = getMTLBufferStorage(t);
  MPSGraphTensorData* tdata = [[[MPSGraphTensorData alloc] initWithMTLBuffer:selfBuf
                                                            shape:selfShape
                                                         dataType:selfDType] autorelease];
  [tdata printNDArray];
}

<<<<<<< HEAD
MPSCachedGraph* _getCachedGraph(const at::Tensor& src) {
  MPSGraphCache* cache_ = MPSGraphCache::getInstance();
  string key = getStridedKey(src, src.sizes(), src.strides(), src.storage_offset());
  MPSCachedGraph* cachedGraph = cache_->LookUp(key);

  return cachedGraph;
}

id<MTLBuffer> _gatherViewTensor(const at::Tensor& src, id<MTLBuffer> sourceBuffer, MPSCachedGraph* mpsCachedGraph, Tensor& output) {
  TORCH_CHECK(mpsCachedGraph != nil);

  MPSStream* stream = getCurrentMPSStream();

  struct CachedGraph : public MPSCachedGraph
  {
    CachedGraph(MPSGraph *graph) : MPSCachedGraph(graph) {}
    MPSGraphTensor* inputTensor_ = nil;
    MPSGraphTensor* outputTensor_ = nil;
  };

  CachedGraph* cachedGraph = static_cast<CachedGraph *>(mpsCachedGraph);

  @autoreleasepool {
    MPSGraphTensor* inputTensor = cachedGraph->inputTensor_;
    MPSGraphTensorData* inputTensorData = [[[MPSGraphTensorData alloc] initWithMTLBuffer: sourceBuffer
                                                                        shape: [inputTensor shape]
                                                                        dataType: [inputTensor dataType]] autorelease];
    id<MTLBuffer> resultBuffer = __builtin_bit_cast(id<MTLBuffer>, output.storage().data());
    MPSGraphTensorData* outputTensorData = [[[MPSGraphTensorData alloc] initWithMTLBuffer: resultBuffer
                                                                        shape: getMPSShape(src.sizes())
                                                                        dataType: getMPSDataType(src.scalar_type())] autorelease];
    NSDictionary<MPSGraphTensor*, MPSGraphTensorData*>* feeds = @{
      inputTensor : inputTensorData
    };

    NSDictionary<MPSGraphTensor*, MPSGraphTensorData*>* results = @{
      cachedGraph->outputTensor_ : outputTensorData
    };

    runMPSGraph(stream, cachedGraph->graph(), feeds, results);
    return resultBuffer;
  }
}

id<MTLBuffer> gatherViewTensor(const at::Tensor& src, id<MTLBuffer> sourceBuffer) {
  MPSCachedGraph* mpsCachedGraph = _getCachedGraph(src);
  if (mpsCachedGraph) {
    Tensor output = at::native::empty_mps(
                    src.sizes(),
                    src.scalar_type(),
                    c10::nullopt,
                    kMPS,
                    c10::nullopt,
                    c10::nullopt);

    _gatherViewTensor(src, sourceBuffer, mpsCachedGraph, output);
    return __builtin_bit_cast(id<MTLBuffer>, output.storage().data());
  }

  return nil;
}

id<MTLBuffer> gatherViewTensorWithAllocatedMem(const at::Tensor& src, id<MTLBuffer> sourceBuffer, Tensor& output, MPSCachedGraph* mpsCachedGraph) {
  TORCH_CHECK(mpsCachedGraph != nil);

  _gatherViewTensor(src, sourceBuffer, mpsCachedGraph, output);
  return __builtin_bit_cast(id<MTLBuffer>, output.storage().data());
}

Placeholder::Placeholder(MPSGraphTensor* mpsGraphTensor, const Tensor& src, MPSShape *mpsShape)
{
  Tensor src_ = src;
  TORCH_CHECK(src_.is_mps(), "Placeholder storage has not been allocated on MPS device!");
    // extract the pointer to MTLBuffer from the Tensor's storage
  id<MTLBuffer> srcBuf = __builtin_bit_cast(id<MTLBuffer>, src.storage().data());
  if (src.is_view()) {
    MPSCachedGraph* cachedGraph = _getCachedGraph(src);
    if (cachedGraph) {
      allocateViewTensor(src);
      id<MTLBuffer> gatherTensor = gatherViewTensorWithAllocatedMem(src, srcBuf, _viewOutput, cachedGraph);
      if (gatherTensor) {
        srcBuf = gatherTensor;
      }
    } else {
      src_ = src.contiguous();
      srcBuf = __builtin_bit_cast(id<MTLBuffer>, src_.storage().data());
=======
Placeholder::Placeholder(MPSGraphTensor* mpsGraphTensor, const Tensor& src, MPSShape *mpsShape) : _tensor(src)
{
  TORCH_CHECK(src.is_mps(), "Placeholder storage has not been allocated on MPS device!");
  // extract the pointer to MTLBuffer from the Tensor's storage
  id<MTLBuffer> srcBuf = getMTLBufferStorage(src);
  // a view tensor could be contiguous (e.g., slice ops) or non-contiguous (e.g., transpose())
  if (src.is_view() || !src.is_contiguous()) {
     Tensor emptyShell = Tensor();
    // use "_tensor" from Placeholder to retain view's output during its usage in other ops
    _tensor = gatherViewTensor(src, emptyShell);
    if (!_tensor.has_storage()) {
      // if we cannot gather, we make the the tensor contiguous implicitly, and keep
      // it in placeholder to be able to retrieve it when we return from constructor
      _tensor = src.contiguous();
>>>>>>> 135af0fe
    }
    srcBuf = getMTLBufferStorage(_tensor);
  }
  // tensor.numel() could be zero, but tensor is valid as long as the buffer size is non-zero.
  // if buffer size is zero in here, it's not a user error. It could be a missing check for
  // tensor.numel() == 0 in our internal implementations of ops.
  TORCH_INTERNAL_ASSERT([srcBuf length] > 0, "Placeholder tensor is empty!");

  const MPSDataType mpsDataType = _tensor.dim() == 0 ? getMPSScalarType(_tensor.scalar_type()) : getMPSDataType(_tensor.scalar_type());
  if (!mpsShape)
    mpsShape = getMPSShape(_tensor);

  _value = [[[MPSGraphTensorData alloc] initWithMTLBuffer:srcBuf
                                                    shape:mpsShape
                                                 dataType:mpsDataType] autorelease];
  TORCH_INTERNAL_ASSERT(_value);
  _placeholder = mpsGraphTensor;
}

MPSGraphTensorData *getMPSGraphTensorData(MPSGraph* mpsGraph,
                                          MPSStream* mpsStream,
                                          const Tensor& tensor) {
  auto mpsShape = getMPSShape(tensor);
  auto dataType = getMPSDataType(tensor.scalar_type());

  MPSGraphTensorData *result = nil;
  if (tensor.numel() > 0) {
    id<MTLBuffer> buf = getMTLBufferStorage(tensor);
    result = [[[MPSGraphTensorData alloc] initWithMTLBuffer:buf
                                                    shape:mpsShape
                                                 dataType:dataType]
                                                 autorelease];
  } else {
    // create empty NDArray
    MPSNDArrayDescriptor *desc = [MPSNDArrayDescriptor descriptorWithDataType:dataType
                                                                        shape:mpsShape];
    MPSNDArray *emptyArray = [[[MPSNDArray alloc]
                              initWithDevice:mpsStream->device() descriptor:desc] autorelease];
    result = [[[MPSGraphTensorData alloc] initWithMPSNDArray:emptyArray] autorelease];
  }
  assert(result);
  return result;
}

MPSGraphTensorData* getMPSGraphTensorFromScalar(MPSStream* mpsStream, const Scalar& scalar, MPSDataType dataType) {
  union {
    float f; // MPS doesn't support 'double'
    at::Half h;
    int64_t i;
    bool b;
  } v;
  switch (dataType) {
    case MPSDataTypeFloat32:
      v.f = scalar.to<float>();
      break;
    case MPSDataTypeFloat16:
      v.h = scalar.to<at::Half>();
      break;
    case MPSDataTypeInt64:
      v.i = scalar.to<int64_t>();
      break;
    case MPSDataTypeInt32:
      v.i = scalar.to<int32_t>();
      break;
    case MPSDataTypeInt16:
      v.i = scalar.to<int16_t>();
      break;
    case MPSDataTypeInt8:
      v.i = scalar.to<int8_t>();
      break;
    case MPSDataTypeBool:
      v.b = scalar.to<bool>();
      break;
    default:
      TORCH_INTERNAL_ASSERT(false, "Unsupported scalar type on MPS backend.")
  }

  MPSNDArrayDescriptor *tensorDesc = [MPSNDArrayDescriptor descriptorWithDataType:dataType shape:@[@1]];
  MPSNDArray *tensorNDArray = [[[MPSNDArray alloc] initWithDevice:mpsStream->device() descriptor:tensorDesc] autorelease];
  [tensorNDArray writeBytes:&v strideBytes:nil];
  MPSGraphTensorData* result = [[[MPSGraphTensorData alloc] initWithMPSNDArray:tensorNDArray] autorelease];
  return result;
}

void resize_tensor(Tensor* output) {
  output->resize_(output->sizes());
}

MPSGraph* make_mps_graph() {
  MPSGraph* mpsGraph = [[MPSGraph new] autorelease];
  mpsGraph.options = MPSGraphOptionsNone;
  return mpsGraph;
}

MPSGraphTensor* mpsGraphUnrankedPlaceHolder(MPSGraph *mpsGraph, MPSDataType dataType) {
  return [mpsGraph placeholderWithShape:nil
                               dataType:dataType
                                   name:nil];
}

MPSGraphTensor* mpsGraphRankedPlaceHolder(MPSGraph *mpsGraph, MPSDataType dataType, MPSShape* mpsShape) {
  return [mpsGraph placeholderWithShape:mpsShape
                               dataType:dataType
                                   name:nil];
}

MPSGraphTensor* mpsGraphRankedPlaceHolder(MPSGraph *mpsGraph, const Tensor& tensor) {
    return [mpsGraph placeholderWithShape:getMPSShape(tensor)
                                 dataType:getMPSScalarType(tensor.scalar_type())
                                     name:nil];
}

// this is meant to suppress the availability warning on castTensor
// we pass ScalarType instead of MPSDataType to handle MPSDataTypeBoolean's availability too
MPSGraphTensor* castMPSTensor(MPSGraph *mpsGraph, MPSGraphTensor* tensor, ScalarType toType) {
  return [mpsGraph castTensor:tensor toType:getMPSScalarType(toType) name:@"castTensor"];
}

string get_mem_format_string(c10::MemoryFormat memory_format) {
  string mem_format_key;
  switch(memory_format) {
    case at::MemoryFormat::Contiguous:
      mem_format_key = "Contiguous";
      break;
    case at::MemoryFormat::ChannelsLast:
      mem_format_key = "ChannelsLast";
      break;
    default:
      assert(0 && "Invalid memory format\n");
  }

  return mem_format_key;
}

MPSGraphCache* MPSGraphCache::_instance_cache = nullptr;

class MPSGraphCacheCallback : public IMpsAllocatorCallback {
public:
  MPSGraphCacheCallback() : graph_cache(MPSGraphCache::getInstance()) { }

  void executeMPSAllocatorCallback(void* ptr, EventType event) override { }
private:
  MPSGraphCache* graph_cache;
};

REGISTER_MPS_ALLOCATOR_CALLBACK("mps_graph_cache_callback", MPSGraphCacheCallback);

} // namespace mps
} // namespace native
} // namespace at<|MERGE_RESOLUTION|>--- conflicted
+++ resolved
@@ -60,20 +60,6 @@
   return gen;
 }
 
-<<<<<<< HEAD
-std::string getStridedKey(const Tensor& self, const IntArrayRef sz,
-                          const IntArrayRef strides, int64_t offset) {
-  // TODO: move storage_offset to a PlaceholderTensor and strides to a
-  // tensor too, to avoid too many cache entries.
-  return std::to_string((uintptr_t)self.storage().data()) +
-              ":" + mps::getArrayRefString(sz) +
-              ":" + mps::getArrayRefString(strides) +
-              ":" + std::to_string(offset) +
-              ":" + getMPSTypeString(self.scalar_type());
-}
-
-=======
->>>>>>> 135af0fe
 void runMPSGraph(
     MPSStream* mpsStream,
     MPSGraph* mpsGraph,
@@ -112,8 +98,10 @@
       return MPSDataTypeInt64;
     case ScalarType::Short:
       return MPSDataTypeInt16;
+    case ScalarType::Char:
+      return MPSDataTypeInt8;
     case ScalarType::Byte:
-      return MPSDataTypeInt8;
+      return MPSDataTypeUInt8;
     case ScalarType::Bool:
       return MPSDataTypeBool;
     case ScalarType::Double:
@@ -139,8 +127,10 @@
       return MPSDataTypeInt64;
     case ScalarType::Short:
       return MPSDataTypeInt16;
+    case ScalarType::Char:
+      return MPSDataTypeInt8;
     case ScalarType::Byte:
-      return MPSDataTypeInt8;
+      return MPSDataTypeUInt8;
     case ScalarType::Bool:
       return MPSDataTypeBool;
     default:
@@ -264,94 +254,6 @@
   [tdata printNDArray];
 }
 
-<<<<<<< HEAD
-MPSCachedGraph* _getCachedGraph(const at::Tensor& src) {
-  MPSGraphCache* cache_ = MPSGraphCache::getInstance();
-  string key = getStridedKey(src, src.sizes(), src.strides(), src.storage_offset());
-  MPSCachedGraph* cachedGraph = cache_->LookUp(key);
-
-  return cachedGraph;
-}
-
-id<MTLBuffer> _gatherViewTensor(const at::Tensor& src, id<MTLBuffer> sourceBuffer, MPSCachedGraph* mpsCachedGraph, Tensor& output) {
-  TORCH_CHECK(mpsCachedGraph != nil);
-
-  MPSStream* stream = getCurrentMPSStream();
-
-  struct CachedGraph : public MPSCachedGraph
-  {
-    CachedGraph(MPSGraph *graph) : MPSCachedGraph(graph) {}
-    MPSGraphTensor* inputTensor_ = nil;
-    MPSGraphTensor* outputTensor_ = nil;
-  };
-
-  CachedGraph* cachedGraph = static_cast<CachedGraph *>(mpsCachedGraph);
-
-  @autoreleasepool {
-    MPSGraphTensor* inputTensor = cachedGraph->inputTensor_;
-    MPSGraphTensorData* inputTensorData = [[[MPSGraphTensorData alloc] initWithMTLBuffer: sourceBuffer
-                                                                        shape: [inputTensor shape]
-                                                                        dataType: [inputTensor dataType]] autorelease];
-    id<MTLBuffer> resultBuffer = __builtin_bit_cast(id<MTLBuffer>, output.storage().data());
-    MPSGraphTensorData* outputTensorData = [[[MPSGraphTensorData alloc] initWithMTLBuffer: resultBuffer
-                                                                        shape: getMPSShape(src.sizes())
-                                                                        dataType: getMPSDataType(src.scalar_type())] autorelease];
-    NSDictionary<MPSGraphTensor*, MPSGraphTensorData*>* feeds = @{
-      inputTensor : inputTensorData
-    };
-
-    NSDictionary<MPSGraphTensor*, MPSGraphTensorData*>* results = @{
-      cachedGraph->outputTensor_ : outputTensorData
-    };
-
-    runMPSGraph(stream, cachedGraph->graph(), feeds, results);
-    return resultBuffer;
-  }
-}
-
-id<MTLBuffer> gatherViewTensor(const at::Tensor& src, id<MTLBuffer> sourceBuffer) {
-  MPSCachedGraph* mpsCachedGraph = _getCachedGraph(src);
-  if (mpsCachedGraph) {
-    Tensor output = at::native::empty_mps(
-                    src.sizes(),
-                    src.scalar_type(),
-                    c10::nullopt,
-                    kMPS,
-                    c10::nullopt,
-                    c10::nullopt);
-
-    _gatherViewTensor(src, sourceBuffer, mpsCachedGraph, output);
-    return __builtin_bit_cast(id<MTLBuffer>, output.storage().data());
-  }
-
-  return nil;
-}
-
-id<MTLBuffer> gatherViewTensorWithAllocatedMem(const at::Tensor& src, id<MTLBuffer> sourceBuffer, Tensor& output, MPSCachedGraph* mpsCachedGraph) {
-  TORCH_CHECK(mpsCachedGraph != nil);
-
-  _gatherViewTensor(src, sourceBuffer, mpsCachedGraph, output);
-  return __builtin_bit_cast(id<MTLBuffer>, output.storage().data());
-}
-
-Placeholder::Placeholder(MPSGraphTensor* mpsGraphTensor, const Tensor& src, MPSShape *mpsShape)
-{
-  Tensor src_ = src;
-  TORCH_CHECK(src_.is_mps(), "Placeholder storage has not been allocated on MPS device!");
-    // extract the pointer to MTLBuffer from the Tensor's storage
-  id<MTLBuffer> srcBuf = __builtin_bit_cast(id<MTLBuffer>, src.storage().data());
-  if (src.is_view()) {
-    MPSCachedGraph* cachedGraph = _getCachedGraph(src);
-    if (cachedGraph) {
-      allocateViewTensor(src);
-      id<MTLBuffer> gatherTensor = gatherViewTensorWithAllocatedMem(src, srcBuf, _viewOutput, cachedGraph);
-      if (gatherTensor) {
-        srcBuf = gatherTensor;
-      }
-    } else {
-      src_ = src.contiguous();
-      srcBuf = __builtin_bit_cast(id<MTLBuffer>, src_.storage().data());
-=======
 Placeholder::Placeholder(MPSGraphTensor* mpsGraphTensor, const Tensor& src, MPSShape *mpsShape) : _tensor(src)
 {
   TORCH_CHECK(src.is_mps(), "Placeholder storage has not been allocated on MPS device!");
@@ -366,7 +268,6 @@
       // if we cannot gather, we make the the tensor contiguous implicitly, and keep
       // it in placeholder to be able to retrieve it when we return from constructor
       _tensor = src.contiguous();
->>>>>>> 135af0fe
     }
     srcBuf = getMTLBufferStorage(_tensor);
   }
