# See README.md in this directory for more guidance

# *********NB: _cast_* operators are DEPRECATED and will be removed
# eventually. These were previously used before TorchScript IR supported
# representing ScalarType's. They are now superseded by usage of
# `aten::to()`. The ops remain here for backward compatibility purposes.

# DEPRECATED. DO NOT USE
- func: _cast_Byte(Tensor self, bool non_blocking=False) -> Tensor
  variants: function

# DEPRECATED. DO NOT USE
- func: _cast_Char(Tensor self, bool non_blocking=False) -> Tensor
  variants: function

# DEPRECATED. DO NOT USE
- func: _cast_Double(Tensor self, bool non_blocking=False) -> Tensor
  variants: function

# DEPRECATED. DO NOT USE
- func: _cast_Float(Tensor self, bool non_blocking=False) -> Tensor
  variants: function

# DEPRECATED. DO NOT USE
- func: _cast_Int(Tensor self, bool non_blocking=False) -> Tensor
  variants: function

# DEPRECATED. DO NOT USE
- func: _cast_Long(Tensor self, bool non_blocking=False) -> Tensor
  variants: function

# DEPRECATED. DO NOT USE
- func: _cast_Short(Tensor self, bool non_blocking=False) -> Tensor
  variants: function

# DEPRECATED. DO NOT USE
- func: _cast_Half(Tensor self, bool non_blocking=False) -> Tensor
  variants: function

# Computes the gradient of current tensor w.r.t. graph leaves.
- func: _backward(Tensor self, Tensor[] inputs, Tensor? gradient=None, bool? retain_graph=None, bool create_graph=False) -> ()
  manual_cpp_binding: True
  variants: method

# DEPRECATED. Sets the tensor data held by this `Variable` to be the same as
# `new_data`.  It requires that `new_data` and `Variable` have compatible tensor
# type, by checking `_has_compatible_shallow_copy_type(this, new_data)`.
#
# This function is deprecated because it doesn't really make sense in a world
# where Variables *are* Tensors (as opposed to them containing tensors, which
# is what the previous interpretation was.)
- func: set_data(Tensor(a!) self, Tensor new_data) -> ()
  manual_cpp_binding: True
  variants: method

- func: data(Tensor self) -> Tensor
  manual_cpp_binding: True
  variants: method

# True if this `Variable` is a leaf and thus does not have a `grad_fn`.
- func: is_leaf(Tensor self) -> bool
  manual_cpp_binding: True
  variants: method

# Returns the output index of this variable from the forward operation that
# produced it.  Conversely, it returns the input index of the gradient `Node` to
# which this `Variable` is connected (because in the gradient computation,
# inputs and outputs switch meaning).  For example:
#
#   y0, y1, y2 = f(x)
#   assert y0.output_nr == 0
#   assert y1.output_nr == 1
#   assert y2.output_nr == 2
#
- func: output_nr(Tensor self) -> int
  manual_cpp_binding: True
  variants: method

- func: _version(Tensor self) -> int
  manual_cpp_binding: True
  variants: method

- func: requires_grad_(Tensor(a!) self, bool requires_grad=True) -> Tensor(a!)
  manual_cpp_binding: True
  variants: method

# Enables .grad attribute for non-leaf Tensors.
- func: retain_grad(Tensor(a!) self) -> ()
  manual_cpp_binding: True
  variants: method

- func: retains_grad(Tensor self) -> bool
  manual_cpp_binding: True
  variants: method

- func: _fw_primal(Tensor(a) self, int level) -> Tensor(a)
  variants: method
  dispatch:
    CompositeExplicitAutograd: _fw_primal

- func: _make_dual(Tensor(a) primal, Tensor tangent, int level) -> Tensor(a)
  variants: function
  dispatch:
    CompositeExplicitAutograd: _make_dual

- func: _unpack_dual(Tensor(a) dual, int level) -> (Tensor(a) primal, Tensor tangent)
  variants: function

# NOTE: [_new_zeros_with_same_feature_meta]
# This function creates a new tensor with the layout and TensorOptions
# of `other` but also takes into account the batch dimensions of `self`
#
# This function has a couple extra constraints because it is also used for `jvp`
# in functorch.
# - is used for forward AD because there is the restriction
#   that the primal and tangent must have the same layout
# - We cannot assume that `self` and `other` have the same sizes or even dim
#   because in the inplace over view case, `other` is the base tensor, and
#   `self` is the forward grad with respect to the view, which can have an
#   entirely different shape
# - takes the number of batch dims for `self` because we also handle
#   some batching logic. We handle that here instead of a batching rule because
#   we'd like to avoid calling as_strided in the batching rule (as to enable
#   nested vmap in functorch).
# - needs to be CompositeExplicitAutograd for jvp support in functorch.
#   functorch currently relies on TensorWrapper which does not have storage
#   CompositeExplicitAutograd makes sure the TensorWrapper is unwrapped.
# - this function may eventually take on another int argument to store the
#   the number of batch dims for other once we support that use case
- func: _new_zeros_with_same_feature_meta(Tensor self, Tensor other, *, int self_num_batch_dims=0) -> Tensor
  variants: function
  dispatch:
    CompositeExplicitAutograd: _new_zeros_with_same_feature_meta

# This function compares the storage numel of self with that of other, where
# storage numel is cumputed as: `other.storage().nbytes() / other.itemsize()`.
# We create this function for composite compliance purposes. The batching rule
# always returns true because vmapped as_strided does not support accessing
# storage locations not indexable by the input tensor.
# See the note above for more information.
- func: _has_same_storage_numel(Tensor self, Tensor other) -> bool
  variants: function
  dispatch:
    CompositeExplicitAutograd: _has_same_storage_numel

- func: rename_(Tensor(a!) self, Dimname[]? names) -> Tensor(a!)
  variants: method
  tags: inplace_view

- func: rename(Tensor(a) self, Dimname[]? names) -> Tensor(a)
  variants: method

- func: align_to(Tensor(a) self, Dimname[] names) -> Tensor(a)
  variants: method

- func: align_to.ellipsis_idx(Tensor(a) self, Dimname[] order, int ellipsis_idx) -> Tensor(a)
  variants: method

- func: align_as(Tensor self, Tensor other) -> Tensor
  variants: method

- func: align_tensors(Tensor[] tensors) -> Tensor[]

# Not assert because it's a keyword; not Assert because FX already
# took that syntax
# TODO: need to specify this is side-effectful somehow
- func: _assert_async(Tensor self) -> ()
  dispatch:
    CPU: _assert_async_cpu
    CUDA: _assert_async_cuda

- func: refine_names(Tensor(a) self, Dimname[] names) -> Tensor(a)
  variants: method

- func: _use_cudnn_ctc_loss(Tensor log_probs, Tensor targets, int[] input_lengths, int[] target_lengths, int blank) -> bool
  device_check: NoCheck  # Tensor arguments allowed to be on different devices, see also _cudnn_ctc_loss
  dispatch:
    CUDA: _use_cudnn_ctc_loss

- func: _cudnn_ctc_loss(Tensor log_probs, Tensor targets, int[] input_lengths, int[] target_lengths, int blank, bool deterministic, bool zero_infinity) -> (Tensor, Tensor)
  device_check: NoCheck  # log_probs is expected to be on CUDA while targets is expected to be on CPU
  dispatch:
    CUDA: _cudnn_ctc_loss

- func: _use_cudnn_rnn_flatten_weight() -> bool

- func: _cudnn_rnn_flatten_weight(Tensor[] weight_arr, int weight_stride0, int input_size, int mode, int hidden_size, int proj_size, int num_layers, bool batch_first, bool bidirectional) -> Tensor
  dispatch:
    CUDA: _cudnn_rnn_flatten_weight

- func: _cudnn_rnn(Tensor input, Tensor[] weight, int weight_stride0, Tensor? weight_buf, Tensor hx, Tensor? cx, int mode, int hidden_size, int proj_size, int num_layers, bool batch_first, float dropout, bool train, bool bidirectional, int[] batch_sizes, Tensor? dropout_state) -> (Tensor, Tensor, Tensor, Tensor, Tensor)
  # rnn_tanh may or may not redispatch to _cudnn_rnn based on algorithm and build. Thus it might hit dispatch or kernel device check.
  # Disable dispatch time device check for consistent behavior.
  device_check: NoCheck
  dispatch:
    CUDA: _cudnn_rnn

- func: _cudnn_rnn_backward(Tensor input, Tensor[] weight, int weight_stride0, Tensor weight_buf, Tensor hx, Tensor? cx, Tensor output, Tensor? grad_output, Tensor? grad_hy, Tensor? grad_cy, int mode, int hidden_size, int proj_size, int num_layers, bool batch_first, float dropout, bool train, bool bidirectional, int[] batch_sizes, Tensor? dropout_state, Tensor reserve, bool[4] output_mask) -> (Tensor, Tensor, Tensor, Tensor[])
  dispatch:
    CUDA: _cudnn_rnn_backward

- func: _cudnn_init_dropout_state(float dropout, bool train, int dropout_seed, *, ScalarType? dtype=None, Layout? layout=None, Device? device=None, bool? pin_memory=False) -> Tensor
  dispatch:
    CUDA: _cudnn_init_dropout_state

- func: _debug_has_internal_overlap(Tensor self) -> int
  variants: function

- func: _fused_dropout(Tensor self, float p, Generator? generator=None) -> (Tensor, Tensor)
  variants: function
  dispatch:
    CUDA: fused_dropout_cuda

- func: _masked_scale(Tensor self, Tensor mask, float scale) -> Tensor
  variants: function
  dispatch:
    CUDA: masked_scale_cuda

- func: native_dropout(Tensor input, float p, bool? train) -> (Tensor, Tensor)
  variants: function
  dispatch:
    CPU: native_dropout_cpu
    CUDA: native_dropout_cuda

- func: native_dropout_backward(Tensor grad_output, Tensor mask, float scale) -> Tensor
  dispatch:
    CPU: native_dropout_backward_cpu
    CUDA: native_dropout_backward_cuda

- func: _sobol_engine_draw(Tensor quasi, int n, Tensor sobolstate, int dimension, int num_generated, ScalarType? dtype) -> (Tensor, Tensor)

- func: _sobol_engine_ff_(Tensor(a!) self, int n, Tensor sobolstate, int dimension, int num_generated) -> Tensor(a!)

- func: _sobol_engine_scramble_(Tensor(a!) self, Tensor ltm, int dimension) -> Tensor(a!)

- func: _sobol_engine_initialize_state_(Tensor(a!) self, int dimension) -> Tensor(a!)

- func: _reshape_from_tensor(Tensor self, Tensor shape) -> Tensor

- func: _shape_as_tensor(Tensor self) -> Tensor

- func: dropout(Tensor input, float p, bool train) -> Tensor
  dispatch:
    CompositeImplicitAutograd: dropout
    NestedTensorCPU, NestedTensorCUDA: dropout_nested

- func: dropout_(Tensor(a!) self, float p, bool train) -> Tensor(a!)
  dispatch:
    CompositeImplicitAutograd: dropout_
    NestedTensorCPU, NestedTensorCUDA: dropout_nested_

- func: feature_dropout(Tensor input, float p, bool train) -> Tensor

- func: feature_dropout_(Tensor(a!) self, float p, bool train) -> Tensor(a!)

- func: alpha_dropout(Tensor input, float p, bool train) -> Tensor

- func: alpha_dropout_(Tensor(a!) self, float p, bool train) -> Tensor(a!)

- func: feature_alpha_dropout(Tensor input, float p, bool train) -> Tensor

- func: feature_alpha_dropout_(Tensor(a!) self, float p, bool train) -> Tensor(a!)

- func: abs(Tensor self) -> Tensor
  device_check: NoCheck   # TensorIterator
  variants: function, method
  dispatch:
    CompositeExplicitAutograd: abs
    SparseCPU, SparseCUDA: abs_sparse
    SparseCsrCPU, SparseCsrCUDA: abs_sparse_csr

- func: abs_(Tensor(a!) self) -> Tensor(a!)
  device_check: NoCheck   # TensorIterator
  variants: function, method
  dispatch:
    CompositeExplicitAutograd: abs_
    SparseCPU, SparseCUDA: abs_sparse_
    SparseCsrCPU, SparseCsrCUDA: abs_sparse_csr_

- func: abs.out(Tensor self, *, Tensor(a!) out) -> Tensor(a!)
  device_check: NoCheck   # TensorIterator
  dispatch:
    CPU, CUDA: abs_out
    MPS: abs_out_mps
    SparseCPU, SparseCUDA: abs_sparse_out
    SparseCsrCPU, SparseCsrCUDA: abs_sparse_csr_out

# Note [Adding an alias]
# To add an alias do the following:
#
# 1) Copy the original functions native_functions.yaml entry, but replace the
#      original function's name with their own and delete any dispatch
#      keys for the aliases. Specifying a dispatch key will prevent
#      autograd from recording the operations the alias performs, which
#      will stop it from "inheriting" the original operation's autograd behavior.
# 2) Implement the corresponding functions and have them redispatch to the
#      original function.
# 3) Add docstrings to the new function that reference the original function,
#      and document the method as usual (if it exists.)
#    (See torch/_torch_docs.py and docs/source/torch.rst if adding a function,
#     torch/_tensor_docs.py and docs/source/tensors.rst if adding a method,
#     or module-specific doc bindings (like torch/linalg/__init__.py) if
#     adding an alias in a namespace.)
# 4) Update torch/overrides.py consistent with the original function.
# 5) Update the alias_map in torch/csrc/jit/passes/normalize_ops.cpp.
# 6) Add aliases argument to existing OpInfo/UnaryUfuncInfo or create new OpInfo/UnaryUfuncInfo entry
# in op_db list in torch/testing/_internal/common_methods_invocations.py
#
# See torch.absolute, an alias for torch.abs, as an example.

# Absolute, alias for abs
- func: absolute(Tensor self) -> Tensor
  device_check: NoCheck   # TensorIterator
  variants: function, method

- func: absolute_(Tensor(a!) self) -> Tensor(a!)
  device_check: NoCheck   # TensorIterator
  variants: method

- func: absolute.out(Tensor self, *, Tensor(a!) out) -> Tensor(a!)
  device_check: NoCheck   # TensorIterator

- func: angle(Tensor self) -> Tensor
  device_check: NoCheck   # TensorIterator
  variants: function, method
  dispatch:
    CPU, CUDA: angle
    SparseCsrCPU, SparseCsrCUDA: angle_sparse_csr

- func: angle.out(Tensor self, *, Tensor(a!) out) -> Tensor(a!)
  device_check: NoCheck   # TensorIterator
  dispatch:
    CPU, CUDA: angle_out
    SparseCsrCPU, SparseCsrCUDA: angle_sparse_csr_out

- func: view_as_real(Tensor(a) self) -> Tensor(a)
  variants: function
  dispatch:
    CPU, CUDA, MPS, Meta: view_as_real

- func: view_as_complex(Tensor(a) self) -> Tensor(a)
  variants: function
  dispatch:
    CPU, CUDA, Meta: view_as_complex

- func: sgn(Tensor self) -> Tensor
  variants: function, method
  structured_delegate: sgn.out
  dispatch:
    SparseCPU, SparseCUDA: sgn_sparse
    SparseCsrCPU, SparseCsrCUDA: sgn_sparse_csr

- func: sgn_(Tensor(a!) self) -> Tensor(a!)
  variants: method
  structured_delegate: sgn.out
  dispatch:
    SparseCPU, SparseCUDA: sgn_sparse_
    SparseCsrCPU, SparseCsrCUDA: sgn_sparse_csr_

- func: sgn.out(Tensor self, *, Tensor(a!) out) -> Tensor(a!)
  structured: True
  structured_inherits: TensorIteratorBase
  dispatch:
    CPU, CUDA: sgn_out
    SparseCPU, SparseCUDA: sgn_sparse_out
    SparseCsrCPU, SparseCsrCUDA: sgn_sparse_csr_out

- func: chalf(Tensor self, *, MemoryFormat? memory_format=None) -> Tensor
  variants: method

- func: real(Tensor(a) self) -> Tensor(a)
  device_check: NoCheck   # TensorIterator
  variants: function

- func: imag(Tensor(a) self) -> Tensor(a)
  device_check: NoCheck   # TensorIterator
  variants: function

- func: _conj(Tensor(a) self) -> Tensor(a)
  variants: function, method
  dispatch:
    CompositeExplicitAutograd: _conj

- func: conj(Tensor(a) self) -> Tensor(a)
  variants: function, method
  manual_cpp_binding: True

- func: _conj_physical(Tensor self) -> Tensor
  variants: function, method
  dispatch:
    CompositeExplicitAutograd: _conj_physical
    SparseCsrCPU, SparseCsrCUDA: conj_physical_sparse_csr

- func: conj_physical(Tensor self) -> Tensor
  variants: function, method

- func: conj_physical.out(Tensor self, *, Tensor(a!) out) -> Tensor(a!)
  dispatch:
    CPU, CUDA: conj_physical_out
    SparseCPU, SparseCUDA: conj_physical_out_sparse
    SparseCsrCPU, SparseCsrCUDA: conj_physical_sparse_csr_out

- func: conj_physical_(Tensor(a!) self) -> Tensor(a!)
  variants: function, method
  dispatch:
    CompositeExplicitAutograd: conj_physical_
    SparseCsrCPU, SparseCsrCUDA: conj_physical_sparse_csr_

- func: resolve_conj(Tensor(a) self) -> Tensor(a)
  variants: function, method

- func: resolve_neg(Tensor(a) self) -> Tensor(a)
  variants: function, method

- func: _neg_view(Tensor(a) self) -> Tensor(a)
  variants: function, method
  dispatch:
    CompositeExplicitAutograd: _neg_view

- func: acos(Tensor self) -> Tensor
  device_check: NoCheck   # TensorIterator
  variants: function, method
  structured_delegate: acos.out

- func: acos_(Tensor(a!) self) -> Tensor(a!)
  device_check: NoCheck   # TensorIterator
  variants: function, method
  structured_delegate: acos.out

- func: acos.out(Tensor self, *, Tensor(a!) out) -> Tensor(a!)
  device_check: NoCheck   # TensorIterator
  structured: True
  structured_inherits: TensorIteratorBase
  dispatch:
    CPU, CUDA: acos_out
    MPS: acos_out_mps

# arccos, alias of acos
- func: arccos(Tensor self) -> Tensor
  variants: function, method

- func: arccos_(Tensor(a!) self) -> Tensor(a!)
  variants: function, method

- func: arccos.out(Tensor self, *, Tensor(a!) out) -> Tensor(a!)

- func: avg_pool1d(Tensor self, int[1] kernel_size, int[1] stride=[], int[1] padding=0, bool ceil_mode=False, bool count_include_pad=True) -> Tensor

- func: adaptive_avg_pool1d(Tensor self, int[1] output_size) -> Tensor

# Return: (Tensor output, Tensor indices)
- func: adaptive_max_pool1d(Tensor self, int[1] output_size) -> (Tensor, Tensor)

- func: add.Tensor(Tensor self, Tensor other, *, Scalar alpha=1) -> Tensor
  device_check: NoCheck   # TensorIterator
  structured_delegate: add.out
  variants: function, method
  dispatch:
    SparseCPU, SparseCUDA: add_sparse
    SparseCsrCPU, SparseCsrCUDA: add_sparse_csr
    MkldnnCPU: mkldnn_add
    ZeroTensor: add_zerotensor
    NestedTensorCPU, NestedTensorCUDA: NestedTensor_add_Tensor

- func: add_.Tensor(Tensor(a!) self, Tensor other, *, Scalar alpha=1) -> Tensor(a!)
  device_check: NoCheck   # TensorIterator
  variants: method
  structured_delegate: add.out
  dispatch:
    SparseCPU, SparseCUDA: add_sparse_
    SparseCsrCPU, SparseCsrCUDA: add_sparse_csr_
    MkldnnCPU: mkldnn_add_
    NestedTensorCPU, NestedTensorCUDA: NestedTensor_add__Tensor

- func: add.out(Tensor self, Tensor other, *, Scalar alpha=1, Tensor(a!) out) -> Tensor(a!)
  device_check: NoCheck   # TensorIterator
  structured: True
  structured_inherits: TensorIteratorBase
  ufunc_inner_loop:
    Generic: add (AllAndComplex, BFloat16, Half, ComplexHalf)
    ScalarOnly: add (Bool)
  dispatch:
    SparseCPU: add_out_sparse_cpu
    SparseCUDA: add_out_sparse_cuda
    SparseCsrCPU: add_out_sparse_csr_cpu
    SparseCsrCUDA: add_out_sparse_csr_cuda
    MkldnnCPU: mkldnn_add_out
    MPS: add_out_mps

- func: _add_relu.Tensor(Tensor self, Tensor other, *, Scalar alpha=1) -> Tensor
  variants: function
  dispatch:
    CPU: add_relu

- func: _add_relu_.Tensor(Tensor(a!) self, Tensor other, *, Scalar alpha=1) -> Tensor(a!)
  variants: function
  dispatch:
    CPU: add_relu_

- func: _add_relu.out(Tensor self, Tensor other, *, Scalar alpha=1, Tensor(a!) out) -> Tensor(a!)
  variants: function
  dispatch:
    CPU: add_relu_out

- func: _add_relu.Scalar(Tensor self, Scalar other, Scalar alpha=1) -> Tensor
  variants: function
  dispatch:
    CPU: add_relu

- func: _add_relu_.Scalar(Tensor(a!) self, Scalar other, Scalar alpha=1) -> Tensor(a!)
  variants: function
  dispatch:
    CPU: add_relu_
  autogen: _add_relu.Scalar_out

# For C++ only, until we have conversion from C++ numbers to Tensor
- func: add.Scalar(Tensor self, Scalar other, Scalar alpha=1) -> Tensor
  device_check: NoCheck   # TensorIterator
  variants: function, method
  dispatch:
    CompositeExplicitAutograd: add

- func: add_.Scalar(Tensor(a!) self, Scalar other, Scalar alpha=1) -> Tensor(a!)
  device_check: NoCheck   # TensorIterator
  variants: method
  dispatch:
    CompositeExplicitAutograd: add_
  autogen: add.Scalar_out

- func: addmv(Tensor self, Tensor mat, Tensor vec, *, Scalar beta=1, Scalar alpha=1) -> Tensor
  structured_delegate: addmv.out
  variants: function, method

- func: addmv_(Tensor(a!) self, Tensor mat, Tensor vec, *, Scalar beta=1, Scalar alpha=1) -> Tensor(a!)
  structured_delegate: addmv.out
  variants: function, method

- func: addmv.out(Tensor self, Tensor mat, Tensor vec, *, Scalar beta=1, Scalar alpha=1, Tensor(a!) out) -> Tensor(a!)
  structured: True
  dispatch:
    CPU: addmv_out_cpu
    CUDA: addmv_out_cuda
    MPS: addmv_out_mps
    SparseCsrCPU: addmv_out_sparse_compressed
    SparseCsrCUDA: addmv_out_sparse_compressed_cuda

- func: addr(Tensor self, Tensor vec1, Tensor vec2, *, Scalar beta=1, Scalar alpha=1) -> Tensor
  variants: function, method
  dispatch:
    CPU, CUDA: addr
    CompositeExplicitAutograd: math_addr

- func: addr_(Tensor(a!) self, Tensor vec1, Tensor vec2, *, Scalar beta=1, Scalar alpha=1) -> Tensor(a!)
  variants: method
  dispatch:
    CompositeExplicitAutograd: addr_

- func: addr.out(Tensor self, Tensor vec1, Tensor vec2, *, Scalar beta=1, Scalar alpha=1, Tensor(a!) out) -> Tensor(a!)
  dispatch:
    CPU, CUDA: addr_out
    CompositeExplicitAutograd: math_addr_out

- func: affine_grid_generator(Tensor theta, int[] size, bool align_corners) -> Tensor
  variants: function
  dispatch:
    CompositeExplicitAutograd: affine_grid_generator

- func: affine_grid_generator_backward(Tensor grad, int[] size, bool align_corners) -> Tensor
  variants: function

- func: all.dim(Tensor self, int dim, bool keepdim=False) -> Tensor
  device_check: NoCheck   # TensorIterator
  structured_delegate: all.out
  variants: function, method

- func: all.out(Tensor self, int dim, bool keepdim=False, *, Tensor(a!) out) -> Tensor(a!)
  device_check: NoCheck   # TensorIterator
  structured: True
  precomputed:
  - dim -> int dim
  dispatch:
    CPU, CUDA: all_out
    MPS: all_out_mps

- func: all.dimname(Tensor self, Dimname dim, bool keepdim=False) -> Tensor
  device_check: NoCheck   # TensorIterator
  variants: function, method

- func: all.dimname_out(Tensor self, Dimname dim, bool keepdim=False, *, Tensor(a!) out) -> Tensor(a!)
  device_check: NoCheck   # TensorIterator

- func: allclose(Tensor self, Tensor other, float rtol=1e-05, float atol=1e-08, bool equal_nan=False) -> bool
  variants: function, method

- func: any.dim(Tensor self, int dim, bool keepdim=False) -> Tensor
  device_check: NoCheck   # TensorIterator
  structured_delegate: any.out
  variants: function, method

- func: any.out(Tensor self, int dim, bool keepdim=False, *, Tensor(a!) out) -> Tensor(a!)
  device_check: NoCheck   # TensorIterator
  structured: True
  precomputed:
  - dim -> int dim
  dispatch:
    CPU, CUDA: any_out
    MPS: any_out_mps

- func: any.dimname(Tensor self, Dimname dim, bool keepdim=False) -> Tensor
  device_check: NoCheck   # TensorIterator
  variants: function, method

- func: any.dimname_out(Tensor self, Dimname dim, bool keepdim=False, *, Tensor(a!) out) -> Tensor(a!)
  device_check: NoCheck   # TensorIterator

- func: arange(Scalar end, *, ScalarType? dtype=None, Layout? layout=None, Device? device=None, bool? pin_memory=None) -> Tensor

- func: arange.start(Scalar start, Scalar end, *, ScalarType? dtype=None, Layout? layout=None, Device? device=None, bool? pin_memory=None) -> Tensor

# Note [arange.start_step schema]
# We want `arange.start_step` to be grouped up with `arange.start_out`,
# But this doesn't happen automatically because the step argument
# is defaultable for .start_out but not for .start_step.
# We should probably just make "step" a defaultable param on arange.start,
# and kill arange.start_step.
- func: arange.start_step(Scalar start, Scalar end, Scalar step, *, ScalarType? dtype=None, Layout? layout=None, Device? device=None, bool? pin_memory=None) -> Tensor

- func: arange.out(Scalar end, *, Tensor(a!) out) -> Tensor(a!)

- func: arange.start_out(Scalar start, Scalar end, Scalar step=1, *, Tensor(a!) out) -> Tensor(a!)
  dispatch:
    CPU, Meta: arange_out
    CUDA: arange_cuda_out
    MPS: arange_mps_out

# This function is a temporary hack to allow tracing of arange like constructs with dynamic
# bounds on arange.  Normal arange is not traceable because it does not take any tensor inputs;
# if the range you need is based on another tensor, calling this function directly will
# preserve tracing.  Get rid of this when arange can directly take tensors for bounds
# (so that it can be traced directly).
- func: _dim_arange(Tensor like, int dim) -> Tensor

- func: argmax(Tensor self, int? dim=None, bool keepdim=False) -> Tensor
  structured_delegate: argmax.out
  device_check: NoCheck   # TensorIterator
  variants: function, method

- func: argmax.out(Tensor self, int? dim=None, bool keepdim=False, *, Tensor(a!) out) -> Tensor(a!)
  structured: True
  dispatch:
    CPU, CUDA: argmax_out
    MPS: argmax_out_mps

- func: argmin(Tensor self, int? dim=None, bool keepdim=False) -> Tensor
  structured_delegate: argmin.out
  device_check: NoCheck   # TensorIterator
  variants: function, method

- func: argmin.out(Tensor self, int? dim=None, bool keepdim=False, *, Tensor(a!) out) -> Tensor(a!)
  structured: True
  dispatch:
    CPU, CUDA: argmin_out
    MPS: argmin_out_mps

- func: acosh(Tensor self) -> Tensor
  variants: function, method
  structured_delegate: acosh.out

- func: acosh_(Tensor(a!) self) -> Tensor(a!)
  variants: function, method
  structured_delegate: acosh.out

- func: acosh.out(Tensor self, *, Tensor(a!) out) -> Tensor(a!)
  structured: True
  structured_inherits: TensorIteratorBase
  dispatch:
    CPU, CUDA: acosh_out
    MPS: acosh_out_mps

# arccosh, alias for acosh
- func: arccosh(Tensor self) -> Tensor
  variants: function, method

- func: arccosh_(Tensor(a!) self) -> Tensor(a!)
  variants: function, method

- func: arccosh.out(Tensor self, *, Tensor(a!) out) -> Tensor(a!)

- func: asinh(Tensor self) -> Tensor
  variants: function, method
  structured_delegate: asinh.out
  dispatch:
    SparseCPU, SparseCUDA: asinh_sparse
    SparseCsrCPU, SparseCsrCUDA: asinh_sparse_csr

- func: asinh_(Tensor(a!) self) -> Tensor(a!)
  variants: function, method
  structured_delegate: asinh.out
  dispatch:
    SparseCPU, SparseCUDA: asinh_sparse_
    SparseCsrCPU, SparseCsrCUDA: asinh_sparse_csr_

- func: asinh.out(Tensor self, *, Tensor(a!) out) -> Tensor(a!)
  structured: True
  structured_inherits: TensorIteratorBase
  dispatch:
    CPU, CUDA: asinh_out
    MPS: asinh_out_mps
    SparseCPU, SparseCUDA: asinh_sparse_out
    SparseCsrCPU, SparseCsrCUDA: asinh_sparse_csr_out

# arcsinh, alias for asinh
- func: arcsinh(Tensor self) -> Tensor
  variants: function, method

- func: arcsinh_(Tensor(a!) self) -> Tensor(a!)
  variants: function, method

- func: arcsinh.out(Tensor self, *, Tensor(a!) out) -> Tensor(a!)

- func: atanh(Tensor self) -> Tensor
  structured_delegate: atanh.out
  variants: function, method
  dispatch:
    SparseCPU, SparseCUDA: atanh_sparse
    SparseCsrCPU, SparseCsrCUDA: atanh_sparse_csr

- func: atanh_(Tensor(a!) self) -> Tensor(a!)
  structured_delegate: atanh.out
  variants: function, method
  dispatch:
    SparseCPU, SparseCUDA: atanh_sparse_
    SparseCsrCPU, SparseCsrCUDA: atanh_sparse_csr_

- func: atanh.out(Tensor self, *, Tensor(a!) out) -> Tensor(a!)
  structured: True
  structured_inherits: TensorIteratorBase
  dispatch:
    CPU, CUDA: atanh_out
    MPS: atanh_out_mps
    SparseCPU, SparseCUDA: atanh_sparse_out
    SparseCsrCPU, SparseCsrCUDA: atanh_sparse_csr_out

# arctanh, alias for atanh
- func: arctanh(Tensor self) -> Tensor
  variants: function, method

- func: arctanh_(Tensor(a!) self) -> Tensor(a!)
  variants: function, method

- func: arctanh.out(Tensor self, *, Tensor(a!) out) -> Tensor(a!)

- func: as_strided(Tensor(a) self, int[] size, int[] stride, int? storage_offset=None) -> Tensor(a)
  variants: function, method
  dispatch:
    ZeroTensor, CPU, CUDA, Meta: as_strided_tensorimpl
    MPS: as_strided_tensorimpl_mps
    QuantizedCPU, QuantizedCUDA: as_strided_qtensorimpl
  device_check: NoCheck
  device_guard: False

- func: as_strided_(Tensor(a!) self, int[] size, int[] stride, int? storage_offset=None) -> Tensor(a!)
  use_const_ref_for_mutable_tensors: True
  variants: function, method
  device_check: NoCheck
  device_guard: False
  tags: inplace_view
  dispatch:
    CompositeExplicitAutograd: as_strided_

- func: asin(Tensor self) -> Tensor
  device_check: NoCheck   # TensorIterator
  variants: function, method
  structured_delegate: asin.out
  dispatch:
    SparseCPU, SparseCUDA: asin_sparse
    SparseCsrCPU, SparseCsrCUDA: asin_sparse_csr

- func: asin_(Tensor(a!) self) -> Tensor(a!)
  device_check: NoCheck   # TensorIterator
  variants: function, method
  structured_delegate: asin.out
  dispatch:
    SparseCPU, SparseCUDA: asin_sparse_
    SparseCsrCPU, SparseCsrCUDA: asin_sparse_csr_

- func: asin.out(Tensor self, *, Tensor(a!) out) -> Tensor(a!)
  device_check: NoCheck   # TensorIterator
  structured: True
  structured_inherits: TensorIteratorBase
  dispatch:
    CPU, CUDA: asin_out
    MPS: asin_out_mps
    SparseCPU, SparseCUDA: asin_sparse_out
    SparseCsrCPU, SparseCsrCUDA: asin_sparse_csr_out

# arcsin, alias of asin
- func: arcsin(Tensor self) -> Tensor
  variants: function, method

- func: arcsin_(Tensor(a!) self) -> Tensor(a!)
  variants: function, method

- func: arcsin.out(Tensor self, *, Tensor(a!) out) -> Tensor(a!)

- func: atan(Tensor self) -> Tensor
  device_check: NoCheck   # TensorIterator
  structured_delegate: atan.out
  variants: function, method
  dispatch:
    SparseCPU, SparseCUDA: atan_sparse
    SparseCsrCPU, SparseCsrCUDA: atan_sparse_csr

- func: atan_(Tensor(a!) self) -> Tensor(a!)
  device_check: NoCheck   # TensorIterator
  structured_delegate: atan.out
  variants: function, method
  dispatch:
    SparseCPU, SparseCUDA: atan_sparse_
    SparseCsrCPU, SparseCsrCUDA: atan_sparse_csr_

- func: atan.out(Tensor self, *, Tensor(a!) out) -> Tensor(a!)
  device_check: NoCheck   # TensorIterator
  structured: True
  structured_inherits: TensorIteratorBase
  dispatch:
    CPU, CUDA: atan_out
    MPS: atan_out_mps
    SparseCPU, SparseCUDA: atan_sparse_out
    SparseCsrCPU, SparseCsrCUDA: atan_sparse_csr_out

# arctan, alias of atan
- func: arctan(Tensor self) -> Tensor
  variants: function, method

- func: arctan_(Tensor(a!) self) -> Tensor(a!)
  variants: function, method

- func: arctan.out(Tensor self, *, Tensor(a!) out) -> Tensor(a!)

- func: atleast_1d(Tensor self) -> Tensor
  variants: function

- func: atleast_1d.Sequence(Tensor[] tensors) -> Tensor[]

- func: atleast_2d(Tensor self) -> Tensor
  variants: function

- func: atleast_2d.Sequence(Tensor[] tensors) -> Tensor[]
  variants: function

- func: atleast_3d(Tensor self) -> Tensor
  variants: function

- func: atleast_3d.Sequence(Tensor[] tensors) -> Tensor[]
  variants: function

- func: baddbmm(Tensor self, Tensor batch1, Tensor batch2, *, Scalar beta=1, Scalar alpha=1) -> Tensor
  variants: function, method
  structured_delegate: baddbmm.out

- func: baddbmm_(Tensor(a!) self, Tensor batch1, Tensor batch2, *, Scalar beta=1, Scalar alpha=1) -> Tensor(a!)
  variants: method
  structured_delegate: baddbmm.out

- func: baddbmm.out(Tensor self, Tensor batch1, Tensor batch2, *, Scalar beta=1, Scalar alpha=1, Tensor(a!) out) -> Tensor(a!)
  structured: True
  variants: function
  dispatch:
    CPU: baddbmm_out_cpu
    CUDA: baddbmm_out_cuda
    MPS: baddbmm_out_mps
    SparseCsrCUDA: baddbmm_out_sparse_csr_cuda

- func: bartlett_window(int window_length, *, ScalarType? dtype=None, Layout? layout=None, Device? device=None, bool? pin_memory=None) -> Tensor

- func: bartlett_window.periodic(int window_length, bool periodic, *, ScalarType? dtype=None, Layout? layout=None, Device? device=None, bool? pin_memory=None) -> Tensor

- func: batch_norm(Tensor input, Tensor? weight, Tensor? bias, Tensor? running_mean, Tensor? running_var, bool training, float momentum, float eps, bool cudnn_enabled) -> Tensor

- func: quantized_batch_norm(Tensor input, Tensor? weight, Tensor? bias, Tensor mean, Tensor var, float eps, float output_scale, int output_zero_point) -> Tensor
  dispatch:
    QuantizedCPU: quantized_batch_norm

- func: _batch_norm_impl_index(Tensor input, Tensor? weight, Tensor? bias, Tensor? running_mean, Tensor? running_var, bool training, float momentum, float eps, bool cudnn_enabled) -> (Tensor, Tensor, Tensor, Tensor, int)

- func: _batch_norm_impl_index_backward(int impl_index, Tensor input, Tensor grad_output, Tensor? weight, Tensor? running_mean, Tensor? running_var, Tensor? save_mean, Tensor? save_var_transform, bool train, float eps, bool[3] output_mask, Tensor reservedSpace) -> (Tensor, Tensor, Tensor)

# Sample bernoulli with values in `self` as probability.
- func: bernoulli(Tensor self, *, Generator? generator=None) -> Tensor
  device_check: NoCheck   # TensorIterator
  variants: function, method
  dispatch:
    CompositeExplicitAutograd: bernoulli

- func: bernoulli.out(Tensor self, *, Generator? generator=None, Tensor(a!) out) -> Tensor(a!)
  device_check: NoCheck   # TensorIterator
  variants: function
  dispatch:
    CPU, CUDA: bernoulli_out
    MPS: bernoulli_out_mps

- func: bernoulli_.Tensor(Tensor(a!) self, Tensor p, *, Generator? generator=None) -> Tensor(a!)
  device_check: NoCheck   # TensorIterator
  variants: method
  dispatch:
    CPU, CUDA: bernoulli_
    MPS: bernoulli_mps_
  autogen: bernoulli.Tensor, bernoulli.Tensor_out

- func: bernoulli_.float(Tensor(a!) self, float p=0.5, *, Generator? generator=None) -> Tensor(a!)
  device_check: NoCheck   # TensorIterator
  variants: method
  dispatch:
    CPU, CUDA: bernoulli_
    MPS: bernoulli_mps_
  autogen: bernoulli.float_out

# Note [bernoulli.p schema]
# We should probably just fix the overload ambiguity by appending a _functional to the C++ API name (BC breaking)
# This out-of-place version isn't used explicitly, but needed by jit.
# There is no default valid on `p` here because it would introduce ambiguity
# with `bernoulli(Tensor self, *, Generator? generator=None)` declaration.
- func: bernoulli.p(Tensor self, float p, *, Generator? generator=None) -> Tensor
  device_check: NoCheck   # TensorIterator
  variants: function, method

- func: bilinear(Tensor input1, Tensor input2, Tensor weight, Tensor? bias=None) -> Tensor

- func: binary_cross_entropy(Tensor self, Tensor target, Tensor? weight=None, int reduction=Mean) -> Tensor
  device_check: NoCheck   # TensorIterator
  python_module: nn
  variants: function
  dispatch:
    CPU: binary_cross_entropy_cpu
    CUDA: binary_cross_entropy_cuda
    MPS: binary_cross_entropy_mps

- func: binary_cross_entropy.out(Tensor self, Tensor target, Tensor? weight=None, int reduction=Mean, *, Tensor(a!) out) -> Tensor(a!)
  device_check: NoCheck   # TensorIterator
  python_module: nn
  variants: function
  dispatch:
    CPU: binary_cross_entropy_out_cpu
    CUDA: binary_cross_entropy_out_cuda
    MPS: binary_cross_entropy_out_mps

- func: binary_cross_entropy_backward(Tensor grad_output, Tensor self, Tensor target, Tensor? weight=None, int reduction=Mean) -> Tensor
  python_module: nn
  variants: function
  dispatch:
    CPU: binary_cross_entropy_backward_cpu
    CUDA: binary_cross_entropy_backward_cuda
    MPS: binary_cross_entropy_backward_mps

- func: binary_cross_entropy_backward.grad_input(Tensor grad_output, Tensor self, Tensor target, Tensor? weight=None, int reduction=Mean, *, Tensor(a!) grad_input) -> Tensor(a!)
  python_module: nn
  variants: function
  dispatch:
    CPU: binary_cross_entropy_backward_out_cpu
    CUDA: binary_cross_entropy_backward_out_cuda
    MPS: binary_cross_entropy_backward_out_mps

- func: binary_cross_entropy_with_logits(Tensor self, Tensor target, Tensor? weight=None, Tensor? pos_weight=None, int reduction=Mean) -> Tensor
  device_check: NoCheck   # TensorIterator
  variants: function
  dispatch:
    CompositeExplicitAutograd: binary_cross_entropy_with_logits

- func: binary_cross_entropy_with_logits_backward(Tensor grad_output, Tensor self, Tensor target, Tensor? weight=None, Tensor? pos_weight=None, int reduction=Mean) -> Tensor
  variants: function

- func: bincount(Tensor self, Tensor? weights=None, int minlength=0) -> Tensor
  variants: function, method
  dispatch:
    CPU: _bincount_cpu
    CUDA: _bincount_cuda
  tags: dynamic_output_shape

- func: bitwise_not(Tensor self) -> Tensor
  device_check: NoCheck   # TensorIterator
  structured_delegate: bitwise_not.out
  variants: function, method

- func: bitwise_not_(Tensor(a!) self) -> Tensor(a!)
  device_check: NoCheck   # TensorIterator
  structured_delegate: bitwise_not.out
  variants: method

- func: bitwise_not.out(Tensor self, *, Tensor(a!) out) -> Tensor(a!)
  device_check: NoCheck   # TensorIterator
  structured: True
  structured_inherits: TensorIteratorBase
  dispatch:
    CPU, CUDA: bitwise_not_out

- func: copysign.out(Tensor self, Tensor other, *, Tensor(a!) out) -> Tensor(a!)
  device_check: NoCheck   # TensorIterator
  structured: True
  structured_inherits: TensorIteratorBase
  dispatch:
    CPU, CUDA: copysign_out

- func: copysign.Tensor(Tensor self, Tensor other) -> Tensor
  device_check: NoCheck   # TensorIterator
  variants: function, method
  structured_delegate: copysign.out

- func: copysign_.Tensor(Tensor(a!) self, Tensor other) -> Tensor(a!)
  device_check: NoCheck   # TensorIterator
  variants: method
  structured_delegate: copysign.out

- func: copysign.Scalar(Tensor self, Scalar other) -> Tensor
  variants: function, method
  dispatch:
    CompositeExplicitAutograd: copysign

- func: copysign_.Scalar(Tensor(a!) self, Scalar other) -> Tensor(a!)
  variants: method
  dispatch:
    CompositeExplicitAutograd: copysign_

- func: copysign.Scalar_out(Tensor self, Scalar other, *, Tensor(a!) out) -> Tensor(a!)
  dispatch:
    CompositeExplicitAutograd: copysign_out

- func: logical_not(Tensor self) -> Tensor
  device_check: NoCheck   # TensorIterator
  variants: function, method
  dispatch:
    CompositeExplicitAutograd: logical_not

- func: logical_not_(Tensor(a!) self) -> Tensor(a!)
  device_check: NoCheck   # TensorIterator
  variants: method
  dispatch:
    CompositeExplicitAutograd: logical_not_

- func: logical_not.out(Tensor self, *, Tensor(a!) out) -> Tensor(a!)
  device_check: NoCheck   # TensorIterator
  dispatch:
    CPU, CUDA: logical_not_out

- func: logical_xor(Tensor self, Tensor other) -> Tensor
  device_check: NoCheck   # TensorIterator
  variants: function, method
  dispatch:
    CompositeExplicitAutograd: logical_xor

- func: logical_xor_(Tensor(a!) self, Tensor other) -> Tensor(a!)
  device_check: NoCheck   # TensorIterator
  variants: method
  dispatch:
    CompositeExplicitAutograd: logical_xor_

- func: logical_xor.out(Tensor self, Tensor other, *, Tensor(a!) out) -> Tensor(a!)
  device_check: NoCheck   # TensorIterator
  dispatch:
    CPU, CUDA: logical_xor_out

- func: logical_and(Tensor self, Tensor other) -> Tensor
  device_check: NoCheck   # TensorIterator
  variants: function, method
  dispatch:
    CompositeExplicitAutograd: logical_and

- func: logical_and_(Tensor(a!) self, Tensor other) -> Tensor(a!)
  device_check: NoCheck   # TensorIterator
  variants: method
  dispatch:
    CompositeExplicitAutograd: logical_and_

- func: logical_and.out(Tensor self, Tensor other, *, Tensor(a!) out) -> Tensor(a!)
  device_check: NoCheck   # TensorIterator
  dispatch:
    CPU, CUDA: logical_and_out

- func: logical_or(Tensor self, Tensor other) -> Tensor
  device_check: NoCheck   # TensorIterator
  variants: function, method
  dispatch:
    CompositeExplicitAutograd: logical_or

- func: logical_or_(Tensor(a!) self, Tensor other) -> Tensor(a!)
  device_check: NoCheck   # TensorIterator
  variants: method
  dispatch:
    CompositeExplicitAutograd: logical_or_

- func: logical_or.out(Tensor self, Tensor other, *, Tensor(a!) out) -> Tensor(a!)
  device_check: NoCheck   # TensorIterator
  dispatch:
    CPU, CUDA: logical_or_out

- func: blackman_window(int window_length, *, ScalarType? dtype=None, Layout? layout=None, Device? device=None, bool? pin_memory=None) -> Tensor

- func: blackman_window.periodic(int window_length, bool periodic, *, ScalarType? dtype=None, Layout? layout=None, Device? device=None, bool? pin_memory=None) -> Tensor

- func: bmm(Tensor self, Tensor mat2) -> Tensor
  structured_delegate: bmm.out
  variants: function, method
  dispatch:
    SparseCPU: bmm_sparse_cpu
    SparseCUDA: bmm_sparse_cuda

- func: bmm.out(Tensor self, Tensor mat2, *, Tensor(a!) out) -> Tensor(a!)
  structured: True
  variants: function
  dispatch:
    CPU: bmm_out_cpu
    CUDA: bmm_out_cuda
    MPS: bmm_out_mps
    SparseCPU: bmm_out_sparse_cpu
    SparseCUDA: bmm_out_sparse_cuda
    SparseCsrCUDA: bmm_out_sparse_csr_cuda

- func: broadcast_tensors(Tensor[] tensors) -> Tensor[]
  device_check: NoCheck
  device_guard: False

- func: broadcast_to(Tensor(a) self, int[] size) -> Tensor(a)
  variants: function, method

- func: _sparse_broadcast_to(Tensor(a) self, int[] size) -> Tensor(a)
  variants: function
  dispatch:
    SparseCPU, SparseCUDA: sparse_broadcast_to

- func: cat(Tensor[] tensors, int dim=0) -> Tensor
  structured_delegate: cat.out
  dispatch:
    SparseCPU, SparseCUDA: cat_sparse
    QuantizedCPU: cat_quantized_cpu

- func: cat.out(Tensor[] tensors, int dim=0, *, Tensor(a!) out) -> Tensor(a!)
  structured: True
  precomputed:
  - dim -> int dim, int valid, bool all_contiguous, bool all_same_dtype, bool all_same_sizes_and_stride, MemoryFormat memory_format
  dispatch:
    CPU: cat_out_cpu
    CUDA: cat_out_cuda
    MPS: cat_out_mps
    QuantizedCPU: cat_out_quantized_cpu

- func: cat.names(Tensor[] tensors, Dimname dim) -> Tensor

- func: cat.names_out(Tensor[] tensors, Dimname dim, *, Tensor(a!) out) -> Tensor(a!)

# alias for torch.cat
- func: concat(Tensor[] tensors, int dim=0) -> Tensor

- func: concat.out(Tensor[] tensors, int dim=0, *, Tensor(a!) out) -> Tensor(a!)

- func: concat.names(Tensor[] tensors, Dimname dim) -> Tensor

- func: concat.names_out(Tensor[] tensors, Dimname dim, *, Tensor(a!) out) -> Tensor(a!)

- func: block_diag(Tensor[] tensors) -> Tensor
  variants: function
  dispatch:
    CompositeExplicitAutograd: block_diag

- func: ceil(Tensor self) -> Tensor
  device_check: NoCheck   # TensorIterator
  structured_delegate: ceil.out
  variants: function, method
  dispatch:
    SparseCPU, SparseCUDA: ceil_sparse
    SparseCsrCPU, SparseCsrCUDA: ceil_sparse_csr

- func: ceil_(Tensor(a!) self) -> Tensor(a!)
  device_check: NoCheck   # TensorIterator
  structured_delegate: ceil.out
  variants: function, method
  dispatch:
    SparseCPU, SparseCUDA: ceil_sparse_
    SparseCsrCPU, SparseCsrCUDA: ceil_sparse_csr_

- func: ceil.out(Tensor self, *, Tensor(a!) out) -> Tensor(a!)
  device_check: NoCheck   # TensorIterator
  structured: True
  structured_inherits: TensorIteratorBase
  dispatch:
    CPU, CUDA: ceil_out
    MPS: ceil_out_mps
    SparseCPU, SparseCUDA: ceil_sparse_out
    SparseCsrCPU, SparseCsrCUDA: ceil_sparse_csr_out

# alias for torch.linalg.multi_dot
- func: chain_matmul(Tensor[] matrices) -> Tensor
  variants: function

# alias for torch.linalg.multi_dot
- func: chain_matmul.out(Tensor[] matrices, *, Tensor(a!) out) -> Tensor(a!)

- func: unsafe_chunk(Tensor self, int chunks, int dim=0) -> Tensor[]
  variants: function, method
  device_check: NoCheck
  device_guard: False

- func: chunk(Tensor(a -> *) self, int chunks, int dim=0) -> Tensor(a)[]
  variants: function, method
  device_check: NoCheck
  device_guard: False

- func: tensor_split.sections(Tensor(a -> *) self, int sections, int dim=0) -> Tensor(a)[]
  variants: function, method

- func: tensor_split.indices(Tensor(a -> *) self, int[] indices, int dim=0) -> Tensor(a)[]
  variants: function, method

- func: tensor_split.tensor_indices_or_sections(Tensor(a -> *) self, Tensor tensor_indices_or_sections, int dim=0) -> Tensor(a)[]
  variants: function, method

- func: clamp(Tensor self, Scalar? min=None, Scalar? max=None) -> Tensor
  device_check: NoCheck   # TensorIterator
  variants: function, method
  cpp_no_default_args: ['min']
  structured_delegate: clamp.out
  dispatch:
    QuantizedCPU: clamp_quantized_cpu

- func: clamp.Tensor(Tensor self, Tensor? min=None, Tensor? max=None) -> Tensor
  variants: function, method
  structured_delegate: clamp.Tensor_out

- func: clamp_(Tensor(a!) self, Scalar? min=None, Scalar? max=None) -> Tensor(a!)
  device_check: NoCheck   # TensorIterator
  variants: function, method
  cpp_no_default_args: ['min']
  structured_delegate: clamp.out

- func: clamp_.Tensor(Tensor(a!) self, Tensor? min=None, Tensor? max=None) -> Tensor(a!)
  variants: function, method
  structured_delegate: clamp.Tensor_out

- func: clamp.out(Tensor self, Scalar? min=None, Scalar? max=None, *, Tensor(a!) out) -> Tensor(a!)
  device_check: NoCheck   # TensorIterator
  cpp_no_default_args: ['min']
  structured: True
  structured_inherits: TensorIteratorBase
  dispatch:
    CPU, CUDA: clamp_out
    MPS: clamp_out_mps

- func: clamp.Tensor_out(Tensor self, Tensor? min=None, Tensor? max=None, *, Tensor(a!) out) -> Tensor(a!)
  device_check: NoCheck   # TensorIterator
  structured: True
  structured_inherits: TensorIteratorBase
  dispatch:
    CPU, CUDA: clamp_Tensor_out
    MPS: clamp_Tensor_out_mps

- func: clamp_max(Tensor self, Scalar max) -> Tensor
  device_check: NoCheck   # TensorIterator
  variants: function, method
  structured_delegate: clamp_max.out

- func: clamp_max.Tensor(Tensor self, Tensor max) -> Tensor
  variants: function, method
  structured_delegate: clamp_max.Tensor_out

- func: clamp_max_(Tensor(a!) self, Scalar max) -> Tensor(a!)
  device_check: NoCheck   # TensorIterator
  variants: function, method
  structured_delegate: clamp_max.out

- func: clamp_max_.Tensor(Tensor(a!) self, Tensor max) -> Tensor(a!)
  variants: function, method
  structured_delegate: clamp_max.Tensor_out

- func: clamp_max.out(Tensor self, Scalar max, *, Tensor(a!) out) -> Tensor(a!)
  device_check: NoCheck   # TensorIterator
  structured: True
  structured_inherits: TensorIteratorBase
  dispatch:
    CPU, CUDA: clamp_max_out
    MPS: clamp_max_out_mps

- func: clamp_max.Tensor_out(Tensor self, Tensor max, *, Tensor(a!) out) -> Tensor(a!)
  device_check: NoCheck   # TensorIterator
  structured: True
  structured_inherits: TensorIteratorBase
  dispatch:
    CPU, CUDA: clamp_max_Tensor_out
    MPS: clamp_max_Tensor_out_mps

- func: clamp_min(Tensor self, Scalar min) -> Tensor
  device_check: NoCheck   # TensorIterator
  variants: function, method
  structured_delegate: clamp_min.out

- func: clamp_min.Tensor(Tensor self, Tensor min) -> Tensor
  variants: function, method
  structured_delegate: clamp_min.Tensor_out

- func: clamp_min_(Tensor(a!) self, Scalar min) -> Tensor(a!)
  device_check: NoCheck   # TensorIterator
  variants: function, method
  structured_delegate: clamp_min.out

- func: clamp_min_.Tensor(Tensor(a!) self, Tensor min) -> Tensor(a!)
  variants: function, method
  structured_delegate: clamp_min.Tensor_out

- func: clamp_min.out(Tensor self, Scalar min, *, Tensor(a!) out) -> Tensor(a!)
  device_check: NoCheck   # TensorIterator
  structured: True
  structured_inherits: TensorIteratorBase
  dispatch:
    CPU, CUDA: clamp_min_out
    MPS: clamp_min_out_mps

- func: clamp_min.Tensor_out(Tensor self, Tensor min, *, Tensor(a!) out) -> Tensor(a!)
  device_check: NoCheck   # TensorIterator
  structured: True
  structured_inherits: TensorIteratorBase
  dispatch:
    CPU, CUDA: clamp_min_Tensor_out
    MPS: clamp_min_Tensor_out_mps

# clip is an alias for clamp
- func: clip(Tensor self, Scalar? min=None, Scalar? max=None) -> Tensor
  cpp_no_default_args: ['min']
  variants: function, method

- func: clip.Tensor(Tensor self, Tensor? min=None, Tensor? max=None) -> Tensor
  variants: function, method

- func: clip_(Tensor(a!) self, Scalar? min=None, Scalar? max=None) -> Tensor(a!)
  cpp_no_default_args: ['min']
  variants: function, method

- func: clip_.Tensor(Tensor(a!) self, Tensor? min=None, Tensor? max=None) -> Tensor(a!)
  variants: function, method

- func: clip.out(Tensor self, Scalar? min=None, Scalar? max=None, *, Tensor(a!) out) -> Tensor(a!)
  cpp_no_default_args: ['min']

- func: clip.Tensor_out(Tensor self, Tensor? min=None, Tensor? max=None, *, Tensor(a!) out) -> Tensor(a!)

- func: cudnn_is_acceptable(Tensor self) -> bool
  device_check: NoCheck
  device_guard: False

- func: complex(Tensor real, Tensor imag) -> Tensor
  variants: function
  dispatch:
    CompositeExplicitAutograd: complex

- func: complex.out(Tensor real, Tensor imag, *, Tensor(a!) out) -> Tensor(a!)
  dispatch:
    CPU, CUDA: complex_out

- func: polar(Tensor abs, Tensor angle) -> Tensor
  variants: function
  dispatch:
    CompositeExplicitAutograd: polar

- func: polar.out(Tensor abs, Tensor angle, *, Tensor(a!) out) -> Tensor(a!)
  dispatch:
    CPU, CUDA: polar_out

- func: constant_pad_nd(Tensor self, int[] pad, Scalar value=0) -> Tensor
  variants: function
  dispatch:
    CompositeExplicitAutograd: constant_pad_nd

- func: contiguous(Tensor(a) self, *, MemoryFormat memory_format=contiguous_format) -> Tensor(a)
  variants: method
  manual_cpp_binding: True

- func: convolution(Tensor input, Tensor weight, Tensor? bias, int[] stride, int[] padding, int[] dilation, bool transposed, int[] output_padding, int groups) -> Tensor
  dispatch:
    CompositeExplicitAutograd: convolution

- func: convolution_backward(Tensor grad_output, Tensor input, Tensor weight, int[]? bias_sizes, int[] stride, int[] padding, int[] dilation, bool transposed, int[] output_padding, int groups, bool[3] output_mask) -> (Tensor, Tensor, Tensor)
  dispatch:
    CompositeExplicitAutograd, CUDA: convolution_backward

- func: convolution_overrideable(Tensor input, Tensor weight, Tensor? bias, int[] stride, int[] padding, int[] dilation, bool transposed, int[] output_padding, int groups) -> Tensor
  dispatch:
    CompositeExplicitAutograd: convolution_overrideable

- func: convolution_backward_overrideable(Tensor grad_output, Tensor input, Tensor weight, int[] stride, int[] padding, int[] dilation, bool transposed, int[] output_padding, int groups, bool[3] output_mask) -> (Tensor grad_input, Tensor grad_weight, Tensor grad_bias)
  dispatch:
    CompositeExplicitAutograd: convolution_backward_overrideable

- func: _convolution(Tensor input, Tensor weight, Tensor? bias, int[] stride, int[] padding, int[] dilation, bool transposed, int[] output_padding, int groups, bool benchmark, bool deterministic, bool cudnn_enabled, bool allow_tf32) -> Tensor
  dispatch:
    CompositeExplicitAutograd: _convolution

- func: _convolution.deprecated(Tensor input, Tensor weight, Tensor? bias, int[] stride, int[] padding, int[] dilation, bool transposed, int[] output_padding, int groups, bool benchmark, bool deterministic, bool cudnn_enabled) -> Tensor

- func: _convolution_mode(Tensor input, Tensor weight, Tensor? bias, int[] stride, str padding, int[] dilation, int groups) -> Tensor

- func: _convolution_double_backward(Tensor? ggI, Tensor? ggW, Tensor? ggb, Tensor gO, Tensor weight, Tensor self, int[] stride, int[] padding, int[] dilation, bool transposed, int[] output_padding, int groups, bool[3] output_mask) -> (Tensor, Tensor, Tensor)

- func: conv1d(Tensor input, Tensor weight, Tensor? bias=None, int[1] stride=1, int[1] padding=0, int[1] dilation=1, int groups=1) -> Tensor

- func: conv2d(Tensor input, Tensor weight, Tensor? bias=None, int[2] stride=1, int[2] padding=0, int[2] dilation=1, int groups=1) -> Tensor

- func: conv3d(Tensor input, Tensor weight, Tensor? bias=None, int[3] stride=1, int[3] padding=0, int[3] dilation=1, int groups=1) -> Tensor

- func: conv1d.padding(Tensor input, Tensor weight, Tensor? bias=None, int[1] stride=1, str padding="valid", int[1] dilation=1, int groups=1) -> Tensor
  cpp_no_default_args: ['bias', 'stride', 'padding']

- func: conv2d.padding(Tensor input, Tensor weight, Tensor? bias=None, int[2] stride=1, str padding="valid", int[2] dilation=1, int groups=1) -> Tensor
  cpp_no_default_args: ['bias', 'stride', 'padding']

- func: conv3d.padding(Tensor input, Tensor weight, Tensor? bias=None, int[3] stride=1, str padding="valid", int[3] dilation=1, int groups=1) -> Tensor
  cpp_no_default_args: ['bias', 'stride', 'padding']

- func: conv_tbc(Tensor self, Tensor weight, Tensor bias, int pad=0) -> Tensor
  dispatch:
    CompositeExplicitAutograd: conv_tbc

- func: conv_tbc_backward(Tensor self, Tensor input, Tensor weight, Tensor bias, int pad) -> (Tensor, Tensor, Tensor)

# NB: we inherit the goofy argument order from PyTorch torch.nn.functional
- func: conv_transpose1d(Tensor input, Tensor weight, Tensor? bias=None, int[1] stride=1, int[1] padding=0, int[1] output_padding=0, int groups=1, int[1] dilation=1) -> Tensor

- func: conv_transpose2d.input(Tensor input, Tensor weight, Tensor? bias=None, int[2] stride=1, int[2] padding=0, int[2] output_padding=0, int groups=1, int[2] dilation=1) -> Tensor

- func: conv_transpose3d.input(Tensor input, Tensor weight, Tensor? bias=None, int[3] stride=1, int[3] padding=0, int[3] output_padding=0, int groups=1, int[3] dilation=1) -> Tensor

- func: copy(Tensor self, Tensor src, bool non_blocking=False) -> Tensor
  variants: function

- func: copy_(Tensor(a!) self, Tensor src, bool non_blocking=False) -> Tensor(a!)
  variants: method
  device_check: NoCheck
  device_guard: False
  dispatch:
    MkldnnCPU: copy_mkldnn_
    SparseCPU, SparseCUDA: copy_sparse_wrapper_
    CompositeExplicitAutograd: copy_
    SparseCsrCPU, SparseCsrCUDA: copy_sparse_compressed_
  autogen: copy.out

- func: _copy_from(Tensor self, Tensor dst, bool non_blocking=False) -> Tensor
  dispatch:
    MPS: _copy_from_mps

# We need this to be able to properly copy from a CPU to an XLA tensor with different sizes.
# See https://github.com/pytorch/xla/issues/2881
- func: _copy_from_and_resize(Tensor self, Tensor dst) -> Tensor
  dispatch:
    MPS: _copy_from_and_resize_mps

- func: cos(Tensor self) -> Tensor
  device_check: NoCheck   # TensorIterator
  variants: function, method
  structured_delegate: cos.out

- func: cos_(Tensor(a!) self) -> Tensor(a!)
  device_check: NoCheck   # TensorIterator
  variants: function, method
  structured_delegate: cos.out

- func: cos.out(Tensor self, *, Tensor(a!) out) -> Tensor(a!)
  device_check: NoCheck   # TensorIterator
  structured: True
  structured_inherits: TensorIteratorBase
  dispatch:
    CPU, CUDA: cos_out
    MPS: cos_out_mps

- func: cosh(Tensor self) -> Tensor
  device_check: NoCheck   # TensorIterator
  variants: function, method
  structured_delegate: cosh.out

- func: cosh_(Tensor(a!) self) -> Tensor(a!)
  device_check: NoCheck   # TensorIterator
  variants: function, method
  structured_delegate: cosh.out

- func: cosh.out(Tensor self, *, Tensor(a!) out) -> Tensor(a!)
  device_check: NoCheck   # TensorIterator
  structured: True
  structured_inherits: TensorIteratorBase
  dispatch:
    CPU, CUDA: cosh_out
    MPS: cosh_out_mps

- func: cosine_embedding_loss(Tensor input1, Tensor input2, Tensor target, float margin=0.0, int reduction=Mean) -> Tensor

- func: count_nonzero.dim_IntList(Tensor self, int[] dim) -> Tensor
  variants: function, method
  dispatch:
    CPU: count_nonzero_cpu
    CUDA: count_nonzero_cuda
    MPS: count_nonzero_mps

- func: count_nonzero(Tensor self, int? dim=None) -> Tensor
  variants: function, method
  dispatch:
    CompositeExplicitAutograd: count_nonzero

- func: cov(Tensor self, *, int correction=1, Tensor? fweights=None, Tensor? aweights=None) -> Tensor
  variants: function, method

- func: corrcoef(Tensor self) -> Tensor
  variants: function, method

- func: cudnn_affine_grid_generator(Tensor theta, int N, int C, int H, int W) -> Tensor grid
  dispatch:
    CUDA: cudnn_affine_grid_generator_forward

# TODO: Why do I have to call this grad?!
- func: cudnn_affine_grid_generator_backward(Tensor grad, int N, int C, int H, int W) -> Tensor grad_theta
  dispatch:
    CUDA: cudnn_affine_grid_generator_backward

- func: cudnn_batch_norm(Tensor input, Tensor weight, Tensor? bias, Tensor? running_mean, Tensor? running_var, bool training, float exponential_average_factor, float epsilon) -> (Tensor, Tensor, Tensor, Tensor)
  dispatch:
    CUDA: cudnn_batch_norm

# NB: You can only use this if you used cudnn_batch_norm training=True
- func: cudnn_batch_norm_backward(Tensor input, Tensor grad_output, Tensor weight, Tensor? running_mean, Tensor? running_var, Tensor? save_mean, Tensor? save_var, float epsilon, Tensor reserveSpace) -> (Tensor, Tensor, Tensor)
  dispatch:
    CUDA: cudnn_batch_norm_backward

- func: cudnn_convolution(Tensor self, Tensor weight, int[] padding, int[] stride, int[] dilation, int groups, bool benchmark, bool deterministic, bool allow_tf32) -> Tensor
  dispatch:
    CUDA: cudnn_convolution

- func: cudnn_convolution_transpose(Tensor self, Tensor weight, int[] padding, int[] output_padding, int[] stride, int[] dilation, int groups, bool benchmark, bool deterministic, bool allow_tf32) -> Tensor
  dispatch:
    CUDA: cudnn_convolution_transpose

- func: _mps_convolution_transpose(Tensor self, Tensor weight, int[] padding, int[] output_padding, int[] stride, int[] dilation, int groups) -> Tensor
  dispatch:
    MPS: _mps_convolution_transpose

- func: mps_convolution_transpose_backward(Tensor self, Tensor grad_output, Tensor weight, int[] padding, int[] output_padding, int[] stride, int[] dilation, int groups, bool[2] output_mask) -> (Tensor, Tensor)
  dispatch:
    MPS: mps_convolution_transpose_backward

- func: cudnn_convolution_relu(Tensor self, Tensor weight, Tensor? bias, int[] stride, int[] padding, int[] dilation, int groups) -> Tensor
  dispatch:
    CUDA: cudnn_convolution_relu

- func: cudnn_convolution_add_relu(Tensor self, Tensor weight, Tensor z, Scalar? alpha, Tensor? bias, int[] stride, int[] padding, int[] dilation, int groups) -> Tensor
  dispatch:
    CUDA: cudnn_convolution_add_relu

# NB: input is special cased in a way I don't quite understand
- func: cudnn_grid_sampler(Tensor self, Tensor grid) -> Tensor output
  dispatch:
    CUDA: cudnn_grid_sampler_forward

- func: cudnn_grid_sampler_backward(Tensor self, Tensor grid, Tensor grad_output) -> (Tensor grad_self, Tensor grad_grid)
  dispatch:
    CUDA: cudnn_grid_sampler_backward

- func: cummax(Tensor self, int dim) -> (Tensor values, Tensor indices)
  device_check: NoCheck   # TensorIterator
  variants: function, method
  dispatch:
    CompositeExplicitAutograd: cummax

- func: cummax.out(Tensor self, int dim, *, Tensor(a!) values, Tensor(b!) indices) -> (Tensor(a!) values, Tensor(b!) indices)
  device_check: NoCheck   # TensorIterator
  dispatch:
    CompositeExplicitAutograd: cummax_out

- func: cummax.dimname(Tensor self, Dimname dim) -> (Tensor values, Tensor indices)
  device_check: NoCheck   # TensorIterator
  variants: function, method

- func: cummax.dimname_out(Tensor self, Dimname dim, *, Tensor(a!) values, Tensor(b!) indices) -> (Tensor(a!) values, Tensor(b!) indices)
  device_check: NoCheck   # TensorIterator

- func: _cummax_helper(Tensor self, Tensor(a!) values, Tensor(b!) indices, int dim) -> ()
  variants: function
  dispatch:
    CPU: cummax_helper_cpu
    CUDA: cummax_helper_cuda

- func: cummin(Tensor self, int dim) -> (Tensor values, Tensor indices)
  device_check: NoCheck   # TensorIterator
  variants: function, method
  dispatch:
    CompositeExplicitAutograd: cummin

- func: cummin.out(Tensor self, int dim, *, Tensor(a!) values, Tensor(b!) indices) -> (Tensor(a!) values, Tensor(b!) indices)
  device_check: NoCheck   # TensorIterator
  dispatch:
    CompositeExplicitAutograd: cummin_out

- func: cummin.dimname(Tensor self, Dimname dim) -> (Tensor values, Tensor indices)
  device_check: NoCheck   # TensorIterator
  variants: function, method

- func: cummin.dimname_out(Tensor self, Dimname dim, *, Tensor(a!) values, Tensor(b!) indices) -> (Tensor(a!) values, Tensor(b!) indices)
  device_check: NoCheck   # TensorIterator

- func: _cummin_helper(Tensor self, Tensor(a!) values, Tensor(b!) indices, int dim) -> ()
  variants: function
  dispatch:
    CPU: cummin_helper_cpu
    CUDA: cummin_helper_cuda

- func: cummaxmin_backward(Tensor grad, Tensor input, Tensor indices, int dim) -> Tensor
  variants: function
  device_check: NoCheck
  device_guard: False

- func: cumprod(Tensor self, int dim, *, ScalarType? dtype=None) -> Tensor
  structured_delegate: cumprod.out
  device_check: NoCheck   # TensorIterator
  variants: function, method

- func: cumprod_(Tensor(a!) self, int dim, *, ScalarType? dtype=None) -> Tensor(a!)
  structured_delegate: cumprod.out
  variants: method

- func: cumprod.out(Tensor self, int dim, *, ScalarType? dtype=None, Tensor(a!) out) -> Tensor(a!)
  structured: True
  device_check: NoCheck   # TensorIterator
  dispatch:
    CPU, CUDA: cumprod_out

- func: cumprod.dimname(Tensor self, Dimname dim, *, ScalarType? dtype=None) -> Tensor
  device_check: NoCheck   # TensorIterator
  variants: function, method

- func: cumprod_.dimname(Tensor(a!) self, Dimname dim, *, ScalarType? dtype=None) -> Tensor(a!)
  variants: method

- func: cumprod.dimname_out(Tensor self, Dimname dim, *, ScalarType? dtype=None, Tensor(a!) out) -> Tensor(a!)
  device_check: NoCheck   # TensorIterator

- func: cumprod_backward(Tensor grad, Tensor input, int dim, Tensor output) -> Tensor
  variants: function
  device_check: NoCheck
  device_guard: False

- func: cumsum(Tensor self, int dim, *, ScalarType? dtype=None) -> Tensor
  structured_delegate: cumsum.out
  device_check: NoCheck   # TensorIterator
  variants: function, method

- func: cumsum_(Tensor(a!) self, int dim, *, ScalarType? dtype=None) -> Tensor(a!)
  structured_delegate: cumsum.out
  variants: method

- func: cumsum.out(Tensor self, int dim, *, ScalarType? dtype=None, Tensor(a!) out) -> Tensor(a!)
  structured: True
  device_check: NoCheck   # TensorIterator
  dispatch:
    CPU, CUDA: cumsum_out

- func: cumsum.dimname(Tensor self, Dimname dim, *, ScalarType? dtype=None) -> Tensor
  device_check: NoCheck   # TensorIterator
  variants: function, method

- func: cumsum_.dimname(Tensor(a!) self, Dimname dim, *, ScalarType? dtype=None) -> Tensor(a!)
  variants: method

- func: cumsum.dimname_out(Tensor self, Dimname dim, *, ScalarType? dtype=None, Tensor(a!) out) -> Tensor(a!)
  device_check: NoCheck   # TensorIterator

- func: cumulative_trapezoid.x(Tensor y, Tensor x, *, int dim=-1) -> Tensor

- func: cumulative_trapezoid.dx(Tensor y, *, Scalar dx=1, int dim=-1) -> Tensor

- func: ctc_loss.IntList(Tensor log_probs, Tensor targets, int[] input_lengths, int[] target_lengths, int blank=0, int reduction=Mean, bool zero_infinity=False) -> Tensor

# convenience function that converts to intlists for you
- func: ctc_loss.Tensor(Tensor log_probs, Tensor targets, Tensor input_lengths, Tensor target_lengths, int blank=0, int reduction=Mean, bool zero_infinity=False) -> Tensor

- func: _ctc_loss(Tensor log_probs, Tensor targets, int[] input_lengths, int[] target_lengths, int blank=0, bool zero_infinity=False) -> (Tensor, Tensor)
  dispatch:
    CPU: ctc_loss_cpu
    CUDA: ctc_loss_gpu

- func: _ctc_loss_backward(Tensor grad, Tensor log_probs, Tensor targets, int[] input_lengths, int[] target_lengths, Tensor neg_log_likelihood, Tensor log_alpha, int blank, bool zero_infinity=False) -> Tensor
  dispatch:
    CPU: ctc_loss_backward_cpu
    CUDA: ctc_loss_backward_gpu

- func: diag_embed(Tensor self, int offset=0, int dim1=-2, int dim2=-1) -> Tensor
  variants: function, method
  dispatch:
    CompositeExplicitAutograd: diag_embed

- func: diagflat(Tensor self, int offset=0) -> Tensor
  variants: function, method

- func: diagonal(Tensor(a) self, int offset=0, int dim1=0, int dim2=1) -> Tensor(a)
  variants: function, method
  dispatch:
    CompositeExplicitAutograd: diagonal

- func: linalg_diagonal(Tensor(a) A, *, int offset=0, int dim1=-2, int dim2=-1) -> Tensor(a)
  python_module: linalg
  variants: function

- func: diagonal.Dimname(Tensor(a) self, *, Dimname outdim, Dimname dim1, Dimname dim2, int offset=0) -> Tensor(a)
  variants: function, method

- func: diagonal_backward(Tensor grad_output, int[] input_sizes, int offset, int dim1, int dim2) -> Tensor
  variants: function
  device_check: NoCheck
  device_guard: False
  dispatch:
    CompositeExplicitAutograd: diagonal_backward

- func: fill_diagonal_(Tensor(a!) self, Scalar fill_value, bool wrap=False) -> Tensor(a!)
  variants: method

- func: diff(Tensor self, int n=1, int dim=-1, Tensor? prepend=None, Tensor? append=None) -> Tensor
  variants: function, method

- func: diff.out(Tensor self, int n=1, int dim=-1, Tensor? prepend=None, Tensor? append=None, *, Tensor(a!) out) -> Tensor(a!)
  variants: function

- func: gradient.scalarint(Tensor self, *, Scalar? spacing=None, int? dim=None, int edge_order=1) -> Tensor[]
  variants: function

- func: gradient.scalararray(Tensor self, *, Scalar spacing, int[] dim, int edge_order=1) -> Tensor[]
  variants: function

- func: gradient.array(Tensor self, *, int[] dim, int edge_order=1) -> Tensor[]
  variants: function

- func: gradient.scalarrayint(Tensor self, *, Scalar[] spacing, int? dim=None, int edge_order=1) -> Tensor[]
  variants: function

- func: gradient.scalarrayarray(Tensor self, *, Scalar[] spacing, int[] dim, int edge_order=1) -> Tensor[]
  variants: function

- func: gradient.tensorarrayint(Tensor self, *, Tensor[] spacing, int? dim=None, int edge_order=1) -> Tensor[]
  variants: function

- func: gradient.tensorarray(Tensor self, *, Tensor[] spacing, int[] dim, int edge_order=1) -> Tensor[]
  variants: function

- func: div.Tensor(Tensor self, Tensor other) -> Tensor
  device_check: NoCheck   # TensorIterator
  variants: function, method
  structured_delegate: div.out
  dispatch:
    SparseCPU, SparseCUDA: div_sparse
    ZeroTensor: div_zerotensor

- func: div_.Tensor(Tensor(a!) self, Tensor other) -> Tensor(a!)
  device_check: NoCheck   # TensorIterator
  variants: method
  structured_delegate: div.out
  dispatch:
    SparseCPU, SparseCUDA: div_sparse_

- func: div.out(Tensor self, Tensor other, *, Tensor(a!) out) -> Tensor(a!)
  device_check: NoCheck   # TensorIterator
  structured: True
  structured_inherits: TensorIteratorBase
  dispatch:
    CPU, CUDA: div_out
    MPS: div_out_mps
    SparseCPU, SparseCUDA: div_out_sparse_zerodim

- func: div.Tensor_mode(Tensor self, Tensor other, *, str? rounding_mode) -> Tensor
  device_check: NoCheck   # TensorIterator
  variants: function, method
  structured_delegate: div.out_mode
  dispatch:
    SparseCPU, SparseCUDA: div_sparse

- func: div_.Tensor_mode(Tensor(a!) self, Tensor other, *, str? rounding_mode) -> Tensor(a!)
  device_check: NoCheck   # TensorIterator
  variants: method
  structured_delegate: div.out_mode
  dispatch:
    SparseCPU, SparseCUDA: div_sparse_

- func: div.out_mode(Tensor self, Tensor other, *, str? rounding_mode, Tensor(a!) out) -> Tensor(a!)
  device_check: NoCheck   # TensorIterator
  structured: True
  structured_inherits: TensorIteratorBase
  dispatch:
    CPU, CUDA: div_out_mode
    MPS: div_out_mode_mps
    SparseCPU, SparseCUDA: div_out_sparse_zerodim

# For C++ only, until we have conversion from C++ numbers to Tensor
- func: div.Scalar(Tensor self, Scalar other) -> Tensor
  device_check: NoCheck   # TensorIterator
  variants: function, method
  dispatch:
    CompositeExplicitAutograd: div

- func: div_.Scalar(Tensor(a!) self, Scalar other) -> Tensor(a!)
  device_check: NoCheck   # TensorIterator
  variants: method
  dispatch:
    CompositeExplicitAutograd: div_
  autogen: div.Scalar_out

- func: div.Scalar_mode(Tensor self, Scalar other, *, str? rounding_mode) -> Tensor
  variants: function, method
  dispatch:
    CompositeExplicitAutograd: div

- func: div_.Scalar_mode(Tensor(a!) self, Scalar other, *, str? rounding_mode) -> Tensor(a!)
  variants: method
  dispatch:
    CompositeExplicitAutograd: div_
  autogen: div.Scalar_mode_out

# divide, alias for div
- func: divide.Tensor(Tensor self, Tensor other) -> Tensor
  variants: function, method

- func: divide_.Tensor(Tensor(a!) self, Tensor other) -> Tensor(a!)
  variants: method

- func: divide.out(Tensor self, Tensor other, *, Tensor(a!) out) -> Tensor(a!)

- func: divide.Scalar(Tensor self, Scalar other) -> Tensor
  variants: function, method

- func: divide_.Scalar(Tensor(a!) self, Scalar other) -> Tensor(a!)
  variants: method

- func: divide.Tensor_mode(Tensor self, Tensor other, *, str? rounding_mode) -> Tensor
  variants: function, method

- func: divide_.Tensor_mode(Tensor(a!) self, Tensor other, *, str? rounding_mode) -> Tensor(a!)
  variants: method

- func: divide.out_mode(Tensor self, Tensor other, *, str? rounding_mode, Tensor(a!) out) -> Tensor(a!)

- func: divide.Scalar_mode(Tensor self, Scalar other, *, str? rounding_mode) -> Tensor
  variants: function, method

- func: divide_.Scalar_mode(Tensor(a!) self, Scalar other, *, str? rounding_mode) -> Tensor(a!)
  variants: method

  # true_divide, an alias for div
- func: true_divide.Tensor(Tensor self, Tensor other) -> Tensor
  device_check: NoCheck   # TensorIterator
  variants: function, method

- func: true_divide_.Tensor(Tensor(a!) self, Tensor other) -> Tensor(a!)
  device_check: NoCheck   # TensorIterator
  variants: method

- func: true_divide.out(Tensor self, Tensor other, *, Tensor(a!) out) -> Tensor(a!)
  device_check: NoCheck   # TensorIterator

- func: true_divide.Scalar(Tensor self, Scalar other) -> Tensor
  device_check: NoCheck   # TensorIterator
  variants: function, method

- func: true_divide_.Scalar(Tensor(a!) self, Scalar other) -> Tensor(a!)
  device_check: NoCheck   # TensorIterator
  variants: method

- func: dot(Tensor self, Tensor tensor) -> Tensor
  variants: function, method
  dispatch:
    CPU: dot
    CUDA: dot_cuda
    MPS: dot_mps

- func: dot.out(Tensor self, Tensor tensor, *, Tensor(a!) out) -> Tensor(a!)
  dispatch:
    CompositeExplicitAutograd: dot_out

- func: vdot(Tensor self, Tensor other) -> Tensor
  variants: function, method
  dispatch:
    CPU: vdot
    CUDA: vdot_cuda

- func: vdot.out(Tensor self, Tensor other, *, Tensor(a!) out) -> Tensor(a!)
  dispatch:
    CompositeExplicitAutograd: vdot_out

- func: einsum(str equation, Tensor[] tensors) -> Tensor

- func: embedding(Tensor weight, Tensor indices, int padding_idx=-1, bool scale_grad_by_freq=False, bool sparse=False) -> Tensor
  dispatch:
    CompositeExplicitAutograd: embedding
    NestedTensorCPU, NestedTensorCUDA: NestedTensor_embedding

- func: embedding_backward(Tensor grad, Tensor indices, int num_weights, int padding_idx, bool scale_grad_by_freq, bool sparse) -> Tensor

- func: embedding_dense_backward(Tensor grad_output, Tensor indices, int num_weights, int padding_idx, bool scale_grad_by_freq) -> Tensor
  dispatch:
    CPU: embedding_dense_backward_cpu
    CUDA: embedding_dense_backward_cuda
    MPS: embedding_dense_backward_mps

- func: embedding_renorm_(Tensor(a!) self, Tensor indices, float max_norm, float norm_type) -> Tensor(a!)
  dispatch:
    CPU: embedding_renorm_cpu_
    CUDA: embedding_renorm_cuda_
  autogen: embedding_renorm, embedding_renorm.out

- func: embedding_sparse_backward(Tensor grad, Tensor indices, int num_weights, int padding_idx, bool scale_grad_by_freq) -> Tensor

# NOTE [ embedding_bag Native Functions ]
# The `_embedding_bag.*` variants assume that input tensors except for `weight`,
# e.g. `indices` and `offsets` (and `offset2bag`), are contiguous.
# We really only need to enforce this for `_embedding_bag` (the forward) because
# the backward inputs are the same as forward ones.
# The above `embedding_bag` wrapper is created to achieve this, e.g.,
# applying indices = indices.contiguous().
# The backward functions apply a check that these input tensors are contiguous.


- func: _embedding_bag_forward_only(Tensor weight, Tensor indices, Tensor offsets, bool scale_grad_by_freq=False, int mode=0, bool sparse=False, Tensor? per_sample_weights=None, bool include_last_offset=False, int padding_idx=-1) -> (Tensor, Tensor, Tensor, Tensor)
  dispatch:
    CPU: _embedding_bag_forward_only_cpu
    CUDA: _embedding_bag_forward_only_cuda

- func: _rowwise_prune(Tensor weight, Tensor mask, ScalarType compressed_indices_dtype) -> (Tensor, Tensor)

# row_stack is the alias of vstack
- func: row_stack(Tensor[] tensors) -> Tensor

- func: row_stack.out(Tensor[] tensors, *, Tensor(a!) out) -> Tensor(a!)

- func: embedding_bag(Tensor weight, Tensor indices, Tensor offsets, bool scale_grad_by_freq=False, int mode=0, bool sparse=False, Tensor? per_sample_weights=None, bool include_last_offset=False) -> (Tensor, Tensor, Tensor, Tensor)

# To keep backward and forward compatibility, and to avoid ambiguity with the
# original signature above, scale_grad_by_freq, mode, sparse,
# per_sample_weights, and include_last_offset parameters do not have default
# values. Once the original signature is removed, default values can be added.
- func: embedding_bag.padding_idx(Tensor weight, Tensor indices, Tensor offsets, bool scale_grad_by_freq, int mode, bool sparse, Tensor? per_sample_weights, bool include_last_offset, int? padding_idx) -> (Tensor, Tensor, Tensor, Tensor)

- func: _embedding_bag(Tensor weight, Tensor indices, Tensor offsets, bool scale_grad_by_freq=False, int mode=0, bool sparse=False, Tensor? per_sample_weights=None, bool include_last_offset=False, int padding_idx=-1) -> (Tensor, Tensor, Tensor, Tensor)
  dispatch:
    CPU: _embedding_bag_cpu
    CUDA: _embedding_bag_cuda

- func: _embedding_bag_backward(Tensor grad, Tensor indices, Tensor offsets, Tensor offset2bag, Tensor bag_size, Tensor maximum_indices, int num_weights, bool scale_grad_by_freq, int mode, bool sparse, Tensor? per_sample_weights, int padding_idx=-1) -> Tensor

- func: _embedding_bag_sparse_backward(Tensor grad, Tensor indices, Tensor offsets, Tensor offset2bag, Tensor bag_size, int num_weights, bool scale_grad_by_freq, int mode, Tensor? per_sample_weights, int padding_idx=-1) -> Tensor

- func: _embedding_bag_dense_backward(Tensor grad, Tensor indices, Tensor offset2bag, Tensor bag_size, Tensor maximum_indices, int num_weights, bool scale_grad_by_freq, int mode, Tensor? per_sample_weights, int padding_idx=-1) -> Tensor
  dispatch:
    CPU: _embedding_bag_dense_backward_cpu
    CUDA: _embedding_bag_dense_backward_cuda

- func: _embedding_bag_per_sample_weights_backward(Tensor grad, Tensor weight, Tensor indices, Tensor offsets, Tensor offset2bag, int mode, int padding_idx=-1) -> Tensor
  dispatch:
    CPU: _embedding_bag_per_sample_weights_backward_cpu
    CUDA: _embedding_bag_per_sample_weights_backward_cuda

- func: empty.names(int[] size, *, Dimname[]? names, ScalarType? dtype=None, Layout? layout=None, Device? device=None, bool? pin_memory=None, MemoryFormat? memory_format=None) -> Tensor
  device_check: NoCheck
  device_guard: False

- func: empty.memory_format(int[] size, *, ScalarType? dtype=None, Layout? layout=None, Device? device=None, bool? pin_memory=None, MemoryFormat? memory_format=None) -> Tensor
  dispatch:
    CPU: empty_cpu
    CUDA: empty_cuda
    MPS: empty_mps
    Meta: empty_meta
    MkldnnCPU: empty_mkldnn
    SparseCPU, SparseCUDA: empty_sparse
    SparseCsrCPU, SparseCsrCUDA: empty_sparse_compressed
    QuantizedCPU, QuantizedCUDA: empty_unknown_quantized

# We do not make new_empty a composite that calls into new_empty_strided, as the strided version
# is significantly more difficult to implement by different backends
- func: new_empty(Tensor self, int[] size, *, ScalarType? dtype=None, Layout? layout=None, Device? device=None, bool? pin_memory=None) -> Tensor
  variants: method
  dispatch:
    CompositeExplicitAutograd: new_empty

- func: new_empty_strided(Tensor self, int[] size, int[] stride, *, ScalarType? dtype=None, Layout? layout=None, Device? device=None, bool? pin_memory=None) -> Tensor
  variants: method
  dispatch:
    CompositeExplicitAutograd: new_empty_strided

- func: new_full(Tensor self, int[] size, Scalar fill_value, *, ScalarType? dtype=None, Layout? layout=None, Device? device=None, bool? pin_memory=None) -> Tensor
  variants: method

- func: new_zeros(Tensor self, int[] size, *, ScalarType? dtype=None, Layout? layout=None, Device? device=None, bool? pin_memory=None) -> Tensor
  variants: method

- func: new_ones(Tensor self, int[] size, *, ScalarType? dtype=None, Layout? layout=None, Device? device=None, bool? pin_memory=None) -> Tensor
  variants: method

# other overrides are to provide a more helpful error message that dtype is required
- func: _empty_affine_quantized(int[] size, *, ScalarType? dtype=None, Layout? layout=None, Device? device=None, bool? pin_memory=None, float scale=1, int zero_point=0, MemoryFormat? memory_format=contiguous_format) -> Tensor
  dispatch:
    CPU: empty_affine_quantized_other_backends_stub
    QuantizedCPU, QuantizedCUDA: empty_affine_quantized

# it's a factory function receiving a tensor argument, thus overriding explicitly
# other overrides are to provide a more helpful error message that dtype is required
- func: _empty_per_channel_affine_quantized(int[] size, *, Tensor scales, Tensor zero_points, int axis, ScalarType? dtype=None, Layout? layout=None, Device? device=None, bool? pin_memory=None, MemoryFormat? memory_format=contiguous_format) -> Tensor
  category_override: factory
  dispatch:
    CPU: empty_per_channel_affine_quantized_other_backends_stub
    QuantizedCPU, QuantizedCUDA: empty_per_channel_affine_quantized

- func: resize_(Tensor(a!) self, int[] size, *, MemoryFormat? memory_format=None) -> Tensor(a!)
  use_const_ref_for_mutable_tensors: True
  variants: method
  device_check: NoCheck
  device_guard: False
  dispatch:
    CPU, Meta: resize_
    CUDA: resize_cuda_
    MPS: resize_mps_
    QuantizedCPU: quantized_resize_cpu_
    SparseCsrCPU, SparseCsrCUDA: resize_sparse_csr_
  autogen: resize, resize.out

# This is a utility function to enable users to resize out tensor while registering kernels for out variants.
# Eventually, we can consider exposing `resize_output` as a public API to ship it with python op registration
# to make it easy to register out variants for ops.
- func: _resize_output_(Tensor(a!) self, int[] size, Device device) -> Tensor(a!)
  use_const_ref_for_mutable_tensors: True
  variants: function
  dispatch:
    Meta: _resize_output_
  autogen: _resize_output, _resize_output.out

- func: empty_quantized(int[] size, Tensor qtensor, *, ScalarType? dtype=None, Layout? layout=None, Device? device=None, bool? pin_memory=None, MemoryFormat? memory_format=None) -> Tensor
  category_override: factory
  variants: function
  dispatch:
    QuantizedCPU, QuantizedCUDA: empty_quantized

- func: empty.out(int[] size, *, MemoryFormat? memory_format=None, Tensor(a!) out) -> Tensor(a!)
  device_check: NoCheck
  device_guard: False

- func: empty_like(Tensor self, *, ScalarType? dtype=None, Layout? layout=None, Device? device=None, bool? pin_memory=None, MemoryFormat? memory_format=None) -> Tensor
  device_check: NoCheck
  device_guard: False
  dispatch:
    CompositeExplicitAutograd: empty_like
    QuantizedCPU, QuantizedCUDA: empty_like_quantized
    SparseCPU, SparseCUDA: empty_like_sparse_coo
    SparseCsrCPU, SparseCsrCUDA: empty_like_sparse_csr

- func: empty_strided(int[] size, int[] stride, *, ScalarType? dtype=None, Layout? layout=None, Device? device=None, bool? pin_memory=None) -> Tensor
  dispatch:
    CPU: empty_strided_cpu
    CUDA: empty_strided_cuda
    MPS: empty_strided_mps
    Meta: empty_strided_meta
    QuantizedCPU, QuantizedCUDA: empty_strided_unknown_quantized

- func: erf(Tensor self) -> Tensor
  device_check: NoCheck   # TensorIterator
  structured_delegate: erf.out
  variants: function, method
  dispatch:
    SparseCPU, SparseCUDA: erf_sparse
    SparseCsrCPU, SparseCsrCUDA: erf_sparse_csr

- func: erf_(Tensor(a!) self) -> Tensor(a!)
  device_check: NoCheck   # TensorIterator
  structured_delegate: erf.out
  variants: function, method
  dispatch:
    SparseCPU, SparseCUDA: erf_sparse_
    SparseCsrCPU, SparseCsrCUDA: erf_sparse_csr_

- func: erf.out(Tensor self, *, Tensor(a!) out) -> Tensor(a!)
  device_check: NoCheck   # TensorIterator
  structured: True
  structured_inherits: TensorIteratorBase
  dispatch:
    CPU, CUDA: erf_out
    MPS: erf_out_mps
    SparseCPU, SparseCUDA: erf_sparse_out
    SparseCsrCPU, SparseCsrCUDA: erf_sparse_csr_out

- func: erfc(Tensor self) -> Tensor
  device_check: NoCheck   # TensorIterator
  structured_delegate: erfc.out
  variants: function, method

- func: erfc_(Tensor(a!) self) -> Tensor(a!)
  device_check: NoCheck   # TensorIterator
  structured_delegate: erfc.out
  variants: function, method

- func: erfc.out(Tensor self, *, Tensor(a!) out) -> Tensor(a!)
  device_check: NoCheck   # TensorIterator
  structured: True
  structured_inherits: TensorIteratorBase
  dispatch:
    CPU, CUDA: erfc_out

- func: exp(Tensor self) -> Tensor
  device_check: NoCheck   # TensorIterator
  structured_delegate: exp.out
  variants: function, method

- func: exp_(Tensor(a!) self) -> Tensor(a!)
  device_check: NoCheck   # TensorIterator
  structured_delegate: exp.out
  variants: function, method

- func: exp.out(Tensor self, *, Tensor(a!) out) -> Tensor(a!)
  device_check: NoCheck   # TensorIterator
  structured: True
  structured_inherits: TensorIteratorBase
  dispatch:
    CPU, CUDA: exp_out
    MPS: exp_out_mps

- func: exp2(Tensor self) -> Tensor
  structured_delegate: exp2.out
  variants: function, method

- func: exp2_(Tensor(a!) self) -> Tensor(a!)
  structured_delegate: exp2.out
  variants: function, method

- func: exp2.out(Tensor self, *, Tensor(a!) out) -> Tensor(a!)
  structured: True
  structured_inherits: TensorIteratorBase
  dispatch:
    CPU, CUDA: exp2_out
    MPS: exp2_out_mps

- func: expm1(Tensor self) -> Tensor
  device_check: NoCheck   # TensorIterator
  structured_delegate: expm1.out
  variants: function, method
  dispatch:
    SparseCPU, SparseCUDA: expm1_sparse
    SparseCsrCPU, SparseCsrCUDA: expm1_sparse_csr

- func: expm1_(Tensor(a!) self) -> Tensor(a!)
  device_check: NoCheck   # TensorIterator
  structured_delegate: expm1.out
  variants: function, method
  dispatch:
    SparseCPU, SparseCUDA: expm1_sparse_
    SparseCsrCPU, SparseCsrCUDA: expm1_sparse_csr_

- func: expm1.out(Tensor self, *, Tensor(a!) out) -> Tensor(a!)
  device_check: NoCheck   # TensorIterator
  structured: True
  structured_inherits: TensorIteratorBase
  dispatch:
    CPU, CUDA: expm1_out
    SparseCPU, SparseCUDA: expm1_sparse_out
    SparseCsrCPU, SparseCsrCUDA: expm1_sparse_csr_out

- func: expand.SymInt(Tensor(a) self, SymInt[] size, *, bool implicit=False) -> Tensor(a)
  variants: method  # This is method-only to match the previous tensor API. In the future we could make this a function too.
  device_check: NoCheck
  device_guard: False
  dispatch:
    CompositeExplicitAutograd: expand_symint

- func: expand(Tensor(a) self, int[] size, *, bool implicit=False) -> Tensor(a)
  variants: method  # This is method-only to match the previous tensor API. In the future we could make this a function too.
  device_check: NoCheck
  device_guard: False
  dispatch:
    CompositeExplicitAutograd: expand

- func: expand_as(Tensor(a) self, Tensor other) -> Tensor(a)
  variants: method  # This is method-only to match the previous tensor API. In the future we could make this a function too.
  device_check: NoCheck
  device_guard: False

- func: eye(int n, *, ScalarType? dtype=None, Layout? layout=None, Device? device=None, bool? pin_memory=None) -> Tensor

- func: eye.m(int n, int m, *, ScalarType? dtype=None, Layout? layout=None, Device? device=None, bool? pin_memory=None) -> Tensor

- func: eye.out(int n, *, Tensor(a!) out) -> Tensor(a!)
  dispatch:
    CPU: eye_out_cpu
    CUDA: eye_out_cuda
    MPS: eye_out_mps

- func: eye.m_out(int n, int m, *, Tensor(a!) out) -> Tensor(a!)
  dispatch:
    CPU: eye_out_cpu
    CUDA: eye_out_cuda
    MPS: eye_out_mps

- func: flatten.using_ints(Tensor(a) self, int start_dim=0, int end_dim=-1) -> Tensor(a)
  variants: function, method

- func: flatten.named_out_dim(Tensor(a) self, int start_dim, int end_dim, Dimname out_dim) -> Tensor(a)
  variants: function, method

- func: flatten.using_names(Tensor(a) self, Dimname start_dim, Dimname end_dim, Dimname out_dim) -> Tensor(a)
  variants: function, method

- func: flatten.DimnameList(Tensor(a) self, Dimname[] dims, Dimname out_dim) -> Tensor(a)
  variants: function, method

- func: unflatten.int(Tensor(a) self, int dim, int[] sizes, Dimname[]? names=None) -> Tensor(a)
  variants: method

- func: unflatten.Dimname(Tensor(a) self, Dimname dim, int[] sizes, Dimname[] names) -> Tensor(a)
  variants: method

- func: fill.Scalar(Tensor self, Scalar value) -> Tensor
  variants: function
  dispatch:
    CompositeExplicitAutograd: fill

- func: fill.Tensor(Tensor self, Tensor value) -> Tensor
  variants: function
  dispatch:
    CompositeExplicitAutograd: fill

- func: fill_.Scalar(Tensor(a!) self, Scalar value) -> Tensor(a!)
  device_check: NoCheck   # TensorIterator
  variants: function, method
  dispatch:
    CPU, CUDA: fill_
    MPS: fill_scalar_mps
    QuantizedCPU, QuantizedCUDA: fill_quantized_
    Meta: fill_meta_
    SparseCsrCPU, SparseCsrCUDA: fill_sparse_csr_
  autogen: fill.Scalar_out

- func: fill_.Tensor(Tensor(a!) self, Tensor value) -> Tensor(a!)
  device_check: NoCheck   # TensorIterator
  variants: function, method
  dispatch:
    CPU, CUDA: fill_
    MPS: fill_tensor_mps_
    QuantizedCPU, QuantizedCUDA: fill_quantized_
    Meta: fill_meta_
  autogen: fill.Tensor_out

- func: floor(Tensor self) -> Tensor
  device_check: NoCheck   # TensorIterator
  structured_delegate: floor.out
  variants: function, method
  dispatch:
    SparseCPU, SparseCUDA: floor_sparse
    SparseCsrCPU, SparseCsrCUDA: floor_sparse_csr

- func: floor_(Tensor(a!) self) -> Tensor(a!)
  device_check: NoCheck   # TensorIterator
  structured_delegate: floor.out
  variants: function, method
  dispatch:
    SparseCPU, SparseCUDA: floor_sparse_
    SparseCsrCPU, SparseCsrCUDA: floor_sparse_csr_

- func: floor.out(Tensor self, *, Tensor(a!) out) -> Tensor(a!)
  device_check: NoCheck   # TensorIterator
  structured: True
  structured_inherits: TensorIteratorBase
  dispatch:
    CPU, CUDA: floor_out
    MPS: floor_out_mps
    SparseCPU, SparseCUDA: floor_sparse_out
    SparseCsrCPU, SparseCsrCUDA: floor_sparse_csr_out

- func: floor_divide(Tensor self, Tensor other) -> Tensor
  device_check: NoCheck   # TensorIterator
  variants: function, method
  dispatch:
    CPU, CUDA: floor_divide
    SparseCPU, SparseCUDA: floor_divide_sparse

- func: floor_divide_.Tensor(Tensor(a!) self, Tensor other) -> Tensor(a!)
  device_check: NoCheck   # TensorIterator
  variants: method
  dispatch:
    CPU, CUDA: floor_divide_
    SparseCPU, SparseCUDA: floor_divide_sparse_

- func: floor_divide.out(Tensor self, Tensor other, *, Tensor(a!) out) -> Tensor(a!)
  device_check: NoCheck   # TensorIterator
  dispatch:
    CPU, CUDA: floor_divide_out
    SparseCPU, SparseCUDA: floor_divide_out_sparse_zerodim

- func: floor_divide.Scalar(Tensor self, Scalar other) -> Tensor
  device_check: NoCheck   # TensorIterator
  variants: function, method

- func: floor_divide_.Scalar(Tensor(a!) self, Scalar other) -> Tensor(a!)
  device_check: NoCheck   # TensorIterator
  variants: method

- func: frac(Tensor self) -> Tensor
  device_check: NoCheck   # TensorIterator
  structured_delegate: frac.out
  variants: function, method

- func: frac_(Tensor(a!) self) -> Tensor(a!)
  device_check: NoCheck   # TensorIterator
  structured_delegate: frac.out
  variants: function, method

- func: frac.out(Tensor self, *, Tensor(a!) out) -> Tensor(a!)
  device_check: NoCheck   # TensorIterator
  structured: True
  structured_inherits: TensorIteratorBase
  dispatch:
    CPU, CUDA: frac_out

- func: full.names(int[] size, Scalar fill_value, *, Dimname[]? names, ScalarType? dtype=None, Layout? layout=None, Device? device=None, bool? pin_memory=None) -> Tensor
  device_check: NoCheck
  device_guard: False

- func: full(int[] size, Scalar fill_value, *, ScalarType? dtype=None, Layout? layout=None, Device? device=None, bool? pin_memory=None) -> Tensor

- func: full.out(int[] size, Scalar fill_value, *, Tensor(a!) out) -> Tensor(a!)

- func: full_like(Tensor self, Scalar fill_value, *, ScalarType? dtype=None, Layout? layout=None, Device? device=None, bool? pin_memory=None, MemoryFormat? memory_format=None) -> Tensor

- func: from_file(str filename, bool? shared=None, int? size=0, *, ScalarType? dtype=None, Layout? layout=None, Device? device=None, bool? pin_memory=None) -> Tensor
  dispatch:
    CPU: from_file

- func: gcd.out(Tensor self, Tensor other, *, Tensor(a!) out) -> Tensor(a!)
  structured: True
  structured_inherits: TensorIteratorBase
  dispatch:
    CPU, CUDA: gcd_out

- func: gcd(Tensor self, Tensor other) -> Tensor
  structured_delegate: gcd.out
  variants: function, method

- func: gcd_(Tensor(a!) self, Tensor other) -> Tensor(a!)
  structured_delegate: gcd.out
  variants: function, method

- func: lcm.out(Tensor self, Tensor other, *, Tensor(a!) out) -> Tensor(a!)
  structured: True
  structured_inherits: TensorIteratorBase
  dispatch:
    CPU, CUDA: lcm_out

- func: lcm(Tensor self, Tensor other) -> Tensor
  structured_delegate: lcm.out
  variants: function, method

- func: lcm_(Tensor(a!) self, Tensor other) -> Tensor(a!)
  structured_delegate: lcm.out
  variants: function, method

# NOTE [ grid_sampler Native Functions ]
# `grid_sampler` is _supposed to_ do all the shape checking and then dispatch to
# one of `cudnn_grid_sampler`, `grid_sampler_2d`, or `grid_sampler_3d`, each of
# which has the corresponding backward defined as native functions as well.
# However, we do shape checking everywhere for now since each of the mentioned
# functions can be called directly, which will lead to crashes otherwise.
# See https://github.com/pytorch/pytorch/issues/73187 for more information.
#
# There is also _grid_sampler_2d_backward_cpu_fallback which is an
# implementation detail of grid_sampler_2d and is only exposed here for testing
# purposes.
#
# Additionally, arguments `padding_mode` and `interpolation_mode` are cast to
# enums defined in `native/GridSampler.h`. `cudnn_grid_sampler` doesn't take in
# `interpolation_mode` because it only supports Bilinear interpolation mode.
# Nor does it take in `align_corners` because it only supports the mode
# `align_corners = True`.
- func: grid_sampler(Tensor input, Tensor grid, int interpolation_mode, int padding_mode, bool align_corners) -> Tensor

- func: grid_sampler_2d(Tensor input, Tensor grid, int interpolation_mode, int padding_mode, bool align_corners) -> Tensor
  dispatch:
    CPU, QuantizedCPU: grid_sampler_2d_cpu
    CUDA: grid_sampler_2d_cuda

# `grid_sampler_2d_backward` takes in `output_mask` to optimize performance for
# the case where `input` doesn't require gradient. Gradient for `grid` is always
# computed (only `output_mask[0]` is checked by the implementations).
- func: grid_sampler_2d_backward(Tensor grad_output, Tensor input, Tensor grid, int interpolation_mode, int padding_mode, bool align_corners, bool[2] output_mask) -> (Tensor, Tensor)
  dispatch:
    CPU: grid_sampler_2d_backward_cpu
    CUDA: grid_sampler_2d_backward_cuda

# See NOTE [ grid_sample CPU fallback ]
- func: _grid_sampler_2d_cpu_fallback(Tensor input, Tensor grid, int interpolation_mode, int padding_mode, bool align_corners) -> Tensor
  dispatch:
    CompositeExplicitAutograd: _grid_sampler_2d_cpu_fallback

- func: _grid_sampler_2d_cpu_fallback_backward(Tensor grad_output, Tensor input, Tensor grid, int interpolation_mode, int padding_mode, bool align_corners) -> (Tensor, Tensor)

- func: grid_sampler_3d(Tensor input, Tensor grid, int interpolation_mode, int padding_mode, bool align_corners) -> Tensor
  dispatch:
    CPU: grid_sampler_3d_cpu
    CUDA: grid_sampler_3d_cuda

# `grid_sampler_3d_backward` takes in `output_mask` to optimize performance for
# the case where `input` doesn't require gradient. Gradient for `grid` is always
# computed (only `output_mask[0]` is checked by the implementations).
- func: grid_sampler_3d_backward(Tensor grad_output, Tensor input, Tensor grid, int interpolation_mode, int padding_mode, bool align_corners, bool[2] output_mask) -> (Tensor, Tensor)
  dispatch:
    CPU: grid_sampler_3d_backward_cpu
    CUDA: grid_sampler_3d_backward_cuda

- func: hann_window(int window_length, *, ScalarType? dtype=None, Layout? layout=None, Device? device=None, bool? pin_memory=None) -> Tensor

- func: hann_window.periodic(int window_length, bool periodic, *, ScalarType? dtype=None, Layout? layout=None, Device? device=None, bool? pin_memory=None) -> Tensor

- func: hamming_window(int window_length, *, ScalarType? dtype=None, Layout? layout=None, Device? device=None, bool? pin_memory=None) -> Tensor

- func: hamming_window.periodic(int window_length, bool periodic, *, ScalarType? dtype=None, Layout? layout=None, Device? device=None, bool? pin_memory=None) -> Tensor

- func: hamming_window.periodic_alpha(int window_length, bool periodic, float alpha, *, ScalarType? dtype=None, Layout? layout=None, Device? device=None, bool? pin_memory=None) -> Tensor

- func: hamming_window.periodic_alpha_beta(int window_length, bool periodic, float alpha, float beta, *, ScalarType? dtype=None, Layout? layout=None, Device? device=None, bool? pin_memory=None) -> Tensor

- func: kaiser_window(int window_length, *, ScalarType? dtype=None, Layout? layout=None, Device? device=None, bool? pin_memory=None) -> Tensor

- func: kaiser_window.periodic(int window_length, bool periodic, *, ScalarType? dtype=None, Layout? layout=None, Device? device=None, bool? pin_memory=None) -> Tensor

- func: kaiser_window.beta(int window_length, bool periodic, float beta, *, ScalarType? dtype=None, Layout? layout=None, Device? device=None, bool? pin_memory=None) -> Tensor

- func: hinge_embedding_loss(Tensor self, Tensor target, float margin=1.0, int reduction=Mean) -> Tensor

- func: group_norm(Tensor input, int num_groups, Tensor? weight=None, Tensor? bias=None, float eps=1e-05, bool cudnn_enabled=True) -> Tensor

- func: native_group_norm(Tensor input, Tensor? weight, Tensor? bias, int N, int C, int HxW, int group, float eps) -> (Tensor, Tensor, Tensor)
  dispatch:
    CPU, CUDA: native_group_norm
    CompositeExplicitAutograd: math_group_norm

- func: native_group_norm_backward(Tensor grad_out, Tensor input, Tensor mean, Tensor rstd, Tensor? weight, int N, int C, int HxW, int group, bool[3] output_mask) -> (Tensor, Tensor, Tensor)
  dispatch:
    CPU, CUDA: native_group_norm_backward

# Real to complex forward FFT
- func: _fft_r2c(Tensor self, int[] dim, int normalization, bool onesided) -> Tensor
  variants: function
  dispatch:
    CPU: _fft_r2c_mkl
    CUDA: _fft_r2c_cufft

- func: _fft_r2c.out(Tensor self, int[] dim, int normalization, bool onesided, *, Tensor(a!) out) -> Tensor(a!)
  variants: function
  dispatch:
    CPU: _fft_r2c_mkl_out
    CUDA: _fft_r2c_cufft_out

# Complex to real inverse FFT
- func: _fft_c2r(Tensor self, int[] dim, int normalization, int last_dim_size) -> Tensor
  variants: function
  dispatch:
    CPU: _fft_c2r_mkl
    CUDA: _fft_c2r_cufft

- func: _fft_c2r.out(Tensor self, int[] dim, int normalization, int last_dim_size, *, Tensor(a!) out) -> Tensor(a!)
  variants: function
  dispatch:
    CPU: _fft_c2r_mkl_out
    CUDA: _fft_c2r_cufft_out

# Standard complex to complex FFT (forward or backward)
- func: _fft_c2c(Tensor self, int[] dim, int normalization, bool forward) -> Tensor
  variants: function
  dispatch:
    CPU: _fft_c2c_mkl
    CUDA: _fft_c2c_cufft

- func: _fft_c2c.out(Tensor self, int[] dim, int normalization, bool forward, *, Tensor(a!) out) -> Tensor(a!)
  variants: function
  dispatch:
    CPU: _fft_c2c_mkl_out
    CUDA: _fft_c2c_cufft_out

- func: _cufft_get_plan_cache_size(int device_index) -> int

- func: _cufft_get_plan_cache_max_size(int device_index) -> int

- func: _cufft_set_plan_cache_max_size(int device_index, int max_size) -> ()

- func: _cufft_clear_plan_cache(int device_index) -> ()

- func: index.Tensor(Tensor self, Tensor?[] indices) -> Tensor
  device_check: NoCheck   # TensorIterator
  structured_delegate: index.Tensor_out
  variants: function, method
  dispatch:
    QuantizedCPU: quantized_index
  tags: dynamic_output_shape
  # NB: This function is special-cased in tools/autograd/gen_variable_type.py
  # NB: The following functions are declared in aten/src/ATen/templates/TensorBody.h and defined in aten/src/ATen/TensorIndexing.cpp:
  # - Tensor Tensor::index(ArrayRef<TensorIndex> indices)
  # - Tensor Tensor::index(std::initializer_list<TensorIndex> indices)

- func: index.Tensor_out(Tensor self, Tensor?[] indices, *, Tensor(a!) out) -> Tensor(a!)
  device_check: NoCheck
  structured: True
  structured_inherits: TensorIteratorBase
  precomputed:
  - indices -> DimVector sizes, DimVector strides
  dispatch:
    CPU, CUDA: index_out

- func: index_copy.out(Tensor self, int dim, Tensor index, Tensor source, *, Tensor(a!) out) -> Tensor(a!)
  structured: True
  variants: function
  precomputed:
  - dim -> int dim
  dispatch:
    CPU, CUDA: index_copy_out

- func: index_copy_(Tensor(a!) self, int dim, Tensor index, Tensor source) -> Tensor(a!)
  variants: method
  structured_delegate: index_copy.out

- func: index_copy(Tensor self, int dim, Tensor index, Tensor source) -> Tensor
  variants: function, method
  structured_delegate: index_copy.out

- func: index_copy_.dimname(Tensor(a!) self, Dimname dim, Tensor index, Tensor source) -> Tensor(a!)
  variants: method

- func: index_copy.dimname(Tensor self, Dimname dim, Tensor index, Tensor source) -> Tensor
  variants: function, method

- func: index_put_(Tensor(a!) self, Tensor?[] indices, Tensor values, bool accumulate=False) -> Tensor(a!)
  device_check: NoCheck   # delegate to _index_put_impl_, which leverages TensorIterator
  variants: function, method
  dispatch:
    CompositeExplicitAutograd: index_put_
  autogen: index_put.out
  # NB: The following functions are declared in aten/src/ATen/templates/TensorBody.h and defined in aten/src/ATen/TensorIndexing.cpp:
  # - Tensor & Tensor::index_put_(ArrayRef<TensorIndex> indices, Tensor const & rhs)
  # - Tensor & Tensor::index_put_(ArrayRef<TensorIndex> indices, Scalar v)
  # - Tensor & Tensor::index_put_(std::initializer_list<TensorIndex> indices, Tensor const & rhs)
  # - Tensor & Tensor::index_put_(std::initializer_list<TensorIndex> indices, Scalar v)

- func: index_put(Tensor self, Tensor?[] indices, Tensor values, bool accumulate=False) -> Tensor
  device_check: NoCheck   # delegate to _index_put_impl_ after clone, which leverages TensorIterator
  variants: function, method
  dispatch:
    CompositeExplicitAutograd: index_put

- func: _index_put_impl_(Tensor(a!) self, Tensor?[] indices, Tensor values, bool accumulate=False, bool unsafe=False) -> Tensor(a!)
  device_check: NoCheck   # TensorIterator
  variants: function
  dispatch:
    CPU, CUDA: _index_put_impl_
    QuantizedCPU: _index_put_impl_quantized_cpu_
  autogen: _index_put_impl, _index_put_impl.out

- func: instance_norm(Tensor input, Tensor? weight, Tensor? bias, Tensor? running_mean, Tensor? running_var, bool use_input_stats, float momentum, float eps, bool cudnn_enabled) -> Tensor
  variants: function

- func: inverse(Tensor self) -> Tensor
  variants: function, method
  dispatch:
    CompositeExplicitAutograd: inverse

- func: inverse.out(Tensor self, *, Tensor(a!) out) -> Tensor(a!)
  dispatch:
    CompositeExplicitAutograd: inverse_out

- func: isclose(Tensor self, Tensor other, float rtol=1e-05, float atol=1e-08, bool equal_nan=False) -> Tensor
  variants: function, method

- func: isin.Tensor_Tensor_out(Tensor elements, Tensor test_elements, *, bool assume_unique=False, bool invert=False, Tensor(a!) out) -> Tensor(a!)
  variants: function
  structured: True
  dispatch:
    CPU, CUDA: isin_Tensor_Tensor_out

- func: isin.Tensor_Tensor(Tensor elements, Tensor test_elements, *, bool assume_unique=False, bool invert=False) -> Tensor
  variants: function
  structured_delegate: isin.Tensor_Tensor_out

- func: isin.Tensor_Scalar_out(Tensor elements, Scalar test_element, *, bool assume_unique=False, bool invert=False, Tensor(a!) out) -> Tensor(a!)
  variants: function
  structured: True
  dispatch:
    CPU, CUDA: isin_Tensor_Scalar_out

- func: isin.Tensor_Scalar(Tensor elements, Scalar test_element, *, bool assume_unique=False, bool invert=False) -> Tensor
  variants: function
  structured_delegate: isin.Tensor_Scalar_out

- func: isin.Scalar_Tensor_out(Scalar element, Tensor test_elements, *, bool assume_unique=False, bool invert=False, Tensor(a!) out) -> Tensor(a!)
  variants: function
  structured: True
  dispatch:
    CPU, CUDA: isin_Scalar_Tensor_out

- func: isin.Scalar_Tensor(Scalar element, Tensor test_elements, *, bool assume_unique=False, bool invert=False) -> Tensor
  variants: function
  structured_delegate: isin.Scalar_Tensor_out

- func: isnan(Tensor self) -> Tensor
  variants: function, method
  device_check: NoCheck
  device_guard: False
  dispatch:
    CPU, CUDA, MPS: isnan
    SparseCPU, SparseCUDA: isnan_sparse
    SparseCsrCPU, SparseCsrCUDA: isnan_sparse_csr

- func: is_distributed(Tensor self) -> bool
  variants: function, method
  device_check: NoCheck
  device_guard: False

- func: is_floating_point(Tensor self) -> bool
  variants: function, method
  device_check: NoCheck
  device_guard: False
  manual_cpp_binding: True

- func: is_complex(Tensor self) -> bool
  variants: function, method
  device_check: NoCheck
  device_guard: False
  manual_cpp_binding: True

- func: is_conj(Tensor self) -> bool
  variants: function, method
  device_guard: False
  manual_cpp_binding: True

- func: _is_zerotensor(Tensor self) -> bool
  variants: function, method
  device_guard: False
  manual_cpp_binding: True

- func: is_neg(Tensor self) -> bool
  variants: function, method
  device_guard: False
  manual_cpp_binding: True

- func: isreal(Tensor self) -> Tensor
  variants: function, method

- func: is_nonzero(Tensor self) -> bool
  variants: function, method
  device_check: NoCheck
  device_guard: False

- func: is_same_size(Tensor self, Tensor other) -> bool
  variants: function, method
  device_check: NoCheck
  device_guard: False
  dispatch:
    NestedTensorCPU, NestedTensorCUDA: nested_is_same_size
    CompositeExplicitAutograd: is_same_size

- func: is_signed(Tensor self) -> bool
  variants: function, method
  device_check: NoCheck
  device_guard: False
  manual_cpp_binding: True

- func: is_inference(Tensor self) -> bool
  variants: function, method
  device_check: NoCheck
  device_guard: False
  manual_cpp_binding: True

- func: kl_div(Tensor self, Tensor target, int reduction=Mean, *, bool log_target=False) -> Tensor
  dispatch:
    CompositeExplicitAutograd: kl_div

- func: kl_div_backward(Tensor grad_output, Tensor self, Tensor target, int reduction=Mean, *, bool log_target=False) -> Tensor
  dispatch:
    CPU: kl_div_backward_cpu
    CUDA: kl_div_backward_cuda

- func: kron(Tensor self, Tensor other) -> Tensor
  variants: function, method

- func: kron.out(Tensor self, Tensor other, *, Tensor(a!) out) -> Tensor(a!)

- func: kthvalue(Tensor self, int k, int dim=-1, bool keepdim=False) -> (Tensor values, Tensor indices)
  variants: function, method
  dispatch:
    CompositeExplicitAutograd: kthvalue

- func: kthvalue.values(Tensor self, int k, int dim=-1, bool keepdim=False, *, Tensor(a!) values, Tensor(b!) indices) -> (Tensor(a!) values, Tensor(b!) indices)
  dispatch:
    CPU: kthvalue_out_cpu
    CUDA: kthvalue_out_cuda

- func: kthvalue.dimname(Tensor self, int k, Dimname dim, bool keepdim=False) -> (Tensor values, Tensor indices)
  variants: function, method

- func: kthvalue.dimname_out(Tensor self, int k, Dimname dim, bool keepdim=False, *, Tensor(a!) values, Tensor(b!) indices) -> (Tensor(a!) values, Tensor(b!) indices)

- func: layer_norm(Tensor input, int[] normalized_shape, Tensor? weight=None, Tensor? bias=None, float eps=1e-05, bool cudnn_enable=True) -> Tensor

- func: native_layer_norm(Tensor input, int[] normalized_shape, Tensor? weight, Tensor? bias, float eps) -> (Tensor, Tensor, Tensor)
  dispatch:
    CPU: layer_norm_cpu
    CUDA: layer_norm_cuda
    MPS: layer_norm_mps
    CompositeExplicitAutograd: math_native_layer_norm

- func: native_layer_norm_backward(Tensor grad_out, Tensor input, int[] normalized_shape, Tensor mean, Tensor rstd, Tensor? weight, Tensor? bias, bool[3] output_mask) -> (Tensor, Tensor, Tensor)
  dispatch:
    CPU: layer_norm_backward_cpu
    CUDA: layer_norm_backward_cuda
    MPS: layer_norm_backward_mps

- func: nan_to_num(Tensor self, float? nan=None, float? posinf=None, float? neginf=None) -> Tensor
  variants: function, method
  dispatch:
    CompositeExplicitAutograd: nan_to_num
    SparseCPU, SparseCUDA: nan_to_num_sparse

- func: nan_to_num_(Tensor(a!) self, float? nan=None, float? posinf=None, float? neginf=None) -> Tensor(a!)
  variants: function, method
  dispatch:
    CompositeExplicitAutograd: nan_to_num_
    SparseCPU, SparseCUDA: nan_to_num_sparse_

- func: nan_to_num.out(Tensor self, float? nan=None, float? posinf=None, float? neginf=None, *, Tensor(a!) out) -> Tensor(a!)
  dispatch:
    CPU, CUDA: nan_to_num_out
    SparseCPU, SparseCUDA: nan_to_num_sparse_out

- func: linear(Tensor input, Tensor weight, Tensor? bias=None) -> Tensor
  python_module: nn

- func: linear.out(Tensor input, Tensor weight, Tensor? bias=None, *, Tensor(a!) out) -> Tensor(a!)
  python_module: nn

# TODO: Add this function to MPS dispatch key so that we avoid declaring it in
# native_functions.yaml
# https://github.com/pytorch/pytorch/issues/77394
- func: _mps_linear(Tensor self, Tensor weight, Tensor? bias=None) -> Tensor
  python_module: nn
  dispatch:
    MPS: _mps_linear

- func: mkldnn_linear(Tensor self, Tensor weight, Tensor? bias=None) -> Tensor
  python_module: nn
  dispatch:
    MkldnnCPU: mkldnn_linear

- func: mkldnn_linear_backward_input(int[] input_size, Tensor grad_output, Tensor weight) -> Tensor
  dispatch:
    MkldnnCPU: mkldnn_linear_backward_input

- func: mkldnn_linear_backward_weights(Tensor grad_output, Tensor input, Tensor weight, bool bias_defined) -> (Tensor, Tensor)
  dispatch:
    MkldnnCPU: mkldnn_linear_backward_weights

- func: mkldnn_linear_backward(Tensor self, Tensor grad_output, Tensor weight, bool[3] output_mask) -> (Tensor, Tensor, Tensor)
  dispatch:
    MkldnnCPU: mkldnn_linear_backward

- func: _mps_linear_backward_input(int[] input_size, Tensor grad_output, Tensor weight) -> Tensor
  dispatch:
    MPS: _mps_linear_backward_input

- func: _mps_linear_backward_weights(Tensor grad_output, Tensor input, Tensor weight, bool bias_defined) -> (Tensor, Tensor)
  dispatch:
    MPS: _mps_linear_backward_weights

- func: mps_linear_backward(Tensor self, Tensor grad_output, Tensor weight, bool[3] output_mask) -> (Tensor, Tensor, Tensor)
  dispatch:
    MPS: mps_linear_backward

- func: fbgemm_linear_int8_weight_fp32_activation(Tensor input, Tensor weight, Tensor packed, Tensor col_offsets, Scalar weight_scale, Scalar weight_zero_point, Tensor bias) -> Tensor

- func: fbgemm_linear_int8_weight(Tensor input, Tensor weight, Tensor packed, Tensor col_offsets, Scalar weight_scale, Scalar weight_zero_point, Tensor bias) -> Tensor

- func: fbgemm_linear_quantize_weight(Tensor input) -> (Tensor, Tensor, float, int)

- func: fbgemm_pack_gemm_matrix_fp16(Tensor input) -> Tensor

- func: fbgemm_linear_fp16_weight_fp32_activation(Tensor input, Tensor packed_weight, Tensor bias) -> Tensor

- func: fbgemm_linear_fp16_weight(Tensor input, Tensor packed_weight, Tensor bias) -> Tensor

- func: fbgemm_pack_quantized_matrix(Tensor input) -> Tensor

- func: fbgemm_pack_quantized_matrix.KN(Tensor input, int K, int N) -> Tensor

- func: ldexp.Tensor(Tensor self, Tensor other) -> Tensor
  variants: function, method

- func: ldexp_(Tensor(a!) self, Tensor other) -> Tensor(a!)
  variants: function, method

- func: ldexp.out(Tensor self, Tensor other, *, Tensor(a!) out) -> Tensor(a!)

- func: linspace(Scalar start, Scalar end, int steps, *, ScalarType? dtype=None, Layout? layout=None, Device? device=None, bool? pin_memory=None) -> Tensor

- func: linspace.out(Scalar start, Scalar end, int steps, *, Tensor(a!) out) -> Tensor(a!)
  dispatch:
    CPU, Meta: linspace_out
    CUDA: linspace_cuda_out
    MPS: linspace_out_mps

- func: log(Tensor self) -> Tensor
  device_check: NoCheck   # TensorIterator
  structured_delegate: log.out
  variants: function, method

- func: log_(Tensor(a!) self) -> Tensor(a!)
  device_check: NoCheck   # TensorIterator
  structured_delegate: log.out
  variants: function, method

- func: log.out(Tensor self, *, Tensor(a!) out) -> Tensor(a!)
  device_check: NoCheck   # TensorIterator
  structured: True
  structured_inherits: TensorIteratorBase
  dispatch:
    CPU, CUDA: log_out
    MPS: log_out_mps

- func: log10(Tensor self) -> Tensor
  device_check: NoCheck   # TensorIterator
  structured_delegate: log10.out
  variants: function, method

- func: log10_(Tensor(a!) self) -> Tensor(a!)
  device_check: NoCheck   # TensorIterator
  structured_delegate: log10.out
  variants: function, method

- func: log10.out(Tensor self, *, Tensor(a!) out) -> Tensor(a!)
  device_check: NoCheck   # TensorIterator
  structured: True
  structured_inherits: TensorIteratorBase
  dispatch:
    CPU, CUDA: log10_out
    MPS: log10_out_mps

- func: log1p(Tensor self) -> Tensor
  device_check: NoCheck   # TensorIterator
  structured_delegate: log1p.out
  variants: function, method
  dispatch:
    SparseCPU, SparseCUDA: log1p_sparse
    SparseCsrCPU, SparseCsrCUDA: log1p_sparse_csr

- func: log1p_(Tensor(a!) self) -> Tensor(a!)
  device_check: NoCheck   # TensorIterator
  structured_delegate: log1p.out
  variants: function, method
  dispatch:
    SparseCPU, SparseCUDA: log1p_sparse_
    SparseCsrCPU, SparseCsrCUDA: log1p_sparse_csr_

- func: log1p.out(Tensor self, *, Tensor(a!) out) -> Tensor(a!)
  device_check: NoCheck   # TensorIterator
  structured: True
  structured_inherits: TensorIteratorBase
  dispatch:
    CPU, CUDA: log1p_out
    MPS: log1p_out_mps
    SparseCPU, SparseCUDA: log1p_sparse_out
    SparseCsrCPU, SparseCsrCUDA: log1p_sparse_csr_out

- func: log2(Tensor self) -> Tensor
  device_check: NoCheck   # TensorIterator
  structured_delegate: log2.out
  variants: function, method

- func: log2_(Tensor(a!) self) -> Tensor(a!)
  device_check: NoCheck   # TensorIterator
  structured_delegate: log2.out
  variants: function, method

- func: log2.out(Tensor self, *, Tensor(a!) out) -> Tensor(a!)
  device_check: NoCheck   # TensorIterator
  structured: True
  structured_inherits: TensorIteratorBase
  dispatch:
    CPU, CUDA: log2_out
    MPS: log2_out_mps

- func: logaddexp.out(Tensor self, Tensor other, *, Tensor(a!) out) -> Tensor(a!)
  structured: True
  structured_inherits: TensorIteratorBase
  dispatch:
    CPU, CUDA: logaddexp_out
    MPS: logaddexp_out_mps

- func: logaddexp(Tensor self, Tensor other) -> Tensor
  variants: method, function
  structured_delegate: logaddexp.out

- func: logaddexp2.out(Tensor self, Tensor other, *, Tensor(a!) out) -> Tensor(a!)
  structured: True
  structured_inherits: TensorIteratorBase
  dispatch:
    CPU, CUDA: logaddexp2_out
    MPS: logaddexp2_out_mps

- func: logaddexp2(Tensor self, Tensor other) -> Tensor
  variants: method, function
  structured_delegate: logaddexp2.out

- func: xlogy.Tensor(Tensor self, Tensor other) -> Tensor
  device_check: NoCheck   # TensorIterator
  structured_delegate: xlogy.OutTensor
  variants: function, method

- func: xlogy.Scalar_Self(Scalar self, Tensor other) -> Tensor
  device_check: NoCheck   # TensorIterator
  variants: function
  dispatch:
    CompositeExplicitAutograd: xlogy

- func: xlogy.Scalar_Other(Tensor self, Scalar other) -> Tensor
  device_check: NoCheck   # TensorIterator
  variants: function, method
  dispatch:
    CompositeExplicitAutograd: xlogy

# xlogy: inplace variant
- func: xlogy_.Tensor(Tensor(a!) self, Tensor other) -> Tensor(a!)
  device_check: NoCheck   # TensorIterator
  variants: function, method
  structured_delegate: xlogy.OutTensor

- func: xlogy_.Scalar_Other(Tensor(a!) self, Scalar other) -> Tensor(a!)
  device_check: NoCheck   # TensorIterator
  variants: function, method
  dispatch:
    CompositeExplicitAutograd: xlogy_

# xlogy: out variant
- func: xlogy.OutTensor(Tensor self, Tensor other, *, Tensor(a!) out) -> Tensor(a!)
  device_check: NoCheck   # TensorIterator
  structured: True
  structured_inherits: TensorIteratorBase
  variants: function
  dispatch:
    CPU, CUDA: xlogy_out

- func: xlogy.OutScalar_Self(Scalar self, Tensor other, *, Tensor(a!) out) -> Tensor(a!)
  device_check: NoCheck   # TensorIterator
  variants: function
  dispatch:
    CompositeExplicitAutograd: xlogy_out

- func: xlogy.OutScalar_Other(Tensor self, Scalar other, *, Tensor(a!) out) -> Tensor(a!)
  device_check: NoCheck   # TensorIterator
  variants: function
  dispatch:
    CompositeExplicitAutograd: xlogy_out

- func: logdet(Tensor self) -> Tensor
  variants: function, method
  dispatch:
    CompositeExplicitAutograd: logdet

- func: logspace(Scalar start, Scalar end, int steps, float base=10.0, *, ScalarType? dtype=None, Layout? layout=None, Device? device=None, bool? pin_memory=None) -> Tensor

- func: logspace.out(Scalar start, Scalar end, int steps, float base=10.0, *, Tensor(a!) out) -> Tensor(a!)
  dispatch:
    CPU, Meta: logspace_out
    CUDA: logspace_cuda_out

# log_softmax allows positional dtype, unlike most operators, because kwonly is BC-breaking when loading jit models.
- func: log_softmax.int(Tensor self, int dim, ScalarType? dtype=None) -> Tensor
  variants: function, method

- func: log_softmax.int_out(Tensor self, int dim, ScalarType? dtype=None, *, Tensor(a!) out) -> Tensor(a!)
  variants: function
  dispatch:
    CompositeExplicitAutograd: log_softmax_out

- func: log_softmax.Dimname(Tensor self, Dimname dim, *, ScalarType? dtype=None) -> Tensor
  variants: function, method

- func: _log_softmax(Tensor self, int dim, bool half_to_float) -> Tensor
  structured_delegate: _log_softmax.out

- func: _log_softmax.out(Tensor self, int dim, bool half_to_float, *, Tensor(a!) out) -> Tensor(a!)
  structured: True
  dispatch:
    CPU: log_softmax_cpu_out
    CUDA: log_softmax_cuda_out
    MPS: log_softmax_mps_out

- func: _log_softmax_backward_data(Tensor grad_output, Tensor output, int dim, ScalarType input_dtype) -> Tensor
  structured_delegate: _log_softmax_backward_data.out

- func: _log_softmax_backward_data.out(Tensor grad_output, Tensor output, int dim, ScalarType input_dtype, *, Tensor(a!) out) -> Tensor(a!)
  structured: True
  dispatch:
    CPU: log_softmax_backward_cpu_out
    CUDA: log_softmax_backward_cuda_out
    MPS: log_softmax_backward_mps_out

- func: _logcumsumexp(Tensor self, int dim) -> Tensor
  dispatch:
    CPU: _logcumsumexp_cpu
    CUDA: _logcumsumexp_cuda

- func: _logcumsumexp.out(Tensor self, int dim, *, Tensor(a!) out) -> Tensor(a!)
  dispatch:
    CPU: _logcumsumexp_out_cpu
    CUDA: _logcumsumexp_out_cuda

- func: logcumsumexp(Tensor self, int dim) -> Tensor
  variants: function, method
  dispatch:
    CompositeExplicitAutograd: logcumsumexp

- func: logcumsumexp.out(Tensor self, int dim, *, Tensor(a!) out) -> Tensor(a!)
  dispatch:
    CompositeExplicitAutograd: logcumsumexp_out

- func: logcumsumexp.dimname(Tensor self, Dimname dim) -> Tensor
  variants: function, method

- func: logcumsumexp.dimname_out(Tensor self, Dimname dim, *, Tensor(a!) out) -> Tensor(a!)

- func: logsumexp(Tensor self, int[1] dim, bool keepdim=False) -> Tensor
  device_check: NoCheck   # TensorIterator
  variants: function, method
  dispatch:
    CompositeExplicitAutograd: logsumexp

- func: logsumexp.out(Tensor self, int[1] dim, bool keepdim=False, *, Tensor(a!) out) -> Tensor(a!)
  device_check: NoCheck   # TensorIterator
  dispatch:
    CompositeExplicitAutograd: logsumexp_out

- func: logsumexp.names(Tensor self, Dimname[1] dim, bool keepdim=False) -> Tensor
  device_check: NoCheck   # TensorIterator
  variants: function, method

- func: logsumexp.names_out(Tensor self, Dimname[1] dim, bool keepdim=False, *, Tensor(a!) out) -> Tensor(a!)
  device_check: NoCheck   # TensorIterator

- func: margin_ranking_loss(Tensor input1, Tensor input2, Tensor target, float margin=0.0, int reduction=Mean) -> Tensor

- func: matmul(Tensor self, Tensor other) -> Tensor
  variants: function, method

- func: matmul.out(Tensor self, Tensor other, *, Tensor(a!) out) -> Tensor(a!)

- func: matrix_rank.tol(Tensor self, float tol, bool symmetric=False) -> Tensor

- func: matrix_rank(Tensor self, bool symmetric=False) -> Tensor

# Alias to linalg.matrix_power
- func: matrix_power(Tensor self, int n) -> Tensor
  variants: function, method

# Alias to linalg.matrix_power
- func: matrix_power.out(Tensor self, int n, *, Tensor(a!) out) -> Tensor(a!)

# Alias to linalg.matrix_exp
- func: matrix_exp(Tensor self) -> Tensor
  variants: function, method

# This function should be deprecated in favor of differential_analytic_matrix_function in FunctionsManual.cpp
- func: matrix_exp_backward(Tensor self, Tensor grad) -> Tensor

# DEPRECATED: Use torch.aminmax instead
- func: _aminmax(Tensor self) -> (Tensor, Tensor)
  dispatch:
    CPU, CUDA: _aminmax_all

# DEPRECATED: Use torch.aminmax instead
- func: _aminmax.dim(Tensor self, int dim, bool keepdim=False) -> (Tensor, Tensor)
  dispatch:
    CPU, CUDA: _aminmax

- func: aminmax(Tensor self, *, int? dim=None, bool keepdim=False) -> (Tensor min, Tensor max)
  device_check: NoCheck   # TensorIterator
  structured_delegate: aminmax.out
  variants: function, method

- func: aminmax.out(Tensor self, *, int? dim=None, bool keepdim=False, Tensor(a!) min, Tensor(b!) max) -> (Tensor(a!) min, Tensor(b!) max)
  device_check: NoCheck   # TensorIterator
  structured: True
  dispatch:
    CPU, CUDA: aminmax_out

- func: _compute_linear_combination(Tensor input, Tensor coefficients) -> Tensor
  dispatch:
    CPU, CUDA: _compute_linear_combination

- func: _compute_linear_combination.out(Tensor input, Tensor coefficients, *, Tensor(a!) out) -> Tensor(a!)
  dispatch:
    CPU, CUDA: _compute_linear_combination_out

- func: max.dim(Tensor self, int dim, bool keepdim=False) -> (Tensor values, Tensor indices)
  device_check: NoCheck   # TensorIterator
  structured_delegate: max.dim_max
  variants: function, method
  dispatch:
    QuantizedCPU, QuantizedCUDA: qmax

- func: max.dim_max(Tensor self, int dim, bool keepdim=False, *, Tensor(a!) max, Tensor(b!) max_values) -> (Tensor(a!) values, Tensor(b!) indices)
  device_check: NoCheck   # TensorIterator
  structured: True
  precomputed:
  - dim -> int dim
  dispatch:
    CPU, CUDA: max_out
    MPS: max_out_mps

- func: max.names_dim(Tensor self, Dimname dim, bool keepdim=False) -> (Tensor values, Tensor indices)
  device_check: NoCheck   # TensorIterator
  variants: function, method

- func: max.names_dim_max(Tensor self, Dimname dim, bool keepdim=False, *, Tensor(a!) max, Tensor(b!) max_values) -> (Tensor(a!) values, Tensor(b!) indices)
  device_check: NoCheck   # TensorIterator

- func: value_selecting_reduction_backward(Tensor grad, int dim, Tensor indices, int[] sizes, bool keepdim) -> Tensor
  variants: function
  device_check: NoCheck
  device_guard: False

- func: amax(Tensor self, int[1] dim=[], bool keepdim=False) -> Tensor
  variants: function, method
  structured_delegate: amax.out

- func: amax.out(Tensor self, int[1] dim=[], bool keepdim=False, *, Tensor(a!) out) -> Tensor(a!)
  structured: True
  dispatch:
    CPU, CUDA: amax_out
    MPS: amax_out_mps

# Return: (Tensor output, Tensor indices)
- func: max_pool1d_with_indices(Tensor self, int[1] kernel_size, int[1] stride=[], int[1] padding=0, int[1] dilation=1, bool ceil_mode=False) -> (Tensor, Tensor)

- func: max_pool1d(Tensor self, int[1] kernel_size, int[1] stride=[], int[1] padding=0, int[1] dilation=1, bool ceil_mode=False) -> Tensor

- func: max_pool2d(Tensor self, int[2] kernel_size, int[2] stride=[], int[2] padding=0, int[2] dilation=1, bool ceil_mode=False) -> Tensor

# TODO: Add this function to MPS dispatch key so that we avoid declaring it in
# native_functions.yaml
# https://github.com/pytorch/pytorch/issues/77394
- func: _mps_max_pool2d(Tensor self, int[2] kernel_size, int[2] stride=[], int[2] padding=0, int[2] dilation=1, bool ceil_mode=False) -> Tensor
  dispatch:
    MPS: _mps_max_pool2d

- func: mps_max_pool2d_backward(Tensor grad_output, Tensor self, int[2] kernel_size, int[2] stride=[], int[2] padding=0, int[2] dilation=1, bool ceil_mode=False) -> Tensor
  dispatch:
    MPS: mps_max_pool2d_backward

- func: mkldnn_max_pool2d(Tensor self, int[2] kernel_size, int[2] stride=[], int[2] padding=0, int[2] dilation=1, bool ceil_mode=False) -> Tensor
  dispatch:
    MkldnnCPU: mkldnn_max_pool2d

- func: mkldnn_max_pool2d_backward(Tensor grad_output, Tensor output, Tensor input, int[2] kernel_size, int[2] stride=[], int[2] padding=0, int[2] dilation=1, bool ceil_mode=False) -> Tensor
  dispatch:
    MkldnnCPU: mkldnn_max_pool2d_backward

- func: mkldnn_max_pool3d(Tensor self, int[3] kernel_size, int[3] stride=[], int[3] padding=0, int[3] dilation=1, bool ceil_mode=False) -> Tensor
  dispatch:
    MkldnnCPU: mkldnn_max_pool3d

- func: mkldnn_max_pool3d_backward(Tensor grad_output, Tensor output, Tensor input, int[3] kernel_size, int[3] stride=[], int[3] padding=0, int[3] dilation=1, bool ceil_mode=False) -> Tensor
  dispatch:
    MkldnnCPU: mkldnn_max_pool3d_backward

- func: quantized_max_pool1d(Tensor self, int[1] kernel_size, int[1] stride=[], int[1] padding=0, int[1] dilation=1, bool ceil_mode=False) -> Tensor
  dispatch:
    QuantizedCPU: quantized_max_pool1d

- func: quantized_max_pool2d(Tensor self, int[2] kernel_size, int[2] stride=[], int[2] padding=0, int[2] dilation=1, bool ceil_mode=False) -> Tensor
  dispatch:
    QuantizedCPU: quantized_max_pool2d
    QuantizedCUDA: quantized_max_pool2d_cudnn

- func: max_pool3d(Tensor self, int[3] kernel_size, int[3] stride=[], int[3] padding=0, int[3] dilation=1, bool ceil_mode=False) -> Tensor

# The CPU and GPU dispatch variants are named weirdly here because otherwise there
# are namespacing issues in C++
- func: mean(Tensor self, *, ScalarType? dtype=None) -> Tensor
  device_check: NoCheck   # TensorIterator
  variants: function, method
  dispatch:
    CompositeExplicitAutograd: mean

- func: mean.dim(Tensor self, int[1] dim, bool keepdim=False, *, ScalarType? dtype=None) -> Tensor
  structured_delegate: mean.out
  device_check: NoCheck   # TensorIterator
  variants: function, method
  dispatch:
    QuantizedCPU: mean_quantized_cpu

- func: mean.out(Tensor self, int[1] dim, bool keepdim=False, *, ScalarType? dtype=None, Tensor(a!) out) -> Tensor(a!)
  structured: True
  device_check: NoCheck   # TensorIterator
  dispatch:
    CPU, CUDA: mean_out
    MPS: mean_out_mps
    QuantizedCPU: mean_out_quantized_cpu

- func: mean.names_dim(Tensor self, Dimname[1] dim, bool keepdim=False, *, ScalarType? dtype=None) -> Tensor
  device_check: NoCheck   # TensorIterator
  variants: function, method

- func: mean.names_out(Tensor self, Dimname[1] dim, bool keepdim=False, *, ScalarType? dtype=None, Tensor(a!) out) -> Tensor(a!)
  device_check: NoCheck   # TensorIterator

- func: nanmean(Tensor self, int[1] dim=[], bool keepdim=False, *, ScalarType? dtype=None) -> Tensor
  device_check: NoCheck   # Composite
  variants: function, method

- func: nanmean.out(Tensor self, int[1] dim=[], bool keepdim=False, *, ScalarType? dtype=None, Tensor(a!) out) -> Tensor(a!)
  device_check: NoCheck   # Composite

- func: median(Tensor self) -> Tensor
  variants: function, method
  dispatch:
    CPU: median_cpu
    CUDA: median_cuda

- func: median.dim(Tensor self, int dim, bool keepdim=False) -> (Tensor values, Tensor indices)
  variants: function, method
  dispatch:
    CompositeExplicitAutograd: median

- func: median.dim_values(Tensor self, int dim, bool keepdim=False, *, Tensor(a!) values, Tensor(b!) indices) -> (Tensor(a!) values, Tensor(b!) indices)
  dispatch:
    CPU: median_out_cpu
    CUDA: median_out_cuda

- func: median.names_dim(Tensor self, Dimname dim, bool keepdim=False) -> (Tensor values, Tensor indices)
  variants: function, method

- func: median.names_dim_values(Tensor self, Dimname dim, bool keepdim=False, *, Tensor(a!) values, Tensor(b!) indices) -> (Tensor(a!) values, Tensor(b!) indices)

- func: nanmedian(Tensor self) -> Tensor
  variants: function, method
  dispatch:
    CPU: nanmedian_cpu
    CUDA: nanmedian_cuda

- func: nanmedian.dim(Tensor self, int dim, bool keepdim=False) -> (Tensor values, Tensor indices)
  variants: function, method
  dispatch:
    CompositeExplicitAutograd: nanmedian

- func: nanmedian.dim_values(Tensor self, int dim, bool keepdim=False, *, Tensor(a!) values, Tensor(b!) indices) -> (Tensor(a!) values, Tensor(b!) indices)
  dispatch:
    CPU: nanmedian_out_cpu
    CUDA: nanmedian_out_cuda

- func: nanmedian.names_dim(Tensor self, Dimname dim, bool keepdim=False) -> (Tensor values, Tensor indices)
  variants: function, method

- func: nanmedian.names_dim_values(Tensor self, Dimname dim, bool keepdim=False, *, Tensor(a!) values, Tensor(b!) indices) -> (Tensor(a!) values, Tensor(b!) indices)

- func: min.dim(Tensor self, int dim, bool keepdim=False) -> (Tensor values, Tensor indices)
  device_check: NoCheck   # TensorIterator
  structured_delegate: min.dim_min
  variants: function, method
  dispatch:
    QuantizedCPU, QuantizedCUDA: qmin

- func: min.dim_min(Tensor self, int dim, bool keepdim=False, *, Tensor(a!) min, Tensor(b!) min_indices) -> (Tensor(a!) values, Tensor(b!) indices)
  device_check: NoCheck   # TensorIterator
  structured: True
  precomputed:
  - dim -> int dim
  dispatch:
    CPU, CUDA: min_out
    MPS: min_out_mps

- func: min.names_dim(Tensor self, Dimname dim, bool keepdim=False) -> (Tensor values, Tensor indices)
  device_check: NoCheck   # TensorIterator
  variants: function, method

- func: min.names_dim_min(Tensor self, Dimname dim, bool keepdim=False, *, Tensor(a!) min, Tensor(b!) min_indices) -> (Tensor(a!) values, Tensor(b!) indices)
  device_check: NoCheck   # TensorIterator

- func: amin(Tensor self, int[1] dim=[], bool keepdim=False) -> Tensor
  variants: function, method
  structured_delegate: amin.out

- func: amin.out(Tensor self, int[1] dim=[], bool keepdim=False, *, Tensor(a!) out) -> Tensor(a!)
  structured: True
  dispatch:
    CPU, CUDA: amin_out
    MPS: amin_out_mps

# TODO: Add this function to MPS dispatch key so that we avoid declaring it in
# native_functions.yaml
# https://github.com/pytorch/pytorch/issues/77394
- func: _mps_convolution(Tensor self, Tensor weight, Tensor? bias, int[] padding, int[] stride, int[] dilation, int groups) -> Tensor
  dispatch:
    MPS: _mps_convolution

- func: mps_convolution_backward(Tensor self, Tensor grad_output, Tensor weight, int[] padding, int[] stride, int[] dilation, int groups, bool[3] output_mask) -> (Tensor, Tensor, Tensor)
  dispatch:
    MPS: mps_convolution_backward

- func: mkldnn_convolution(Tensor self, Tensor weight, Tensor? bias, int[] padding, int[] stride, int[] dilation, int groups) -> Tensor
  dispatch:
    CompositeExplicitAutograd: mkldnn_convolution

- func: miopen_batch_norm(Tensor input, Tensor weight, Tensor? bias, Tensor? running_mean, Tensor? running_var, bool training, float exponential_average_factor, float epsilon) -> (Tensor, Tensor, Tensor)
  dispatch:
    CUDA: miopen_batch_norm

- func: miopen_batch_norm_backward(Tensor input, Tensor grad_output, Tensor weight, Tensor? running_mean, Tensor? running_var, Tensor? save_mean, Tensor? save_var, float epsilon) -> (Tensor, Tensor, Tensor)
  dispatch:
    CUDA: miopen_batch_norm_backward

- func: miopen_convolution(Tensor self, Tensor weight, Tensor? bias, int[] padding, int[] stride, int[] dilation, int groups, bool benchmark, bool deterministic) -> Tensor
  dispatch:
    CUDA: miopen_convolution

- func: miopen_convolution_transpose(Tensor self, Tensor weight, Tensor? bias, int[] padding, int[] output_padding, int[] stride, int[] dilation, int groups, bool benchmark, bool deterministic) -> Tensor
  dispatch:
    CUDA: miopen_convolution_transpose

- func: miopen_depthwise_convolution(Tensor self, Tensor weight, Tensor? bias, int[] padding, int[] stride, int[] dilation, int groups, bool benchmark, bool deterministic) -> Tensor
  dispatch:
    CUDA: miopen_depthwise_convolution

- func: miopen_rnn(Tensor input, Tensor[] weight, int weight_stride0, Tensor hx, Tensor? cx, int mode, int hidden_size, int num_layers, bool batch_first, float dropout, bool train, bool bidirectional, int[] batch_sizes, Tensor? dropout_state) -> (Tensor, Tensor, Tensor, Tensor, Tensor)
  dispatch:
    CUDA: miopen_rnn

- func: miopen_rnn_backward(Tensor input, Tensor[] weight, int weight_stride0, Tensor weight_buf, Tensor hx, Tensor? cx, Tensor output, Tensor? grad_output, Tensor? grad_hy, Tensor? grad_cy, int mode, int hidden_size, int num_layers, bool batch_first, float dropout, bool train, bool bidirectional, int[] batch_sizes, Tensor? dropout_state, Tensor reserve, bool[4] output_mask) -> (Tensor, Tensor, Tensor, Tensor[])
  dispatch:
    CUDA: miopen_rnn_backward

- func: mm(Tensor self, Tensor mat2) -> Tensor
  structured_delegate: mm.out
  variants: function, method
  dispatch:
    SparseCPU, SparseCUDA: _sparse_mm
    SparseCsrCPU, SparseCsrCUDA: _sparse_csr_mm

- func: mm.out(Tensor self, Tensor mat2, *, Tensor(a!) out) -> Tensor(a!)
  structured: True
  dispatch:
    CPU: mm_out_cpu
    CUDA: mm_out_cuda
    MPS: mm_out_mps
    SparseCPU, SparseCUDA: _sparse_mm_out
    SparseCsrCPU, SparseCsrCUDA: _sparse_csr_mm_out

- func: _sparse_mm(Tensor sparse, Tensor dense) -> Tensor
  python_module: sparse

- func: _sparse_sparse_matmul(Tensor self, Tensor other) -> Tensor
  dispatch:
    SparseCPU: sparse_sparse_matmul_cpu
    SparseCUDA: sparse_sparse_matmul_cuda

- func: _sparse_mask_helper(Tensor t, Tensor mask_indices) -> Tensor
  dispatch:
    SparseCPU: sparse_mask_helper_cpu
    SparseCUDA: sparse_mask_helper_cuda

- func: mode(Tensor self, int dim=-1, bool keepdim=False) -> (Tensor values, Tensor indices)
  variants: function, method
  dispatch:
    CPU, CUDA: mode

- func: mode.values(Tensor self, int dim=-1, bool keepdim=False, *, Tensor(a!) values, Tensor(b!) indices) -> (Tensor(a!) values, Tensor(b!) indices)
  dispatch:
    CompositeExplicitAutograd: mode_out

- func: mode.dimname(Tensor self, Dimname dim, bool keepdim=False) -> (Tensor values, Tensor indices)
  variants: function, method

- func: mode.dimname_out(Tensor self, Dimname dim, bool keepdim=False, *, Tensor(a!) values, Tensor(b!) indices) -> (Tensor(a!) values, Tensor(b!) indices)

- func: mul.Tensor(Tensor self, Tensor other) -> Tensor
  device_check: NoCheck   # TensorIterator
  structured_delegate: mul.out
  variants: function, method
  dispatch:
    SparseCPU, SparseCUDA: mul_sparse
    SparseCsrCPU, SparseCsrCUDA: mul_sparse_csr
    MkldnnCPU: mkldnn_mul
    ZeroTensor: mul_zerotensor
    NestedTensorCPU, NestedTensorCUDA: NestedTensor_mul_Tensor

- func: mul_.Tensor(Tensor(a!) self, Tensor other) -> Tensor(a!)
  device_check: NoCheck   # TensorIterator
  structured_delegate: mul.out
  variants: method
  dispatch:
    SparseCPU, SparseCUDA: mul_sparse_
    SparseCsrCPU, SparseCsrCUDA: mul_sparse_csr_
    MkldnnCPU: mkldnn_mul_
    NestedTensorCPU, NestedTensorCUDA: NestedTensor_mul__Tensor

- func: mul.out(Tensor self, Tensor other, *, Tensor(a!) out) -> Tensor(a!)
  device_check: NoCheck   # TensorIterator
  structured: True
  structured_inherits: TensorIteratorBase
  dispatch:
    CPU, CUDA: mul_out
    MPS: mul_out_mps
    SparseCPU: mul_out_sparse_cpu
    SparseCUDA: mul_out_sparse_cuda
    SparseCsrCPU, SparseCsrCUDA: mul_out_sparse_csr
    MkldnnCPU: mkldnn_mul_out

  # For C++ only, until we have conversion from C++ numbers to Tensor
- func: mul.Scalar(Tensor self, Scalar other) -> Tensor
  device_check: NoCheck   # TensorIterator
  variants: function, method
  dispatch:
    CompositeExplicitAutograd: mul
    SparseCsrCPU, SparseCsrCUDA: mul_scalar_sparse_csr

- func: mul_.Scalar(Tensor(a!) self, Scalar other) -> Tensor(a!)
  device_check: NoCheck   # TensorIterator
  variants: method
  dispatch:
    CompositeExplicitAutograd: mul_
    SparseCsrCPU, SparseCsrCUDA: mul__scalar_sparse_csr
  autogen: mul.Scalar_out

# multiply, alias for mul
- func: multiply.Tensor(Tensor self, Tensor other) -> Tensor
  variants: function, method

- func: multiply_.Tensor(Tensor(a!) self, Tensor other) -> Tensor(a!)
  variants: method

- func: multiply.out(Tensor self, Tensor other, *, Tensor(a!) out) -> Tensor(a!)

- func: multiply.Scalar(Tensor self, Scalar other) -> Tensor
  variants: function, method

- func: multiply_.Scalar(Tensor(a!) self, Scalar other) -> Tensor(a!)
  variants: method

- func: mv(Tensor self, Tensor vec) -> Tensor
  variants: function, method
  dispatch:
    CompositeExplicitAutograd: mv
    SparseCPU, SparseCUDA: mv_sparse

- func: mv.out(Tensor self, Tensor vec, *, Tensor(a!) out) -> Tensor(a!)
  dispatch:
    CompositeExplicitAutograd: mv_out

- func: mvlgamma.out(Tensor self, int p, *, Tensor(a!) out) -> Tensor(a!)
  dispatch:
    CPU, CUDA: mvlgamma_out

- func: mvlgamma(Tensor self, int p) -> Tensor
  device_check: NoCheck   # TensorIterator
  variants: function, method
  dispatch:
    CompositeExplicitAutograd: mvlgamma

- func: mvlgamma_(Tensor(a!) self, int p) -> Tensor(a!)
  device_check: NoCheck   # TensorIterator
  variants: method
  dispatch:
    CompositeExplicitAutograd: mvlgamma_

- func: narrow_copy(Tensor self, int dim, int start, int length) -> Tensor
  variants: function, method
  dispatch:
    CPU: narrow_copy_dense_cpu
    SparseCPU, SparseCUDA: narrow_copy_sparse
    CompositeExplicitAutogradNonFunctional: narrow_copy_dense
  tags: view_copy

- func: narrow_copy.SymInt(Tensor self, int dim, int start, SymInt length) -> Tensor
  variants: function, method
  dispatch:
    CompositeExplicitAutograd: narrow_copy_symint

- func: narrow_copy.out(Tensor self, int dim, int start, int length, *, Tensor(a!) out) -> Tensor(a!)
  dispatch:
    CPU: narrow_copy_dense_cpu_out

- func: narrow(Tensor(a) self, int dim, int start, int length) -> Tensor(a)
  variants: function, method
  device_check: NoCheck
  device_guard: False

- func: narrow.Tensor(Tensor(a) self, int dim, Tensor start, int length) -> Tensor(a)
  variants: function, method
  device_check: NoCheck
  device_guard: False

- func: native_batch_norm(Tensor input, Tensor? weight, Tensor? bias, Tensor? running_mean, Tensor? running_var, bool training, float momentum, float eps) -> (Tensor, Tensor, Tensor)
  dispatch:
    CPU: batch_norm_cpu
    CUDA: batch_norm_cuda
    MPS: batch_norm_mps
    MkldnnCPU: mkldnn_batch_norm

- func: native_batch_norm.out(Tensor input, Tensor? weight, Tensor? bias, Tensor? running_mean, Tensor? running_var, bool training, float momentum, float eps, *, Tensor(a!) out, Tensor(b!) save_mean, Tensor(c!) save_invstd) -> (Tensor(a!), Tensor(b!), Tensor(c!))
  dispatch:
    CUDA: batch_norm_cuda_out
    MPS: batch_norm_mps_out

- func: batch_norm_stats(Tensor input, float eps) -> (Tensor, Tensor)
  dispatch:
    CUDA: batch_norm_stats_cuda

- func: batch_norm_elemt(Tensor input, Tensor? weight, Tensor? bias, Tensor mean, Tensor invstd, float eps) -> Tensor
  dispatch:
    CUDA: batch_norm_elemt_cuda

- func: batch_norm_elemt.out(Tensor input, Tensor? weight, Tensor? bias, Tensor mean, Tensor invstd, float eps, *, Tensor(a!) out) -> Tensor(a!)
  dispatch:
    CUDA: batch_norm_elemt_cuda_out

# for backward compatibility
- func: batch_norm_gather_stats(Tensor input, Tensor mean, Tensor invstd, Tensor? running_mean, Tensor? running_var, float momentum, float eps, int count) -> (Tensor, Tensor)
  dispatch:
    CUDA: batch_norm_gather_stats_cuda

- func: batch_norm_gather_stats_with_counts(Tensor input, Tensor mean, Tensor invstd, Tensor? running_mean, Tensor? running_var, float momentum, float eps, Tensor counts) -> (Tensor, Tensor)
  dispatch:
    CUDA: batch_norm_gather_stats_with_counts_cuda

- func: native_batch_norm_backward(Tensor grad_out, Tensor input, Tensor? weight, Tensor? running_mean, Tensor? running_var, Tensor? save_mean, Tensor? save_invstd, bool train, float eps, bool[3] output_mask) -> (Tensor, Tensor, Tensor)
  dispatch:
    CPU: batch_norm_backward_cpu
    CUDA: batch_norm_backward_cuda
    MPS: batch_norm_backward_mps
    MkldnnCPU: mkldnn_batch_norm_backward

- func: batch_norm_backward_reduce(Tensor grad_out, Tensor input, Tensor mean, Tensor invstd, Tensor? weight, bool input_g, bool weight_g, bool bias_g) -> (Tensor, Tensor, Tensor, Tensor)
  dispatch:
    CUDA: batch_norm_backward_reduce_cuda

- func: batch_norm_backward_elemt(Tensor grad_out, Tensor input, Tensor mean, Tensor invstd, Tensor? weight, Tensor mean_dy, Tensor mean_dy_xmu, Tensor count) -> Tensor
  dispatch:
    CUDA: batch_norm_backward_elemt_cuda

- func: batch_norm_update_stats(Tensor input, Tensor? running_mean, Tensor? running_var, float momentum) -> (Tensor, Tensor)
  dispatch:
    CPU: batch_norm_update_stats_cpu
    CUDA: batch_norm_update_stats_cuda

- func: is_vulkan_available() -> bool

- func: _nnpack_available() -> bool

- func: _nnpack_spatial_convolution(Tensor input, Tensor weight, Tensor? bias, int[2] padding, int[2] stride=1) -> Tensor
  variants: function
  dispatch:
    CompositeExplicitAutograd: _nnpack_spatial_convolution

- func: ones.names(int[] size, *, Dimname[]? names, ScalarType? dtype=None, Layout? layout=None, Device? device=None, bool? pin_memory=None) -> Tensor
  device_check: NoCheck
  device_guard: False

- func: ones(int[] size, *, ScalarType? dtype=None, Layout? layout=None, Device? device=None, bool? pin_memory=None) -> Tensor

- func: ones.out(int[] size, *, Tensor(a!) out) -> Tensor(a!)

- func: ones_like(Tensor self, *, ScalarType? dtype=None, Layout? layout=None, Device? device=None, bool? pin_memory=None, MemoryFormat? memory_format=None) -> Tensor

- func: pairwise_distance(Tensor x1, Tensor x2, float p=2, float eps=1e-06, bool keepdim=False) -> Tensor

- func: cdist(Tensor x1, Tensor x2, float p=2, int? compute_mode=None) -> Tensor

- func: _euclidean_dist(Tensor x1, Tensor x2) -> Tensor
  dispatch:
    CompositeExplicitAutograd: _euclidean_dist

- func: _cdist_forward(Tensor x1, Tensor x2, float p, int? compute_mode) -> Tensor
  dispatch:
    CPU, CUDA: _cdist_forward

- func: _cdist_backward(Tensor grad, Tensor x1, Tensor x2, float p, Tensor cdist) -> Tensor
  dispatch:
    CPU, CUDA: _cdist_backward

- func: pdist(Tensor self, float p=2) -> Tensor

- func: _pdist_forward(Tensor self, float p=2) -> Tensor
  dispatch:
    CPU, CUDA: _pdist_forward

- func: _pdist_backward(Tensor grad, Tensor self, float p, Tensor pdist) -> Tensor
  dispatch:
    CPU, CUDA: _pdist_backward

- func: cosine_similarity(Tensor x1, Tensor x2, int dim=1, float eps=1e-08) -> Tensor
  variants: function

- func: permute(Tensor(a) self, int[] dims) -> Tensor(a)
  variants: function, method
  dispatch:
    CompositeExplicitAutograd: permute
    MPS: permute_mps

- func: movedim.intlist(Tensor(a) self, int[] source, int[] destination) -> Tensor(a)
  variants: function, method

- func: movedim.int(Tensor(a) self, int source, int destination) -> Tensor(a)
  variants: function, method

# moveaxis, alias for movedim
- func: moveaxis.intlist(Tensor(a) self, int[] source, int[] destination) -> Tensor(a)
  variants: function, method

- func: moveaxis.int(Tensor(a) self, int source, int destination) -> Tensor(a)
  variants: function, method

# Only exposed from C++ -- in Python,
# we expose it as an attribute `T`, not a function.
#
# I'd like to name this "T" in C++ too, but
# calling a native function "T" causes undefined
# behavior on Windows, for reasons I don't understand
# (maybe related to capital letter collation somehow...)
- func: numpy_T(Tensor(a) self) -> Tensor(a)
  variants: method

# Exposed on Python as an attribute 'H'
- func: matrix_H(Tensor(a) self) -> Tensor(a)
  variants: method

# Exposed on Python as an attribute 'mT'
- func: mT(Tensor(a) self) -> Tensor(a)
  variants: method

# Exposed on Python as an attribute 'mH'
- func: mH(Tensor(a) self) -> Tensor(a)
  variants: method

- func: adjoint(Tensor(a) self) -> Tensor(a)
  variants: function, method

- func: pixel_shuffle(Tensor self, int upscale_factor) -> Tensor
  dispatch:
    CPU: pixel_shuffle_cpu
    CompositeExplicitAutograd: math_pixel_shuffle

- func: pixel_unshuffle(Tensor self, int downscale_factor) -> Tensor
  dispatch:
    CPU: pixel_unshuffle_cpu
    CompositeExplicitAutograd: math_pixel_unshuffle

- func: channel_shuffle(Tensor self, int groups) -> Tensor
  dispatch:
    CPU: channel_shuffle
    QuantizedCPU: channel_shuffle_quantized_cpu

- func: native_channel_shuffle(Tensor self, int groups) -> Tensor
  dispatch:
    CPU: channel_shuffle_cpu
    CompositeImplicitAutograd: math_channel_shuffle

- func: is_pinned(Tensor self, Device? device=None) -> bool
  variants: method
  dispatch:
    CUDA: is_pinned_cuda
    MPS: is_pinned_mps
    CompositeExplicitAutograd: is_pinned_default

# TODO: add a copy kwarg that guarantees that the tensor is put into fresh
# pinned memory
- func: pin_memory(Tensor(a) self, Device? device=None) -> Tensor(a)
  variants: method

# Unlike pin_memory, this is guaranteed to give a new non-aliasing tensor
- func: _pin_memory(Tensor self, Device? device=None) -> Tensor
  dispatch:
    CUDA: _pin_memory_cuda
    MPS: _pin_memory_mps

- func: pinverse(Tensor self, float rcond=1e-15) -> Tensor
  variants: function, method

- func: poisson_nll_loss(Tensor input, Tensor target, bool log_input, bool full, float eps, int reduction) -> Tensor
  variants: function

- func: rad2deg(Tensor self) -> Tensor
  variants: function, method
  dispatch:
    CompositeExplicitAutograd: rad2deg
    SparseCsrCPU, SparseCsrCUDA: rad2deg_sparse_csr

- func: rad2deg_(Tensor(a!) self) -> Tensor(a!)
  variants: function, method
  dispatch:
    CompositeExplicitAutograd: rad2deg_
    SparseCsrCPU, SparseCsrCUDA: rad2deg_sparse_csr_

- func: rad2deg.out(Tensor self, *, Tensor(a!) out) -> Tensor(a!)
  dispatch:
    CompositeExplicitAutograd: rad2deg_out
    SparseCsrCPU, SparseCsrCUDA: rad2deg_sparse_csr_out

- func: deg2rad(Tensor self) -> Tensor
  variants: function, method
  dispatch:
    CompositeExplicitAutograd: deg2rad

- func: deg2rad_(Tensor(a!) self) -> Tensor(a!)
  variants: function, method
  dispatch:
    CompositeExplicitAutograd: deg2rad_

- func: deg2rad.out(Tensor self, *, Tensor(a!) out) -> Tensor(a!)
  dispatch:
    CompositeExplicitAutograd: deg2rad_out

- func: scalar_tensor(Scalar s, *, ScalarType? dtype=None, Layout? layout=None, Device? device=None, bool? pin_memory=None) -> Tensor

- func: rand.names(int[] size, *, Dimname[]? names, ScalarType? dtype=None, Layout? layout=None, Device? device=None, bool? pin_memory=None) -> Tensor
  device_check: NoCheck
  device_guard: False

- func: rand.generator_with_names(int[] size, *, Generator? generator, Dimname[]? names, ScalarType? dtype=None, Layout? layout=None, Device? device=None, bool? pin_memory=None) -> Tensor
  device_check: NoCheck
  device_guard: False

- func: rand(int[] size, *, ScalarType? dtype=None, Layout? layout=None, Device? device=None, bool? pin_memory=None) -> Tensor

- func: rand.generator(int[] size, *, Generator? generator, ScalarType? dtype=None, Layout? layout=None, Device? device=None, bool? pin_memory=None) -> Tensor

- func: rand.out(int[] size, *, Tensor(a!) out) -> Tensor(a!)

- func: rand.generator_out(int[] size, *, Generator? generator, Tensor(a!) out) -> Tensor(a!)

- func: rand_like(Tensor self, *, ScalarType? dtype=None, Layout? layout=None, Device? device=None, bool? pin_memory=None, MemoryFormat? memory_format=None) -> Tensor

- func: randint(int high, int[] size, *, ScalarType? dtype=None, Layout? layout=None, Device? device=None, bool? pin_memory=None) -> Tensor

- func: randint.generator(int high, int[] size, *, Generator? generator, ScalarType? dtype=None, Layout? layout=None, Device? device=None, bool? pin_memory=None) -> Tensor

- func: randint.low(int low, int high, int[] size, *, ScalarType? dtype=None, Layout? layout=None, Device? device=None, bool? pin_memory=None) -> Tensor

- func: randint.low_generator(int low, int high, int[] size, *, Generator? generator, ScalarType? dtype=None, Layout? layout=None, Device? device=None, bool? pin_memory=None) -> Tensor

- func: randint.out(int high, int[] size, *, Tensor(a!) out) -> Tensor(a!)

- func: randint.generator_out(int high, int[] size, *, Generator? generator, Tensor(a!) out) -> Tensor(a!)

- func: randint.low_out(int low, int high, int[] size, *, Tensor(a!) out) -> Tensor(a!)

- func: randint.low_generator_out(int low, int high, int[] size, *, Generator? generator, Tensor(a!) out) -> Tensor(a!)

- func: randint_like(Tensor self, int high, *, ScalarType? dtype=None, Layout? layout=None, Device? device=None, bool? pin_memory=None, MemoryFormat? memory_format=None) -> Tensor

- func: randint_like.low_dtype(Tensor self, int low, int high, *, ScalarType? dtype=None, Layout? layout=None, Device? device=None, bool? pin_memory=None, MemoryFormat? memory_format=None) -> Tensor

- func: randn(int[] size, *, ScalarType? dtype=None, Layout? layout=None, Device? device=None, bool? pin_memory=None) -> Tensor

- func: randn.generator(int[] size, *, Generator? generator, ScalarType? dtype=None, Layout? layout=None, Device? device=None, bool? pin_memory=None) -> Tensor

- func: randn.names(int[] size, *, Dimname[]? names, ScalarType? dtype=None, Layout? layout=None, Device? device=None, bool? pin_memory=None) -> Tensor
  device_check: NoCheck
  device_guard: False

- func: randn.generator_with_names(int[] size, *, Generator? generator, Dimname[]? names, ScalarType? dtype=None, Layout? layout=None, Device? device=None, bool? pin_memory=None) -> Tensor
  device_check: NoCheck
  device_guard: False

- func: randn.out(int[] size, *, Tensor(a!) out) -> Tensor(a!)

- func: randn.generator_out(int[] size, *, Generator? generator, Tensor(a!) out) -> Tensor(a!)

- func: randn_like(Tensor self, *, ScalarType? dtype=None, Layout? layout=None, Device? device=None, bool? pin_memory=None, MemoryFormat? memory_format=None) -> Tensor

- func: randperm(int n, *, ScalarType? dtype=long, Layout? layout=None, Device? device=None, bool? pin_memory=None) -> Tensor

- func: randperm.generator(int n, *, Generator? generator, ScalarType? dtype=long, Layout? layout=None, Device? device=None, bool? pin_memory=None) -> Tensor

- func: randperm.out(int n, *, Tensor(a!) out) -> Tensor(a!)

- func: randperm.generator_out(int n, *, Generator? generator, Tensor(a!) out) -> Tensor(a!)
  dispatch:
    CPU: randperm_out_cpu
    CUDA: randperm_out_cuda

- func: range.step(Scalar start, Scalar end, Scalar step=1, *, ScalarType? dtype=None, Layout? layout=None, Device? device=None, bool? pin_memory=None) -> Tensor

- func: range(Scalar start, Scalar end, *, ScalarType? dtype=None, Layout? layout=None, Device? device=None, bool? pin_memory=None) -> Tensor

- func: range.out(Scalar start, Scalar end, Scalar step=1, *, Tensor(a!) out) -> Tensor(a!)
  dispatch:
    CPU, Meta: range_out
    CUDA: range_cuda_out

- func: ravel(Tensor(a) self) -> Tensor(a)
  variants: function, method

- func: reciprocal(Tensor self) -> Tensor
  device_check: NoCheck   # TensorIterator
  structured_delegate: reciprocal.out
  variants: function, method

- func: reciprocal_(Tensor(a!) self) -> Tensor(a!)
  device_check: NoCheck   # TensorIterator
  structured_delegate: reciprocal.out
  variants: function, method

- func: reciprocal.out(Tensor self, *, Tensor(a!) out) -> Tensor(a!)
  device_check: NoCheck   # TensorIterator
  structured: True
  structured_inherits: TensorIteratorBase
  dispatch:
    CPU, CUDA: reciprocal_out
    MPS: reciprocal_out_mps

- func: neg(Tensor self) -> Tensor
  device_check: NoCheck   # TensorIterator
  structured_delegate: neg.out
  variants: function, method
  dispatch:
    SparseCPU, SparseCUDA: neg_sparse
    SparseCsrCPU, SparseCsrCUDA: neg_sparse_csr

- func: neg_(Tensor(a!) self) -> Tensor(a!)
  device_check: NoCheck   # TensorIterator
  structured_delegate: neg.out
  variants: function, method
  dispatch:
    SparseCPU, SparseCUDA: neg_sparse_
    SparseCsrCPU, SparseCsrCUDA: neg_sparse_csr_

- func: neg.out(Tensor self, *, Tensor(a!) out) -> Tensor(a!)
  device_check: NoCheck   # TensorIterator
  structured: True
  structured_inherits: TensorIteratorBase
  dispatch:
    CPU, CUDA: neg_out
    MPS: neg_out_mps
    SparseCPU, SparseCUDA: neg_out_sparse
    SparseCsrCPU, SparseCsrCUDA: neg_sparse_csr_out

# Alias for neg
- func: negative(Tensor self) -> Tensor
  variants: function, method

- func: negative_(Tensor(a!) self) -> Tensor(a!)
  variants: function, method

- func: negative.out(Tensor self, *, Tensor(a!) out) -> Tensor(a!)

- func: repeat(Tensor self, int[] repeats) -> Tensor
  variants: method  # This is method-only to match the previous tensor API. In the future we could make this a function too.
  dispatch:
    CompositeExplicitAutograd: repeat
    MPS: repeat_mps

- func: repeat_interleave.Tensor(Tensor repeats, *, int? output_size=None) -> Tensor
  variants: function
  dispatch:
    CPU: repeat_interleave_cpu
    CUDA: repeat_interleave_cuda
  tags: dynamic_output_shape

- func: repeat_interleave.self_Tensor(Tensor self, Tensor repeats, int? dim=None, *, int? output_size=None) -> Tensor
  variants: function, method

- func: repeat_interleave.self_int(Tensor self, int repeats, int? dim=None, *, int? output_size=None) -> Tensor
  variants: function, method

- func: reshape(Tensor(a) self, int[] shape) -> Tensor(a)
  variants: function, method
  device_check: NoCheck
  device_guard: False

# NOTE [ _reshape_alias ] is meant to be used in the implementation of reshape.
# They are not user-facing, hence the leading underscore. Please don't use it
# anywhere else.
- func: _reshape_alias(Tensor(a) self, int[] size, int[] stride) -> Tensor(a)
  variants: function, method
  device_check: NoCheck
  device_guard: False
  dispatch:
    CPU, CUDA, Meta, QuantizedCPU, QuantizedCUDA, ZeroTensor, MPS: _reshape_alias
    # We don't need to support mkldnn since this is handled explicitly by the reshape operator.

- func: _mkldnn_reshape(Tensor self, int[] shape) -> Tensor
  device_check: NoCheck
  device_guard: False
  dispatch:
    MkldnnCPU: mkldnn_reshape

- func: reshape_as(Tensor(a) self, Tensor other) -> Tensor(a)
  variants: method
  device_check: NoCheck
  device_guard: False

- func: round(Tensor self) -> Tensor
  device_check: NoCheck   # TensorIterator
  structured_delegate: round.out
  variants: function, method
  dispatch:
    SparseCPU, SparseCUDA: round_sparse
    SparseCsrCPU, SparseCsrCUDA: round_sparse_csr

- func: round_(Tensor(a!) self) -> Tensor(a!)
  device_check: NoCheck   # TensorIterator
  structured_delegate: round.out
  variants: function, method
  dispatch:
    SparseCPU, SparseCUDA: round_sparse_
    SparseCsrCPU, SparseCsrCUDA: round_sparse_csr_

- func: round.out(Tensor self, *, Tensor(a!) out) -> Tensor(a!)
  device_check: NoCheck   # TensorIterator
  structured: True
  structured_inherits: TensorIteratorBase
  dispatch:
    CPU: round_out
    CUDA: round_out
    MPS: round_out_mps
    SparseCPU, SparseCUDA: round_sparse_out
    SparseCsrCPU, SparseCsrCUDA: round_sparse_csr_out

- func: round.decimals(Tensor self, *, int decimals) -> Tensor
  device_check: NoCheck   # TensorIterator
  structured_delegate: round.decimals_out
  variants: function, method

- func: round_.decimals(Tensor(a!) self, *, int decimals) -> Tensor(a!)
  device_check: NoCheck   # TensorIterator
  structured_delegate: round.decimals_out
  variants: function, method

- func: round.decimals_out(Tensor self, *, int decimals, Tensor(a!) out) -> Tensor(a!)
  device_check: NoCheck   # TensorIterator
  structured: True
  structured_inherits: TensorIteratorBase
  dispatch:
    CPU: round_decimals_out
    CUDA: round_decimals_out

- func: rrelu(Tensor self, Scalar lower=0.125, Scalar upper=0.3333333333333333, bool training=False, Generator? generator=None) -> Tensor
  device_check: NoCheck   # TensorIterator

- func: rrelu_(Tensor(a!) self, Scalar lower=0.125, Scalar upper=0.3333333333333333, bool training=False, Generator? generator=None) -> Tensor(a!)
  device_check: NoCheck   # TensorIterator

- func: relu(Tensor self) -> Tensor
  device_check: NoCheck   # TensorIterator
  variants: function, method
  dispatch:
    CPU, CUDA: relu
    MPS: relu_mps
    MkldnnCPU: mkldnn_relu
    QuantizedCPU: relu_quantized_cpu
    NestedTensorCPU, NestedTensorCUDA: NestedTensor_relu

- func: relu_(Tensor(a!) self) -> Tensor(a!)
  device_check: NoCheck   # TensorIterator
  variants: function, method
  dispatch:
    CPU, CUDA: relu_
    MPS: relu_mps_
    MkldnnCPU: mkldnn_relu_
    QuantizedCPU: relu_quantized_cpu_
    NestedTensorCPU, NestedTensorCUDA: NestedTensor_relu_
  autogen: relu.out

- func: relu6(Tensor self) -> Tensor
  python_module: nn

- func: relu6_(Tensor(a!) self) -> Tensor(a!)
  python_module: nn

- func: prelu(Tensor self, Tensor weight) -> Tensor
  variants: function, method
  dispatch:
    MkldnnCPU: mkldnn_prelu
    CPU: prelu_cpu
    CUDA: prelu_cuda

- func: prelu_backward(Tensor grad_output, Tensor self, Tensor weight) -> (Tensor, Tensor)
  variants: function, method
  dispatch:
    MkldnnCPU: mkldnn_prelu_backward
    CPU: prelu_backward_cpu
    CUDA: prelu_backward_cuda

- func: gelu.out(Tensor self, *, str approximate='none', Tensor(a!) out) -> Tensor(a!)
  structured: True
  structured_inherits: TensorIteratorBase
  device_check: NoCheck   # TensorIterator
  python_module: nn
  dispatch:
    CPU: gelu_out_cpu
    CUDA: gelu_out_cuda
    MPS: gelu_out_mps

- func: gelu_(Tensor(a!) self, *, str approximate='none') -> Tensor(a!)
  structured_delegate: gelu.out
  device_check: NoCheck   # TensorIterator
  python_module: nn
  dispatch:
    NestedTensorCPU, NestedTensorCUDA: NestedTensor_gelu_

- func: gelu(Tensor self, *, str approximate='none') -> Tensor
  structured_delegate: gelu.out
  device_check: NoCheck   # TensorIterator
  python_module: nn
  dispatch:
    MkldnnCPU: mkldnn_gelu
    QuantizedCPU: gelu_quantized_cpu
    QuantizedCUDA: gelu_quantized_cuda
    NestedTensorCPU, NestedTensorCUDA: NestedTensor_gelu

- func: gelu_backward.grad_input(Tensor grad_output, Tensor self, *, str approximate='none', Tensor(a!) grad_input) -> Tensor(a!)
  structured: True
  structured_inherits: TensorIteratorBase
  python_module: nn
  dispatch:
    CPU: gelu_backward_out_cpu
    CUDA: gelu_backward_out_cuda
    MPS: gelu_backward_out_mps

- func: gelu_backward(Tensor grad_output, Tensor self, *, str approximate='none') -> Tensor
  structured_delegate: gelu_backward.grad_input
  python_module: nn
  dispatch:
    MkldnnCPU: mkldnn_gelu_backward

- func: infinitely_differentiable_gelu_backward(Tensor grad, Tensor self) -> Tensor
  variants: function
  python_module: nn
  device_check: NoCheck
  device_guard: False

- func: hardshrink.out(Tensor self, Scalar lambd=0.5, *, Tensor(a!) out) -> Tensor(a!)
  structured: True
  structured_inherits: TensorIteratorBase
  device_check: NoCheck   # TensorIterator
  dispatch:
    CPU, CUDA: hardshrink_out

- func: hardshrink(Tensor self, Scalar lambd=0.5) -> Tensor
  structured_delegate: hardshrink.out
  device_check: NoCheck   # TensorIterator
  variants: function, method

- func: hardshrink_backward.grad_input(Tensor grad_out, Tensor self, Scalar lambd, *, Tensor(a!) grad_input) -> Tensor(a!)
  structured: True
  structured_inherits: TensorIteratorBase
  dispatch:
    CPU, CUDA: hardshrink_backward_out

- func: hardshrink_backward(Tensor grad_out, Tensor self, Scalar lambd) -> Tensor
  structured_delegate: hardshrink_backward.grad_input
  variants: function, method

- func: rsqrt(Tensor self) -> Tensor
  device_check: NoCheck   # TensorIterator
  structured_delegate: rsqrt.out
  variants: function, method

- func: rsqrt_(Tensor(a!) self) -> Tensor(a!)
  device_check: NoCheck   # TensorIterator
  structured_delegate: rsqrt.out
  variants: function, method

- func: rsqrt.out(Tensor self, *, Tensor(a!) out) -> Tensor(a!)
  device_check: NoCheck   # TensorIterator
  structured: True
  structured_inherits: TensorIteratorBase
  dispatch:
    CPU, CUDA: rsqrt_out
    MPS: rsqrt_out_mps

- func: select.Dimname(Tensor(a) self, Dimname dim, int index) -> Tensor(a)
  variants: function, method
  device_check: NoCheck
  device_guard: False

- func: select.int(Tensor(a) self, int dim, int index) -> Tensor(a)
  variants: function, method
  device_check: NoCheck
  device_guard: False
  dispatch:
    CompositeExplicitAutograd: select
    SparseCsrCPU, SparseCsrCUDA: select_sparse_csr
    NestedTensorCPU, NestedTensorCUDA: select_nested

- func: select_backward(Tensor grad_output, int[] input_sizes, int dim, int index) -> Tensor
  variants: function
  device_check: NoCheck
  device_guard: False
  dispatch:
    CompositeExplicitAutograd: select_backward

- func: selu(Tensor self) -> Tensor
  device_check: NoCheck   # TensorIterator

- func: selu_(Tensor(a!) self) -> Tensor(a!)
  device_check: NoCheck   # TensorIterator

- func: celu(Tensor self, Scalar alpha=1.0) -> Tensor
  device_check: NoCheck   # TensorIterator
  dispatch:
    CompositeExplicitAutograd: celu

- func: celu_(Tensor(a!) self, Scalar alpha=1.0) -> Tensor(a!)
  device_check: NoCheck   # TensorIterator
  dispatch:
    CompositeExplicitAutograd: celu_
  autogen: celu.out

- func: silu(Tensor self) -> Tensor
  structured_delegate: silu.out
  python_module: nn

- func: silu_(Tensor(a!) self) -> Tensor(a!)
  structured_delegate: silu.out
  python_module: nn

- func: silu.out(Tensor self, *, Tensor(a!) out) -> Tensor(a!)
  structured: True
  structured_inherits: TensorIteratorBase
  python_module: nn
  dispatch:
    CPU, CUDA: silu_out
    MPS: silu_out_mps

- func: silu_backward.grad_input(Tensor grad_output, Tensor self, *, Tensor(a!) grad_input) -> Tensor(a!)
  structured: True
  structured_inherits: TensorIteratorBase
  python_module: nn
  dispatch:
    CPU, CUDA: silu_backward_out
    MPS: silu_backward_out_mps

- func: silu_backward(Tensor grad_output, Tensor self) -> Tensor
  structured_delegate: silu_backward.grad_input
  python_module: nn
  dispatch:
    CompositeImplicitAutograd: math_silu_backward

- func: mish(Tensor self) -> Tensor
  structured_delegate: mish.out
  python_module: nn

- func: mish_(Tensor(a!) self) -> Tensor(a!)
  structured_delegate: mish.out
  python_module: nn

- func: mish.out(Tensor self, *, Tensor(a!) out) -> Tensor(a!)
  structured: True
  structured_inherits: TensorIteratorBase
  python_module: nn
  dispatch:
    CPU, CUDA: mish_out

- func: mish_backward(Tensor grad_output, Tensor self) -> Tensor
  python_module: nn
  dispatch:
    CPU, CUDA: mish_backward
    CompositeImplicitAutograd: math_mish_backward

- func: sigmoid(Tensor self) -> Tensor
  device_check: NoCheck   # TensorIterator
  structured_delegate: sigmoid.out
  variants: function, method
  dispatch:
    QuantizedCPU: sigmoid_quantized_cpu
    MkldnnCPU: mkldnn_sigmoid

- func: sigmoid_(Tensor(a!) self) -> Tensor(a!)
  device_check: NoCheck   # TensorIterator
  structured_delegate: sigmoid.out
  variants: function, method
  dispatch:
    MkldnnCPU: mkldnn_sigmoid_

- func: sigmoid.out(Tensor self, *, Tensor(a!) out) -> Tensor(a!)
  device_check: NoCheck   # TensorIterator
  structured: True
  structured_inherits: TensorIteratorBase
  dispatch:
    CPU, CUDA: sigmoid_out
    MPS: sigmoid_out_mps

- func: logit(Tensor self, float? eps=None) -> Tensor
  variants: function, method
  dispatch:
    CPU, CUDA: logit

- func: logit_(Tensor(a!) self, float? eps=None) -> Tensor(a!)
  variants: function, method
  dispatch:
    CPU, CUDA: logit_

- func: logit.out(Tensor self, float? eps=None, *, Tensor(a!) out) -> Tensor(a!)
  dispatch:
    CPU, CUDA: logit_out

- func: sin(Tensor self) -> Tensor
  device_check: NoCheck   # TensorIterator
  structured_delegate: sin.out
  variants: function, method
  dispatch:
    SparseCsrCPU, SparseCsrCUDA: sin_sparse_csr
    SparseCPU, SparseCUDA: sin_sparse

- func: sin_(Tensor(a!) self) -> Tensor(a!)
  device_check: NoCheck   # TensorIterator
  structured_delegate: sin.out
  variants: function, method
  dispatch:
    SparseCsrCPU, SparseCsrCUDA: sin_sparse_csr_
    SparseCPU, SparseCUDA: sin_sparse_

- func: sin.out(Tensor self, *, Tensor(a!) out) -> Tensor(a!)
  device_check: NoCheck   # TensorIterator
  structured: True
  structured_inherits: TensorIteratorBase
  dispatch:
    CPU, CUDA: sin_out
    MPS: sin_out_mps
    SparseCsrCPU, SparseCsrCUDA: sin_sparse_csr_out
    SparseCPU, SparseCUDA: sin_sparse_out

- func: sinc(Tensor self) -> Tensor
  structured_delegate: sinc.out
  variants: function, method

- func: sinc_(Tensor(a!) self) -> Tensor(a!)
  structured_delegate: sinc.out
  variants: function, method

- func: sinc.out(Tensor self, *, Tensor(a!) out) -> Tensor(a!)
  structured: True
  structured_inherits: TensorIteratorBase
  dispatch:
    CPU, CUDA: sinc_out

- func: sinh(Tensor self) -> Tensor
  device_check: NoCheck   # TensorIterator
  structured_delegate: sinh.out
  variants: function, method
  dispatch:
    SparseCPU, SparseCUDA: sinh_sparse
    SparseCsrCPU, SparseCsrCUDA: sinh_sparse_csr

- func: sinh_(Tensor(a!) self) -> Tensor(a!)
  device_check: NoCheck   # TensorIterator
  structured_delegate: sinh.out
  variants: function, method
  dispatch:
    SparseCPU, SparseCUDA: sinh_sparse_
    SparseCsrCPU, SparseCsrCUDA: sinh_sparse_csr_

- func: sinh.out(Tensor self, *, Tensor(a!) out) -> Tensor(a!)
  device_check: NoCheck   # TensorIterator
  structured: True
  structured_inherits: TensorIteratorBase
  dispatch:
    CPU, CUDA: sinh_out
    MPS: sinh_out_mps
    SparseCPU, SparseCUDA: sinh_sparse_out
    SparseCsrCPU, SparseCsrCUDA: sinh_sparse_csr_out

# Returns a copy of this `Variable` that is detached from its autograd graph.
# This method is OK to call if the `Variable` is a view.
#
# NOTE: Previously, if we change the tensor metadata (e.g. sizes / strides /
# storage / storage_offset) of a tensor created from `detach()`, those metadata
# in the original tensor will also be updated. However, the new behavior is that
# those metadata changes to the detached tensor will not update the original tensor
# anymore, and in the `detach()` function we need to set `allow_tensor_metadata_change_`
# to false to make such changes explicitly illegal, in order to prevent users from
# changing metadata of the detached tensor and expecting the original tensor to also
# be updated.
- func: detach(Tensor(a) self) -> Tensor(a)
  variants: function, method
  dispatch:
    CompositeExplicitAutograd: detach

# Like `detach()`, but modifies this `Variable` in-place. This method may
# only be called on non-view `Variable`s. You can use `is_view()` to check
# this. If this `Variable` is a view, throws an `std::runtime_error()`.
- func: detach_(Tensor(a!) self) -> Tensor(a!)
  variants: function, method
  tags: inplace_view
  dispatch:
    CompositeExplicitAutograd: detach_

- func: size.int(Tensor self, int dim) -> int
  variants: function
  device_check: NoCheck
  device_guard: False
  manual_cpp_binding: True

- func: size.Dimname(Tensor self, Dimname dim) -> int
  variants: function, method
  device_check: NoCheck
  device_guard: False

- func: slice.Tensor(Tensor(a) self, int dim=0, int? start=None, int? end=None, int step=1) -> Tensor(a)
  variants: function, method
  device_check: NoCheck
  device_guard: False
  dispatch:
    CompositeExplicitAutograd: slice

- func: slice_backward(Tensor grad_output, int[] input_sizes, int dim, int start, int end, int step) -> Tensor
  variants: function
  device_check: NoCheck
  device_guard: False
  dispatch:
    CompositeExplicitAutograd: slice_backward

- func: slice_scatter(Tensor self, Tensor src, int dim=0, int? start=None, int? end=None, int step=1) -> Tensor
  variants: function, method
  device_check: NoCheck
  device_guard: False
  dispatch:
    CompositeExplicitAutograd: slice_scatter

- func: select_scatter(Tensor self, Tensor src, int dim, int index) -> Tensor
  variants: function, method
  device_check: NoCheck
  device_guard: False
  dispatch:
    CompositeExplicitAutograd: select_scatter

- func: diagonal_scatter(Tensor self, Tensor src, int offset=0, int dim1=0, int dim2=1) -> Tensor
  variants: function, method
  device_check: NoCheck
  device_guard: False
  dispatch:
    CompositeExplicitAutograd: diagonal_scatter

- func: as_strided_scatter(Tensor self, Tensor src, int[] size, int[] stride, int? storage_offset=None) -> Tensor
  variants: function, method
  device_check: NoCheck
  device_guard: False
  dispatch:
    CompositeExplicitAutograd: as_strided_scatter

- func: slogdet(Tensor self) -> (Tensor sign, Tensor logabsdet)
  variants: function, method
  dispatch:
    CompositeExplicitAutograd: slogdet

- func: smm(Tensor self, Tensor mat2) -> Tensor
  variants: function, method

# softmax allows positional dtype, unlike most operators, because kwonly is BC-breaking when loading jit models.
- func: softmax.int(Tensor self, int dim, ScalarType? dtype=None) -> Tensor
  variants: function, method

- func: softmax.int_out(Tensor self, int dim, ScalarType? dtype=None, *, Tensor(a!) out) -> Tensor(a!)
  variants: function
  dispatch:
    CompositeExplicitAutograd: softmax_out

- func: softmax.Dimname(Tensor self, Dimname dim, *, ScalarType? dtype=None) -> Tensor
  variants: function, method

- func: _softmax(Tensor self, int dim, bool half_to_float) -> Tensor
  structured_delegate: _softmax.out
  dispatch:
    MkldnnCPU: mkldnn_softmax

- func: _softmax.out(Tensor self, int dim, bool half_to_float, *, Tensor(a!) out) -> Tensor(a!)
  structured: True
  dispatch:
    CPU: softmax_cpu_out
    CUDA: softmax_cuda_out
    MPS: softmax_mps_out

- func: _softmax_backward_data(Tensor grad_output, Tensor output, int dim, ScalarType input_dtype) -> Tensor
  structured_delegate: _softmax_backward_data.out

- func: _softmax_backward_data.out(Tensor grad_output, Tensor output, int dim, ScalarType input_dtype, *, Tensor(a!) grad_input) -> Tensor(a!)
  structured: True
  dispatch:
    CPU: softmax_backward_cpu_out
    CUDA: softmax_backward_cuda_out
    MPS: softmax_backward_mps_out

- func: unsafe_split.Tensor(Tensor self, int split_size, int dim=0) -> Tensor[]
  variants: function, method
  device_check: NoCheck
  device_guard: False
  dispatch:
    CompositeExplicitAutograd: unsafe_split

- func: split.Tensor(Tensor(a -> *) self, int split_size, int dim=0) -> Tensor(a)[]
  variants: function, method
  device_check: NoCheck
  device_guard: False
  dispatch:
    CompositeExplicitAutograd: split

- func: split.sizes(Tensor(a -> *) self, int[] split_size, int dim=0) -> Tensor(a)[]
  variants: function, method
  device_guard: False

- func: unsafe_split_with_sizes(Tensor self, int[] split_sizes, int dim=0) -> Tensor[]
  variants: function, method
  device_check: NoCheck
  device_guard: False
  dispatch:
    CompositeExplicitAutograd: unsafe_split_with_sizes

- func: split_with_sizes(Tensor(a -> *) self, int[] split_sizes, int dim=0) -> Tensor(a)[]
  variants: function, method
  device_check: NoCheck
  device_guard: False
  dispatch:
    CompositeExplicitAutograd: split_with_sizes

- func: hsplit.int(Tensor(a -> *) self, int sections) -> Tensor(a)[]
  variants: function, method

- func: hsplit.array(Tensor(a -> *) self, int[] indices) -> Tensor(a)[]
  variants: function, method

- func: vsplit.int(Tensor(a -> *) self, int sections) -> Tensor(a)[]
  variants: function, method

- func: vsplit.array(Tensor(a -> *) self, int[] indices) -> Tensor(a)[]
  variants: function, method

- func: dsplit.int(Tensor(a -> *) self, int sections) -> Tensor(a)[]
  variants: function, method

- func: dsplit.array(Tensor(a -> *) self, int[] indices) -> Tensor(a)[]
  variants: function, method

- func: squeeze(Tensor(a) self) -> Tensor(a)
  variants: function, method
  device_check: NoCheck
  device_guard: False
  dispatch:
    CompositeExplicitAutograd: squeeze
    QuantizedCPU, QuantizedCUDA: squeeze_quantized

- func: squeeze.dim(Tensor(a) self, int dim) -> Tensor(a)
  variants: function, method
  device_check: NoCheck
  device_guard: False
  dispatch:
    CompositeExplicitAutograd: squeeze
    QuantizedCPU, QuantizedCUDA: squeeze_quantized

- func: squeeze.dimname(Tensor(a) self, Dimname dim) -> Tensor(a)
  variants: function, method
  device_check: NoCheck
  device_guard: False

- func: squeeze_(Tensor(a!) self) -> Tensor(a!)
  variants: method
  device_check: NoCheck
  device_guard: False
  tags: inplace_view
  dispatch:
    CompositeExplicitAutograd: squeeze_

- func: squeeze_.dim(Tensor(a!) self, int dim) -> Tensor(a!)
  variants: method
  device_check: NoCheck
  device_guard: False
  tags: inplace_view
  dispatch:
    CompositeExplicitAutograd: squeeze_

- func: squeeze_.dimname(Tensor(a!) self, Dimname dim) -> Tensor(a!)
  variants: method
  device_check: NoCheck
  device_guard: False
  tags: inplace_view

- func: sspaddmm(Tensor self, Tensor mat1, Tensor mat2, *, Scalar beta=1, Scalar alpha=1) -> Tensor
  variants: function, method

- func: sspaddmm.out(Tensor self, Tensor mat1, Tensor mat2, *, Scalar beta=1, Scalar alpha=1, Tensor(a!) out) -> Tensor(a!)
  dispatch:
    CPU: _sspaddmm_out_only_sparse
    CUDA: _sspaddmm_out_only_sparse_cuda
    SparseCPU: _sspaddmm_out_cpu
    SparseCUDA: _sspaddmm_out_cuda

- func: stack(Tensor[] tensors, int dim=0) -> Tensor
  dispatch:
    CompositeExplicitAutograd: stack

- func: stack.out(Tensor[] tensors, int dim=0, *, Tensor(a!) out) -> Tensor(a!)
  dispatch:
    CompositeExplicitAutograd: stack_out

- func: _stack(Tensor[] tensors, int dim=0) -> Tensor
  dispatch: # match the backends supported by _cat
    CPU: _stack_cpu
    CompositeExplicitAutograd: _stack

- func: _stack.out(Tensor[] tensors, int dim=0, *, Tensor(a!) out) -> Tensor(a!)
  dispatch: # match the backends supported by _cat_out
    CPU: _stack_out_cpu
    CompositeExplicitAutograd: _stack_out

- func: hstack(Tensor[] tensors) -> Tensor

- func: hstack.out(Tensor[] tensors, *, Tensor(a!) out) -> Tensor(a!)

- func: vstack(Tensor[] tensors) -> Tensor

- func: vstack.out(Tensor[] tensors, *, Tensor(a!) out) -> Tensor(a!)

- func: dstack(Tensor[] tensors) -> Tensor

- func: dstack.out(Tensor[] tensors, *, Tensor(a!) out) -> Tensor(a!)

# Overload without center & pad mode, needed for forward-compatibility
- func: stft(Tensor self, int n_fft, int? hop_length=None, int? win_length=None, Tensor? window=None, bool normalized=False, bool? onesided=None, bool? return_complex=None) -> Tensor
  variants: function, method
  cpp_no_default_args: ['hop_length', 'win_length', 'window', 'normalized']

- func: stft.center(Tensor self, int n_fft, int? hop_length=None, int? win_length=None, Tensor? window=None, bool center=True, str pad_mode="reflect", bool normalized=False, bool? onesided=None, bool? return_complex=None) -> Tensor
  variants: function, method

- func: istft(Tensor self, int n_fft, int? hop_length=None, int? win_length=None, Tensor? window=None, bool center=True, bool normalized=False, bool? onesided=None, int? length=None, bool return_complex=False) -> Tensor
  variants: function, method

- func: stride.int(Tensor self, int dim) -> int
  variants: function
  device_check: NoCheck
  device_guard: False
  manual_cpp_binding: True

- func: stride.Dimname(Tensor self, Dimname dim) -> int
  variants: function, method
  device_check: NoCheck
  device_guard: False

- func: sum(Tensor self, *, ScalarType? dtype=None) -> Tensor
  device_check: NoCheck   # TensorIterator
  variants: function, method
  dispatch:
    CompositeExplicitAutograd: sum
    SparseCsrCPU, SparseCsrCUDA: sum_csr

- func: sum.dim_IntList(Tensor self, int[1] dim, bool keepdim=False, *, ScalarType? dtype=None) -> Tensor
  structured_delegate: sum.IntList_out
  device_check: NoCheck   # TensorIterator
  variants: function, method

- func: sum.dim_DimnameList(Tensor self, Dimname[1] dim, bool keepdim=False, *, ScalarType? dtype=None) -> Tensor
  device_check: NoCheck   # TensorIterator
  variants: function, method

- func: sum.IntList_out(Tensor self, int[1] dim, bool keepdim=False, *, ScalarType? dtype=None, Tensor(a!) out) -> Tensor(a!)
  structured: True
  device_check: NoCheck   # TensorIterator
  dispatch:
    CPU, CUDA: sum_out
    MPS: sum_out_mps

- func: sum.DimnameList_out(Tensor self, Dimname[1] dim, bool keepdim=False, *, ScalarType? dtype=None, Tensor(a!) out) -> Tensor(a!)
  device_check: NoCheck   # TensorIterator

- func: nansum(Tensor self, int[1] dim=[], bool keepdim=False, *, ScalarType? dtype=None) -> Tensor
  variants: function, method
  dispatch:
    CPU, CUDA: nansum

- func: nansum.out(Tensor self, int[1] dim=[], bool keepdim=False, *, ScalarType? dtype=None, Tensor(a!) out) -> Tensor(a!)
  dispatch:
    CPU, CUDA: nansum_out

- func: sum_to_size(Tensor self, int[] size) -> Tensor
  variants: method
  device_check: NoCheck
  device_guard: False

- func: sqrt(Tensor self) -> Tensor
  device_check: NoCheck   # TensorIterator
  structured_delegate: sqrt.out
  variants: function, method
  dispatch:
    SparseCPU, SparseCUDA: sqrt_sparse
    SparseCsrCPU, SparseCsrCUDA: sqrt_sparse_csr

- func: sqrt_(Tensor(a!) self) -> Tensor(a!)
  device_check: NoCheck   # TensorIterator
  structured_delegate: sqrt.out
  variants: function, method
  dispatch:
    SparseCPU, SparseCUDA: sqrt_sparse_
    SparseCsrCPU, SparseCsrCUDA: sqrt_sparse_csr_

- func: sqrt.out(Tensor self, *, Tensor(a!) out) -> Tensor(a!)
  device_check: NoCheck   # TensorIterator
  structured: True
  structured_inherits: TensorIteratorBase
  dispatch:
    CPU, CUDA: sqrt_out
    MPS: sqrt_out_mps
    SparseCPU, SparseCUDA: sqrt_sparse_out
    SparseCsrCPU, SparseCsrCUDA: sqrt_sparse_csr_out

- func: square(Tensor self) -> Tensor
  device_check: NoCheck   # TensorIterator
  variants: function, method

- func: square_(Tensor(a!) self) -> Tensor(a!)
  device_check: NoCheck   # TensorIterator
  variants: function, method

- func: square.out(Tensor self, *, Tensor(a!) out) -> Tensor(a!)

- func: std(Tensor self, bool unbiased=True) -> Tensor
  device_check: NoCheck   # TensorIterator
  variants: function, method

- func: std.dim(Tensor self, int[1] dim, bool unbiased=True, bool keepdim=False) -> Tensor
  device_check: NoCheck   # TensorIterator
  variants: function, method

- func: std.correction(Tensor self, int[1]? dim, *, int? correction, bool keepdim=False) -> Tensor
  device_check: NoCheck   # TensorIterator
  variants: function, method
  dispatch:
    CPU, CUDA: std
    MPS: std_mps
    QuantizedCPU: std_quantized_cpu

- func: std_mean(Tensor self, bool unbiased=True) -> (Tensor, Tensor)
  device_check: NoCheck   # TensorIterator
  variants: function

- func: std_mean.dim(Tensor self, int[1] dim, bool unbiased=True, bool keepdim=False) -> (Tensor, Tensor)
  device_check: NoCheck   # TensorIterator
  variants: function

- func: std_mean.correction(Tensor self, int[1]? dim, *, int? correction, bool keepdim=False) -> (Tensor, Tensor)
  device_check: NoCheck   # TensorIterator
  variants: function
  dispatch:
    CPU, CUDA: std_mean

- func: std_mean.names_dim(Tensor self, Dimname[1] dim, bool unbiased=True, bool keepdim=False) -> (Tensor, Tensor)
  device_check: NoCheck   # TensorIterator
  variants: function

- func: std_mean.correction_names(Tensor self, Dimname[1] dim, *, int? correction, bool keepdim=False) -> (Tensor, Tensor)
  device_check: NoCheck   # TensorIterator
  variants: function

- func: std.out(Tensor self, int[1] dim, bool unbiased=True, bool keepdim=False, *, Tensor(a!) out) -> Tensor(a!)
  device_check: NoCheck   # TensorIterator

- func: std.correction_out(Tensor self, int[1]? dim, *, int? correction, bool keepdim=False, Tensor(a!) out) -> Tensor(a!)
  device_check: NoCheck   # TensorIterator
  dispatch:
    CPU, CUDA: std_out
    QuantizedCPU: std_out_quantized_cpu

- func: std.names_dim(Tensor self, Dimname[1] dim, bool unbiased=True, bool keepdim=False) -> Tensor
  device_check: NoCheck   # TensorIterator
  variants: function, method

- func: std.names_out(Tensor self, Dimname[1] dim, bool unbiased=True, bool keepdim=False, *, Tensor(a!) out) -> Tensor(a!)
  device_check: NoCheck   # TensorIterator

- func: std.correction_names(Tensor self, Dimname[1] dim, *, int? correction, bool keepdim=False) -> Tensor
  device_check: NoCheck   # TensorIterator
  variants: function, method

- func: std.correction_names_out(Tensor self, Dimname[1] dim, *, int? correction, bool keepdim=False, Tensor(a!) out) -> Tensor(a!)
  device_check: NoCheck   # TensorIterator
  variants: function

- func: prod(Tensor self, *, ScalarType? dtype=None) -> Tensor
  device_check: NoCheck   # TensorIterator
  variants: function, method
  dispatch:
    CPU, CUDA: prod
    MPS: prod_mps

- func: prod.dim_int(Tensor self, int dim, bool keepdim=False, *, ScalarType? dtype=None) -> Tensor
  structured_delegate: prod.int_out
  device_check: NoCheck   # TensorIterator
  variants: function, method

- func: prod.int_out(Tensor self, int dim, bool keepdim=False, *, ScalarType? dtype=None, Tensor(a!) out) -> Tensor(a!)
  structured: True
  device_check: NoCheck   # TensorIterator
  dispatch:
    CPU, CUDA: prod_out
    MPS: prod_out_mps

- func: prod.dim_Dimname(Tensor self, Dimname dim, bool keepdim=False, *, ScalarType? dtype=None) -> Tensor
  device_check: NoCheck   # TensorIterator
  variants: function, method

- func: prod.Dimname_out(Tensor self, Dimname dim, bool keepdim=False, *, ScalarType? dtype=None, Tensor(a!) out) -> Tensor(a!)
  device_check: NoCheck   # TensorIterator

- func: t(Tensor(a) self) -> Tensor(a)
  device_check: NoCheck
  device_guard: False
  variants: function, method
  dispatch:
    CompositeExplicitAutograd: t

- func: t_(Tensor(a!) self) -> Tensor(a!)
  device_check: NoCheck
  device_guard: False
  variants: method
  tags: inplace_view
  dispatch:
    CompositeExplicitAutograd: t_

- func: tan(Tensor self) -> Tensor
  device_check: NoCheck   # TensorIterator
  structured_delegate: tan.out
  variants: function, method
  dispatch:
    SparseCPU, SparseCUDA: tan_sparse
    SparseCsrCPU, SparseCsrCUDA: tan_sparse_csr

- func: tan_(Tensor(a!) self) -> Tensor(a!)
  device_check: NoCheck   # TensorIterator
  structured_delegate: tan.out
  variants: function, method
  dispatch:
    SparseCPU, SparseCUDA: tan_sparse_
    SparseCsrCPU, SparseCsrCUDA: tan_sparse_csr_

- func: tan.out(Tensor self, *, Tensor(a!) out) -> Tensor(a!)
  device_check: NoCheck   # TensorIterator
  structured: True
  structured_inherits: TensorIteratorBase
  dispatch:
    CPU, CUDA: tan_out
    MPS: tan_out_mps
    SparseCPU, SparseCUDA: tan_sparse_out
    SparseCsrCPU, SparseCsrCUDA: tan_sparse_csr_out

- func: tanh(Tensor self) -> Tensor
  device_check: NoCheck   # TensorIterator
  structured_delegate: tanh.out
  variants: function, method
  dispatch:
    QuantizedCPU: tanh_quantized_cpu
    MkldnnCPU: mkldnn_tanh
    SparseCPU, SparseCUDA: tanh_sparse
    SparseCsrCPU, SparseCsrCUDA: tanh_sparse_csr

- func: tanh_(Tensor(a!) self) -> Tensor(a!)
  device_check: NoCheck   # TensorIterator
  structured_delegate: tanh.out
  variants: function, method
  dispatch:
    MkldnnCPU: mkldnn_tanh_
    SparseCPU, SparseCUDA: tanh_sparse_
    SparseCsrCPU, SparseCsrCUDA: tanh_sparse_csr_

- func: tanh.out(Tensor self, *, Tensor(a!) out) -> Tensor(a!)
  device_check: NoCheck   # TensorIterator
  structured: True
  structured_inherits: TensorIteratorBase
  dispatch:
    CPU, CUDA: tanh_out
    MPS: tanh_out_mps
    SparseCPU, SparseCUDA: tanh_sparse_out
    SparseCsrCPU, SparseCsrCUDA: tanh_sparse_csr_out

- func: tensordot(Tensor self, Tensor other, int[] dims_self, int[] dims_other) -> Tensor
  variants: function

- func: tensordot.out(Tensor self, Tensor other, int[] dims_self, int[] dims_other, *, Tensor(a!) out) -> Tensor(a!)
  variants: function
  dispatch:
    CPU, CUDA: tensordot_out

# TODO: namespace threshold in 'nn'
- func: threshold(Tensor self, Scalar threshold, Scalar value) -> Tensor
  device_check: NoCheck   # TensorIterator
  variants: function
  structured_delegate: threshold.out
  dispatch:
    QuantizedCPU: threshold_quantized_cpu

- func: threshold_(Tensor(a!) self, Scalar threshold, Scalar value) -> Tensor(a!)
  device_check: NoCheck   # TensorIterator
  variants: function
  structured_delegate: threshold.out

- func: threshold.out(Tensor self, Scalar threshold, Scalar value, *, Tensor(a!) out) -> Tensor(a!)
  device_check: NoCheck   # TensorIterator
  structured: True
  structured_inherits: TensorIteratorBase
  dispatch:
    CPU, CUDA: threshold_out
    MPS: threshold_out_mps

- func: threshold_backward.grad_input(Tensor grad_output, Tensor self, Scalar threshold, *, Tensor(a!) grad_input) -> Tensor(a!)
  structured: True
  structured_inherits: TensorIteratorBase
  dispatch:
    CPU, CUDA: threshold_backward_out
    MPS: threshold_backward_out_mps

- func: threshold_backward(Tensor grad_output, Tensor self, Scalar threshold) -> Tensor
  variants: function
  structured_delegate: threshold_backward.grad_input
  dispatch:
    MkldnnCPU: mkldnn_relu_backward

- func: tile(Tensor self, int[] dims) -> Tensor
  variants: function, method

- func: transpose.int(Tensor(a) self, int dim0, int dim1) -> Tensor(a)
  variants: function, method
  device_check: NoCheck
  device_guard: False
  dispatch:
    CompositeExplicitAutograd: transpose

- func: transpose.Dimname(Tensor(a) self, Dimname dim0, Dimname dim1) -> Tensor(a)
  variants: function, method
  device_check: NoCheck
  device_guard: False

- func: _mkldnn_transpose(Tensor self, int dim0, int dim1) -> Tensor
  device_check: NoCheck
  device_guard: False
  dispatch:
    MkldnnCPU: mkldnn_transpose

- func: transpose_(Tensor(a!) self, int dim0, int dim1) -> Tensor(a!)
  variants: method
  device_check: NoCheck
  device_guard: False
  tags: inplace_view
  dispatch:
    CompositeExplicitAutograd: transpose_

- func: _mkldnn_transpose_(Tensor(a!) self, int dim0, int dim1) -> Tensor(a!)
  device_check: NoCheck
  device_guard: False
  dispatch:
    MkldnnCPU: mkldnn_transpose_
  autogen: _mkldnn_transpose.out

- func: one_hot(Tensor self, int num_classes=-1) -> Tensor
  python_module: nn
  variants: function
  tags: dynamic_output_shape

- func: flip(Tensor self, int[] dims) -> Tensor
  variants: function, method
  dispatch:
    CPU, QuantizedCPU, CUDA, QuantizedCUDA: flip

- func: fliplr(Tensor self) -> Tensor
  variants: function, method

- func: flipud(Tensor self) -> Tensor
  variants: function, method

- func: roll(Tensor self, int[1] shifts, int[1] dims=[]) -> Tensor
  variants: function, method
  dispatch:
    CPU: roll_cpu
    CUDA: roll_cuda

# default int[] value [0,1] should not add space after comma, since codegen parser uses ', ' to split args

- func: rot90(Tensor self, int k=1, int[] dims=[0,1]) -> Tensor
  variants: function, method
  dispatch:
    CompositeExplicitAutograd: rot90

- func: trapezoid.x(Tensor y, Tensor x, *, int dim=-1) -> Tensor

- func: trapezoid.dx(Tensor y, *, Scalar dx=1, int dim=-1) -> Tensor

- func: trapz.x(Tensor y, Tensor x, *, int dim=-1) -> Tensor

- func: trapz.dx(Tensor y, *, float dx=1, int dim=-1) -> Tensor

# Fused implementation detail for transformers. Adds in-projection bias to QKV and divides Q by sqrt(D/num_heads).
- func: _transform_bias_rescale_qkv(Tensor qkv, Tensor qkv_bias, int num_heads) -> (Tensor, Tensor, Tensor)
  dispatch:
    CPU, NestedTensorCPU: transform_bias_rescale_qkv_cpu
    CUDA, NestedTensorCUDA: transform_bias_rescale_qkv_cuda

- func: _nested_tensor_from_mask(Tensor t, Tensor mask) -> Tensor
  dispatch:
    CPU, CUDA: NestedTensor_nested_tensor_from_mask

- func: _nested_tensor_from_mask_left_aligned(Tensor t, Tensor mask) -> bool
  dispatch:
    CPU, CUDA: NestedTensor_nested_tensor_from_mask_left_aligned

- func: _nested_from_padded(Tensor padded, Tensor cpu_nested_shape_example, bool fuse_transform_0213=False) -> Tensor
  device_check: NoCheck # cpu_nested_shape_example will always be on CPU
  dispatch:
    CPU: nested_from_padded_generic
    CUDA: nested_from_padded_cuda

- func: _nested_tensor_size(Tensor self) -> Tensor
  variants: method
  dispatch:
    NestedTensorCPU, NestedTensorCUDA: NestedTensor_get_nested_size_tensor

# _nested_from_padded is not usable from Python, so
# _nested_from_padded_and_nested_example is available for testing.
- func: _nested_from_padded_and_nested_example(Tensor padded, Tensor nt_example) -> Tensor
  dispatch:
    NestedTensorCPU, NestedTensorCUDA: NestedTensor_from_padded_and_nested_example

- func: _trilinear(Tensor i1, Tensor i2, Tensor i3, int[] expand1, int[] expand2, int[] expand3, int[] sumdim, int unroll_dim=1) -> Tensor
  dispatch:
    CompositeExplicitAutograd: _trilinear

- func: triplet_margin_loss(Tensor anchor, Tensor positive, Tensor negative, float margin=1.0, float p=2, float eps=1e-06, bool swap=False, int reduction=Mean) -> Tensor

- func: trunc(Tensor self) -> Tensor
  structured_delegate: trunc.out
  device_check: NoCheck   # TensorIterator
  variants: function, method
  dispatch:
    SparseCPU, SparseCUDA: trunc_sparse
    SparseCsrCPU, SparseCsrCUDA: trunc_sparse_csr

- func: trunc_(Tensor(a!) self) -> Tensor(a!)
  structured_delegate: trunc.out
  device_check: NoCheck   # TensorIterator
  variants: function, method
  dispatch:
    SparseCPU, SparseCUDA: trunc_sparse_
    SparseCsrCPU, SparseCsrCUDA: trunc_sparse_csr_

- func: trunc.out(Tensor self, *, Tensor(a!) out) -> Tensor(a!)
  structured: True
  structured_inherits: TensorIteratorBase
  device_check: NoCheck   # TensorIterator
  dispatch:
    CPU, CUDA: trunc_out
    MPS: trunc_out_mps
    SparseCPU, SparseCUDA: trunc_sparse_out
    SparseCsrCPU, SparseCsrCUDA: trunc_sparse_csr_out

# Alias for trunc
- func: fix(Tensor self) -> Tensor
  variants: function, method

- func: fix_(Tensor(a!) self) -> Tensor(a!)
  variants: function, method

- func: fix.out(Tensor self, *, Tensor(a!) out) -> Tensor(a!)

- func: type_as(Tensor self, Tensor other) -> Tensor
  variants: method

- func: _has_compatible_shallow_copy_type(Tensor self, Tensor from) -> bool
  variants: function

- func: _unique(Tensor self, bool sorted=True, bool return_inverse=False) -> (Tensor, Tensor)
  variants: function
  dispatch:
    CPU: _unique_cpu
    CUDA: _unique_cuda

- func: unique_dim(Tensor self, int dim, bool sorted=True, bool return_inverse=False, bool return_counts=False) -> (Tensor, Tensor, Tensor)
  variants: function
  dispatch:
    CPU: unique_dim_cpu
    CUDA: unique_dim_cuda
  tags: dynamic_output_shape

- func: unique_consecutive(Tensor self, bool return_inverse=False, bool return_counts=False, int? dim=None) -> (Tensor, Tensor, Tensor)
  variants: function
  dispatch:
    CPU: unique_consecutive_cpu
    CUDA: unique_consecutive_cuda
  tags: dynamic_output_shape

- func: unique_dim_consecutive(Tensor self, int dim, bool return_inverse=False, bool return_counts=False) -> (Tensor, Tensor, Tensor)
  variants: function
  dispatch:
    CPU: unique_dim_consecutive_cpu
    CUDA: unique_dim_consecutive_cuda
  tags: dynamic_output_shape

# _unique and _unique_dim are fragile and modifying them easily cause internal break
# the below operator is a temporary hack for adding return_counts support
# Please don't rely on these two operators, they will be removed soon

- func: _unique2(Tensor self, bool sorted=True, bool return_inverse=False, bool return_counts=False) -> (Tensor, Tensor, Tensor)
  variants: function
  dispatch:
    CPU: _unique2_cpu
    CUDA: _unique2_cuda
  tags: dynamic_output_shape

- func: _unsafe_view(Tensor self, int[] size) -> Tensor
  dispatch:
    CompositeExplicitAutograd: _unsafe_view

- func: unsqueeze(Tensor(a) self, int dim) -> Tensor(a)
  variants: function, method
  device_check: NoCheck
  device_guard: False
  dispatch:
    CompositeExplicitAutograd: unsqueeze
    SparseCPU, SparseCUDA: unsqueeze_sparse
    QuantizedCPU, QuantizedCUDA: unsqueeze_quantized

- func: unsqueeze_(Tensor(a!) self, int dim) -> Tensor(a!)
  variants: method
  device_check: NoCheck
  device_guard: False
  tags: inplace_view
  dispatch:
    CompositeExplicitAutograd: unsqueeze_

- func: vander(Tensor x, int? N=None, bool increasing=False) -> Tensor

- func: var(Tensor self, bool unbiased=True) -> Tensor
  device_check: NoCheck   # TensorIterator
  variants: function, method

- func: var.dim(Tensor self, int[1] dim, bool unbiased=True, bool keepdim=False) -> Tensor
  device_check: NoCheck   # TensorIterator
  variants: function, method

- func: var.correction(Tensor self, int[1]? dim, *, int? correction, bool keepdim=False) -> Tensor
  device_check: NoCheck   # TensorIterator
  variants: function, method
  dispatch:
    CPU, CUDA: var
    MPS: var_mps

- func: var.out(Tensor self, int[1] dim, bool unbiased=True, bool keepdim=False, *, Tensor(a!) out) -> Tensor(a!)
  device_check: NoCheck   # TensorIterator

- func: var.correction_out(Tensor self, int[1]? dim, *, int? correction, bool keepdim=False, Tensor(a!) out) -> Tensor(a!)
  device_check: NoCheck   # TensorIterator
  dispatch:
    CPU, CUDA: var_out

- func: var.names_dim(Tensor self, Dimname[1] dim, bool unbiased=True, bool keepdim=False) -> Tensor
  device_check: NoCheck   # TensorIterator
  variants: function, method

- func: var.names_out(Tensor self, Dimname[1] dim, bool unbiased=True, bool keepdim=False, *, Tensor(a!) out) -> Tensor(a!)
  device_check: NoCheck   # TensorIterator

- func: var.correction_names(Tensor self, Dimname[1] dim, *, int? correction, bool keepdim=False) -> Tensor
  device_check: NoCheck   # TensorIterator
  variants: function, method

- func: var.correction_names_out(Tensor self, Dimname[1] dim, *, int? correction, bool keepdim=False, Tensor(a!) out) -> Tensor(a!)
  device_check: NoCheck   # TensorIterator
  variants: function

- func: var_mean(Tensor self, bool unbiased=True) -> (Tensor, Tensor)
  device_check: NoCheck   # TensorIterator
  variants: function

- func: var_mean.dim(Tensor self, int[1] dim, bool unbiased=True, bool keepdim=False) -> (Tensor, Tensor)
  device_check: NoCheck   # TensorIterator
  variants: function

- func: var_mean.correction(Tensor self, int[1]? dim, *, int? correction, bool keepdim=False) -> (Tensor, Tensor)
  device_check: NoCheck   # TensorIterator
  variants: function
  dispatch:
    CPU, CUDA: var_mean

- func: var_mean.names_dim(Tensor self, Dimname[1] dim, bool unbiased=True, bool keepdim=False) -> (Tensor, Tensor)
  device_check: NoCheck   # TensorIterator
  variants: function

- func: var_mean.correction_names(Tensor self, Dimname[1] dim, *, int? correction, bool keepdim=False) -> (Tensor, Tensor)
  device_check: NoCheck   # TensorIterator
  variants: function

- func: view_as(Tensor(a) self, Tensor other) -> Tensor(a)
  variants: method
  device_check: NoCheck
  device_guard: False

- func: where.self(Tensor condition, Tensor self, Tensor other) -> Tensor
  device_check: NoCheck   # TensorIterator
  variants: function, method
  dispatch:
    CPU, CUDA: where
    MPS: where_mps

- func: where.self_out(Tensor condition, Tensor self, Tensor other, *, Tensor(a!) out) -> Tensor(a!)
  device_check: NoCheck   # TensorIterator
  dispatch:
    CPU, CUDA: where_self_out
    MPS: where_self_out_mps

- func: where.ScalarSelf(Tensor condition, Scalar self, Tensor other) -> Tensor
  variants: function

- func: where.ScalarOther(Tensor condition, Tensor self, Scalar other) -> Tensor
  variants: function

- func: where.Scalar(Tensor condition, Scalar self, Scalar other) -> Tensor
  variants: function

- func: where(Tensor condition) -> Tensor[]
  device_check: NoCheck   # TensorIterator
  variants: function

- func: norm_except_dim(Tensor v, int pow=2, int dim=0) -> Tensor
  variants: function

# VariableType::_weight_norm does not want to be given a gap in the autograd graph,
# so we don't define "dispatch" variants for it.
- func: _weight_norm(Tensor v, Tensor g, int dim=0) -> Tensor
  variants: function

- func: _weight_norm_interface(Tensor v, Tensor g, int dim=0) -> (Tensor, Tensor)
  variants: function
  dispatch:
    CPU: weight_norm_cpu
    CUDA: weight_norm_cuda

- func: _weight_norm_interface_backward(Tensor grad_w, Tensor saved_v, Tensor saved_g, Tensor saved_norms, int dim) -> (Tensor, Tensor)
  variants: function
  dispatch:
    CPU: weight_norm_backward_cpu
    CUDA: weight_norm_backward_cuda

- func: _weight_norm_differentiable_backward(Tensor grad_w, Tensor saved_v, Tensor saved_g, Tensor saved_norms, int dim) -> (Tensor, Tensor)
  variants: function

- func: zeros.names(int[] size, *, Dimname[]? names, ScalarType? dtype=None, Layout? layout=None, Device? device=None, bool? pin_memory=None) -> Tensor
  device_check: NoCheck
  device_guard: False

- func: _efficientzerotensor(int[] size, *, ScalarType? dtype=None, Layout? layout=None, Device? device=None, bool? pin_memory=None) -> Tensor
  dispatch:
    CPU: _efficientzerotensor
    CUDA: _efficientzerotensor_cuda

- func: zeros(int[] size, *, ScalarType? dtype=None, Layout? layout=None, Device? device=None, bool? pin_memory=None) -> Tensor

- func: zeros.out(int[] size, *, Tensor(a!) out) -> Tensor(a!)

- func: zeros_like(Tensor self, *, ScalarType? dtype=None, Layout? layout=None, Device? device=None, bool? pin_memory=None, MemoryFormat? memory_format=None) -> Tensor

- func: _standard_gamma_grad(Tensor self, Tensor output) -> Tensor
  variants: function
  dispatch:
    CPU: _standard_gamma_grad_cpu
    CUDA: _standard_gamma_grad_cuda

- func: _standard_gamma(Tensor self, Generator? generator=None) -> Tensor
  variants: function
  dispatch:
    CPU: _s_gamma_cpu
    CUDA: _s_gamma_cuda

- func: _dirichlet_grad(Tensor x, Tensor alpha, Tensor total) -> Tensor
  dispatch:
    CPU: _dirichlet_grad_cpu
    CUDA: _dirichlet_grad_cuda

- func: _sample_dirichlet(Tensor self, Generator? generator=None) -> Tensor
  variants: function
  dispatch:
    CPU: _s_dirichlet_cpu
    CUDA: _s_dirichlet_cuda

- func: poisson(Tensor self, Generator? generator=None) -> Tensor
  device_check: NoCheck   # TensorIterator
  dispatch:
    CPU: _s_poisson_cpu
    CUDA: _s_poisson_cuda

- func: binomial(Tensor count, Tensor prob, Generator? generator=None) -> Tensor
  device_check: NoCheck   # TensorIterator
  dispatch:
    CPU: _s_binomial_cpu
    CUDA: _s_binomial_cuda

# When more variants get ported to native, this dispatch will get more
# complicated

- func: native_norm(Tensor self, Scalar p=2) -> Tensor
  dispatch:
    SparseCPU, SparseCUDA: norm_sparse

- func: native_norm.ScalarOpt_dim_dtype(Tensor self, Scalar? p, int[1] dim, bool keepdim, ScalarType? dtype) -> Tensor
  dispatch:
    SparseCPU, SparseCUDA: norm_sparse

# TODO: reduce signatures down to one when optional args is available
- func: _sparse_sum(Tensor self) -> Tensor

- func: _sparse_sum.dtype(Tensor self, *, ScalarType dtype) -> Tensor

- func: _sparse_sum.dim(Tensor self, int[1] dim) -> Tensor
  dispatch:
    CompositeExplicitAutograd: _sparse_sum

- func: _sparse_sum.dim_dtype(Tensor self, int[1] dim, *, ScalarType dtype) -> Tensor

- func: _sparse_sum_backward(Tensor grad, Tensor self, int[] dim) -> Tensor
  dispatch:
    SparseCPU: _sparse_sum_backward_cpu
    SparseCUDA: _sparse_sum_backward_cuda

- func: _sparse_csr_sum.dim_dtype(Tensor self, int[1] dim, bool keepdim=False, *, ScalarType? dtype=None) -> Tensor
  dispatch:
    SparseCsrCPU: _sparse_csr_sum_cpu
    SparseCsrCUDA: _sparse_csr_sum_cuda

- func: _sparse_csr_prod.dim_dtype(Tensor self, int[1] dim, bool keepdim=False, *, ScalarType? dtype=None) -> Tensor
  dispatch:
    SparseCsrCPU: _sparse_csr_prod_cpu
    SparseCsrCUDA: _sparse_csr_prod_cuda

- func: _sparse_softmax.int(Tensor self, int dim, ScalarType? dtype=None) -> Tensor
  python_module: sparse
  variants: function

- func: _sparse_softmax.Dimname(Tensor self, Dimname dim, *, ScalarType? dtype=None) -> Tensor
  python_module: sparse
  variants: function

- func: _sparse_softmax(Tensor self, int dim, bool half_to_float) -> Tensor
  python_module: sparse
  dispatch:
    SparseCPU: softmax_sparse_cpu
    SparseCUDA: softmax_sparse_cuda

- func: _sparse_softmax_backward_data(Tensor grad_output, Tensor output, int dim, Tensor self) -> Tensor
  dispatch:
    SparseCPU: softmax_backward_sparse_cpu
    SparseCUDA: softmax_backward_sparse_cuda

- func: _sparse_log_softmax.int(Tensor self, int dim, ScalarType? dtype=None) -> Tensor
  python_module: sparse
  variants: function

- func: _sparse_log_softmax.Dimname(Tensor self, Dimname dim, *, ScalarType? dtype=None) -> Tensor
  python_module: sparse
  variants: function

- func: _sparse_log_softmax(Tensor self, int dim, bool half_to_float) -> Tensor
  python_module: sparse
  dispatch:
    SparseCPU: log_softmax_sparse_cpu
    SparseCUDA: log_softmax_sparse_cuda

- func: _sparse_log_softmax_backward_data(Tensor grad_output, Tensor output, int dim, Tensor self) -> Tensor
  dispatch:
    SparseCPU: log_softmax_backward_sparse_cpu
    SparseCUDA: log_softmax_backward_sparse_cuda

- func: norm.ScalarOpt_dtype(Tensor self, Scalar? p, *, ScalarType dtype) -> Tensor
  device_check: NoCheck   # TensorIterator
  variants: function, method
  dispatch:
    CompositeExplicitAutograd: norm

- func: norm.Scalar(Tensor self, Scalar p=2) -> Tensor
  device_check: NoCheck   # TensorIterator
  variants: function, method
  dispatch:
    CompositeExplicitAutograd: norm

- func: norm.ScalarOpt_dim_dtype(Tensor self, Scalar? p, int[1] dim, bool keepdim, *, ScalarType dtype) -> Tensor
  structured_delegate: norm.dtype_out
  device_check: NoCheck   # TensorIterator
  variants: function, method
  dispatch:
    SparseCPU, SparseCUDA: sparse_dtype_norm

- func: norm.ScalarOpt_dim(Tensor self, Scalar? p, int[1] dim, bool keepdim=False) -> Tensor
  structured_delegate: norm.out
  device_check: NoCheck   # TensorIterator
  variants: function, method
  dispatch:
    SparseCPU, SparseCUDA: sparse_norm

- func: norm.dtype_out(Tensor self, Scalar? p, int[1] dim, bool keepdim, *, ScalarType dtype, Tensor(a!) out) -> Tensor(a!)
  structured: True
  device_check: NoCheck   # TensorIterator
  dispatch:
    CPU, CUDA: norm_dtype_out

- func: norm.out(Tensor self, Scalar? p, int[1] dim, bool keepdim=False, *, Tensor(a!) out) -> Tensor(a!)
  structured: True
  device_check: NoCheck   # TensorIterator
  dispatch:
    CPU, CUDA: norm_out
    MPS: norm_out_mps

# These four redispatch in their implementation, so OK to be CompositeImplicitAutograd
- func: norm.names_ScalarOpt_dim_dtype(Tensor self, Scalar? p, Dimname[1] dim, bool keepdim, *, ScalarType dtype) -> Tensor
  device_check: NoCheck   # TensorIterator
  variants: function, method

- func: norm.names_ScalarOpt_dim(Tensor self, Scalar? p, Dimname[1] dim, bool keepdim=False) -> Tensor
  device_check: NoCheck   # TensorIterator
  variants: function, method

- func: norm.names_dtype_out(Tensor self, Scalar? p, Dimname[1] dim, bool keepdim, *, ScalarType dtype, Tensor(a!) out) -> Tensor(a!)
  device_check: NoCheck   # TensorIterator

- func: norm.names_out(Tensor self, Scalar? p, Dimname[1] dim, bool keepdim=False, *, Tensor(a!) out) -> Tensor(a!)
  device_check: NoCheck   # TensorIterator

- func: frexp.Tensor(Tensor self) -> (Tensor mantissa, Tensor exponent)
  variants: method, function
  dispatch:
    CompositeExplicitAutograd: frexp

- func: frexp.Tensor_out(Tensor self, *, Tensor(a!) mantissa, Tensor(b!) exponent) -> (Tensor(a!) mantissa, Tensor(b!) exponent)
  dispatch:
    CPU, CUDA: frexp_out

# Deprecated (v.1.12)
- func: frobenius_norm(Tensor self) -> Tensor
  variants: function

# Deprecated (v.1.12)
- func: frobenius_norm.dim(Tensor self, int[1] dim, bool keepdim=False) -> Tensor
  variants: function

# Deprecated (v.1.12)
- func: frobenius_norm.out(Tensor self, int[1] dim, bool keepdim=False, *, Tensor(a!) out) -> Tensor(a!)
  variants: function

# Deprecated (v.1.12)
- func: nuclear_norm(Tensor self, bool keepdim=False) -> Tensor
  variants: function

# Deprecated (v.1.12)
- func: nuclear_norm.out(Tensor self, bool keepdim=False, *, Tensor(a!) out) -> Tensor(a!)
  variants: function

# Deprecated (v.1.12)
- func: nuclear_norm.dim(Tensor self, int[2] dim, bool keepdim=False) -> Tensor
  variants: function

# Deprecated (v.1.12)
- func: nuclear_norm.dim_out(Tensor self, int[2] dim, bool keepdim=False, *, Tensor(a!) out) -> Tensor(a!)
  variants: function

- func: clone(Tensor self, *, MemoryFormat? memory_format=None) -> Tensor
  variants: function, method
  dispatch:
    CompositeExplicitAutograd: clone
    SparseCPU, SparseCUDA: clone_sparse
    SparseCsrCPU, SparseCsrCUDA: clone_sparse_compressed
    MkldnnCPU: mkldnn_clone
    QuantizedCPU, QuantizedCUDA: quantized_clone
    NestedTensorCPU, NestedTensorCUDA: clone_nested

- func: positive(Tensor(a) self) -> Tensor(a)
  variants: function, method

- func: resize_as_(Tensor(a!) self, Tensor the_template, *, MemoryFormat? memory_format=None) -> Tensor(a!)
  use_const_ref_for_mutable_tensors: True
  variants: function, method
  dispatch:
    CompositeExplicitAutograd: resize_as_
  autogen: resize_as, resize_as.out

- func: resize_as_sparse_(Tensor(a!) self, Tensor the_template) -> Tensor(a!)
  use_const_ref_for_mutable_tensors: True
  variants: function, method
  dispatch:
    SparseCPU, SparseCUDA: resize_as_sparse_
    SparseCsrCPU, SparseCsrCUDA: resize_as_sparse_csr_
  autogen: resize_as_sparse, resize_as_sparse.out

- func: zero_(Tensor(a!) self) -> Tensor(a!)
  device_check: NoCheck   # TensorIterator
  variants: method, function
  dispatch:
    CPU, CUDA: zero_
    MPS: zero_mps_
    Meta: zero_meta_
    SparseCPU, SparseCUDA: zero_sparse_
    SparseCsrCPU, SparseCsrCUDA: zero_sparse_csr_
    MkldnnCPU: mkldnn_zero_
  autogen: zero, zero.out

- func: sub.out(Tensor self, Tensor other, *, Scalar alpha=1, Tensor(a!) out) -> Tensor(a!)
  device_check: NoCheck   # TensorIterator
  structured: True
  structured_inherits: TensorIteratorBase
  dispatch:
    CPU, CUDA: sub_out
    MPS: sub_out_mps
    SparseCPU, SparseCUDA: sub_out_sparse

- func: sub.Tensor(Tensor self, Tensor other, *, Scalar alpha=1) -> Tensor
  device_check: NoCheck   # TensorIterator
  variants: function, method
  structured_delegate: sub.out
  dispatch:
    SparseCPU, SparseCUDA: sub_sparse
    ZeroTensor: sub_zerotensor

- func: sub_.Tensor(Tensor(a!) self, Tensor other, *, Scalar alpha=1) -> Tensor(a!)
  device_check: NoCheck   # TensorIterator
  variants: method
  structured_delegate: sub.out
  dispatch:
    SparseCPU, SparseCUDA: sub_sparse_

# For C++ only, until we have conversion from C++ numbers to Tensor
- func: sub.Scalar(Tensor self, Scalar other, Scalar alpha=1) -> Tensor
  device_check: NoCheck   # TensorIterator
  variants: function, method
  dispatch:
    CompositeExplicitAutograd: sub

- func: sub_.Scalar(Tensor(a!) self, Scalar other, Scalar alpha=1) -> Tensor(a!)
  device_check: NoCheck   # TensorIterator
  variants: method
  dispatch:
    CompositeExplicitAutograd: sub_
  autogen: sub.Scalar_out

# subtract, alias for sub
- func: subtract.out(Tensor self, Tensor other, *, Scalar alpha=1, Tensor(a!) out) -> Tensor(a!)

- func: subtract.Tensor(Tensor self, Tensor other, *, Scalar alpha=1) -> Tensor
  variants: function, method

- func: subtract_.Tensor(Tensor(a!) self, Tensor other, *, Scalar alpha=1) -> Tensor(a!)
  variants: method

# For C++ only, until we have conversion from C++ numbers to Tensor
- func: subtract.Scalar(Tensor self, Scalar other, Scalar alpha=1) -> Tensor
  variants: function, method

- func: subtract_.Scalar(Tensor(a!) self, Scalar other, Scalar alpha=1) -> Tensor(a!)
  variants: method

- func: rsub.Tensor(Tensor self, Tensor other, *, Scalar alpha=1) -> Tensor
  device_check: NoCheck   # TensorIterator
  variants: function
  dispatch:
    CPU, CUDA: rsub

- func: heaviside.out(Tensor self, Tensor values, *, Tensor(a!) out) -> Tensor(a!)
  structured: True
  structured_inherits: TensorIteratorBase
  device_check: NoCheck   # TensorIterator
  dispatch:
    CPU, CUDA: heaviside_out

- func: heaviside(Tensor self, Tensor values) -> Tensor
  device_check: NoCheck   # TensorIterator
  variants: function, method
  structured_delegate: heaviside.out

- func: heaviside_(Tensor(a!) self, Tensor values) -> Tensor(a!)
  device_check: NoCheck   # TensorIterator
  variants: method
  structured_delegate: heaviside.out

# For C++ only, until we have conversion from C++ numbers to Tensor
- func: rsub.Scalar(Tensor self, Scalar other, Scalar alpha=1) -> Tensor
  device_check: NoCheck   # TensorIterator
  variants: function
  dispatch:
    CompositeExplicitAutograd: rsub

# Functionally the same as addmm, but we give it a different derivative formula
# that doesn't propagate gradients to non-present entries on sparse.
- func: _sparse_addmm(Tensor self, Tensor mat1, Tensor mat2, *, Scalar beta=1, Scalar alpha=1) -> Tensor
  python_module: sparse
  dispatch:
    CompositeExplicitAutograd: _sparse_addmm

- func: sparse_sampled_addmm.out(Tensor self, Tensor mat1, Tensor mat2, *, Scalar beta=1, Scalar alpha=1, Tensor(a!) out) -> Tensor(a!)
  python_module: sparse
  dispatch:
    SparseCsrCUDA: sparse_sampled_addmm_out_sparse_csr_cuda
    SparseCsrCPU: sparse_sampled_addmm_out_sparse_csr_cpu

- func: sparse_sampled_addmm(Tensor self, Tensor mat1, Tensor mat2, *, Scalar beta=1, Scalar alpha=1) -> Tensor
  python_module: sparse
  dispatch:
    SparseCsrCUDA: sparse_sampled_addmm_sparse_csr_cuda
    SparseCsrCPU: sparse_sampled_addmm_sparse_csr_cpu

- func: addmm.out(Tensor self, Tensor mat1, Tensor mat2, *, Scalar beta=1, Scalar alpha=1, Tensor(a!) out) -> Tensor(a!)
  structured: True
  dispatch:
    CPU: addmm_out_cpu
    CUDA: addmm_out_cuda
    MPS: addmm_out_mps
    SparseCPU: addmm_out_sparse_dense_cpu
    SparseCUDA: addmm_out_sparse_dense_cuda
    SparseCsrCPU: addmm_out_sparse_compressed_cpu
    SparseCsrCUDA: addmm_out_sparse_compressed_cuda

- func: addmm(Tensor self, Tensor mat1, Tensor mat2, *, Scalar beta=1, Scalar alpha=1) -> Tensor
  structured_delegate: addmm.out
  variants: function, method
  dispatch:
    SparseCPU: addmm_sparse_dense_cpu
    SparseCUDA: addmm_sparse_dense_cuda
    SparseCsrCPU, SparseCsrCUDA: addmm_sparse_compressed_dense

- func: addmm_(Tensor(a!) self, Tensor mat1, Tensor mat2, *, Scalar beta=1, Scalar alpha=1) -> Tensor(a!)
  structured_delegate: addmm.out
  variants: method
  dispatch:
    # Warning!  For whatever reason, the inplace sparse addmm is NON
    # broadcasting
    SparseCPU: s_addmm_sparse_dense_cpu_
    SparseCUDA: s_addmm_sparse_dense_cuda_

- func: _addmm_activation.out(Tensor self, Tensor mat1, Tensor mat2, *, Scalar beta=1, Scalar alpha=1, bool use_gelu=False, Tensor(a!) out) -> Tensor(a!)
  structured: True
  dispatch:
    CPU: addmm_activation_out_cpu
    CUDA: addmm_activation_out_cuda

- func: _addmm_activation(Tensor self, Tensor mat1, Tensor mat2, *, Scalar beta=1, Scalar alpha=1, bool use_gelu=False) -> Tensor
  structured_delegate: _addmm_activation.out
  variants: function, method

# NOTE [ Sparse: autograd and API ]
#
#
# Sparse Tensor Constructors
# ~~~~~~~~~~~~~~~~~~~~~~~~~~
#
# The API entry points to sparse tensor construction should be
# `sparse_coo tensor` and `_sparse_coo_tensor_unsafe`. Depending on whether the
# indices and values tensors are given, they eventually dispatch to either
# `sparse_coo_tensor_with_dims` or `sparse_coo_tensor_with_dims_and_tensors`.
#
# The autograd support for ctor is implement on `sparse_coo_tensor_with_dims_and_tensors`.
#
# The API methods `sparse_coo tensor` and `_sparse_coo_tensor_unsafe`
# **must not** have specific type dispatches because otherwise codegen will
# consider them as abstract methods (see Note [Abstract ATen methods]), dispatch
# using **Tensor** type, and thus lose autograd tracking on the actual method
# they dispatch to, e.g., `sparse_coo_tensor_with_dims_and_tensors`.
#
#
# Sparse Methods API Design
# ~~~~~~~~~~~~~~~~~~~~~~~~~
#
# Goals: 1. Flexible API for users to write custom sparse ops
#        2. ctor and member accessor with autograd support
#
# To achieve 1, we need to provide a set of *dangerous* APIs (dangerous in the
# sense that misusing them will break sparse tensor invariant and may out in
# unexpected behavior, e.g., crash). These methods are all prefixed with
# underscore "_" to indicate that they should be used with care. We provide:
#
#   + `_indices()`: returns the *raw* indices within the sparse tensor (not just
#                   sharing storage). Any inplace operation will change the
#                   actual indices, including t_, set_, as_strided_, resize_,
#                   etc.
#   + `_values()`: returns the *raw* values within the sparse tensor. Similar
#                  semantics as `_indices()`
#   + `_nnz()`: returns the number of non-zero entries. This will always be
#               determined by the shapes of indices and values.
#   + `_coalesced_(bool)`: inplace sets whether the tensor is coalesced, and
#                          returns itself.
#
# These methods are very useful in writing new operations, e.g., a custom
# autograd Function.
#
# We also provide other public *safe* APIs:
#   + `indices()`: returns a **view** of the indices tensor if the sparse tensor
#                  is **coalesced**.
#   + `values()`: returns a **view** of the values tensor if the containing
#                 sparse tensor is **coalesced**.
#   + `sparse_dim()`: number of sparse dimensions
#   + `dense_dim()`: number of dense dimensions
#   + `is_coalesced()`: whether the sparse tensor is coalesced
#
# `_indices()` and `_values()` should returns the raw indices and values dense
# tensors within a sparse tensor. They can be quite unsafe with inplace
# operations like `t_()`, and exposes uncoalesced indices and values. The public
# recommended API is `indices()` and `values()`, both of which first check that
# the tensor is coalesced and return views on those tensors.
#
#
# Autograd Support
# ~~~~~~~~~~~~~~~~
#
# Autograd is supported on `values()` and sparse tensor ctor with indices and
# values tensors. E.g., `torch.sparse_coo_tensor(i, v).values().sum()` is
# differentiable w.r.t. `v`.
#
# NB: The `values()` and `_values()` operators are special in that they are
# layout-aware, i.e., the output depends not just on the data it represents, but
# also on the input layout details (in this case, the `indices` tensor). See
# NOTE [ as_strided Backward and layout-aware/agnostic autograd ] in Functions.cpp
# for discussion on layout-aware vs layout-agnostic autograd. Since PyTorch ops
# operate in the layout-agnostic mode, similar to `as_strided`, backward of
# these two operators need to consider them in a layout-agnostic way:
#   + `values()`:
#     Input is coalesced.
#     We just pretend having `input.indices()` as an additional argument
#     `input_indices`, then forward is similar to
#     `input.to(kStrided).index_select(input_indices)` regardless of the layout.
#     Note that `values()` normally is layout-aware even if we constrain
#     ourselves on sparse inputs since it may include all zeros values entries
#     as "present" entries.
#   + `_values()`:
#     Input may be uncoalesced.
#     It is not straightforward to construct a layout-agnostic version because
#     duplicate indices entries may exist and additional parameterization is
#     needed to distribute the value into different values entries. Furthermore,
#     this op is intended to provide ways to write custom sparse ops, rather
#     than being used in autograd graph, so it is marked as *non-differentiable*
#     in derivatives.yaml.
#
# Before reading the following, see NOTE [ Autograd Variable Views ] in
# variable.h for details on views that are tracked by autograd, and views that
# are not.
#
# Moreover, these methods return tensors that share storage with inputs, so we
# mark these methods as view ops to support autograd history tracking.
# The sparse tensor ctor output should technically be view of both input indices
# and values tensors, but currently we only support setting as view of a single
# Variable, so it is only view of the values tensor.
# TODO: clone indices in sparse tensor ctor.
#
# For other methods that return outputs that share storage with inputs, i.e.,
# `indices()` and `_indices()`. We mark their outputs as non-differentiable, so
# the view relation is not tracked by autograd, but the version counter is still
# shared. In other words, their outputs are non-differentiable views of the
# sparse tensor.
# FIXME: would be nicer if TensorOptions was optional based; not adding default arguments for options given
# the default would never make sense.

- func: sparse_compressed_tensor.comp_plain_value_size(Tensor compressed_indices, Tensor plain_indices, Tensor values, int[] size, *, ScalarType? dtype=None, Layout? layout=None, Device? device=None, bool? pin_memory=False) -> Tensor
- func: sparse_csr_tensor.crow_col_value_size(Tensor crow_indices, Tensor col_indices, Tensor values, int[] size, *, ScalarType? dtype=None, Layout? layout=None, Device? device=None, bool? pin_memory=False) -> Tensor
- func: sparse_csc_tensor.ccol_row_value_size(Tensor ccol_indices, Tensor row_indices, Tensor values, int[] size, *, ScalarType? dtype=None, Layout? layout=None, Device? device=None, bool? pin_memory=False) -> Tensor
- func: sparse_bsr_tensor.crow_col_value_size(Tensor crow_indices, Tensor col_indices, Tensor values, int[] size, *, ScalarType? dtype=None, Layout? layout=None, Device? device=None, bool? pin_memory=False) -> Tensor
- func: sparse_bsc_tensor.ccol_row_value_size(Tensor ccol_indices, Tensor row_indices, Tensor values, int[] size, *, ScalarType? dtype=None, Layout? layout=None, Device? device=None, bool? pin_memory=False) -> Tensor

- func: sparse_compressed_tensor.comp_plain_value(Tensor compressed_indices, Tensor plain_indices, Tensor values, *, ScalarType? dtype=None, Layout? layout=None, Device? device=None, bool? pin_memory=False) -> Tensor
- func: sparse_csr_tensor.crow_col_value(Tensor crow_indices, Tensor col_indices, Tensor values, *, ScalarType? dtype=None, Layout? layout=None, Device? device=None, bool? pin_memory=False) -> Tensor
- func: sparse_csc_tensor.ccol_row_value(Tensor ccol_indices, Tensor row_indices, Tensor values, *, ScalarType? dtype=None, Layout? layout=None, Device? device=None, bool? pin_memory=False) -> Tensor
- func: sparse_bsr_tensor.crow_col_value(Tensor crow_indices, Tensor col_indices, Tensor values, *, ScalarType? dtype=None, Layout? layout=None, Device? device=None, bool? pin_memory=False) -> Tensor
- func: sparse_bsc_tensor.ccol_row_value(Tensor ccol_indices, Tensor row_indices, Tensor values, *, ScalarType? dtype=None, Layout? layout=None, Device? device=None, bool? pin_memory=False) -> Tensor

- func: _sparse_compressed_tensor_unsafe(Tensor compressed_indices, Tensor plain_indices, Tensor values, int[] size, *, ScalarType? dtype=None, Layout? layout=None, Device? device=None, bool? pin_memory=None) -> Tensor
- func: _sparse_csr_tensor_unsafe(Tensor crow_indices, Tensor col_indices, Tensor values, int[] size, *, ScalarType? dtype=None, Layout? layout=None, Device? device=None, bool? pin_memory=None) -> Tensor
- func: _sparse_csc_tensor_unsafe(Tensor ccol_indices, Tensor row_indices, Tensor values, int[] size, *, ScalarType? dtype=None, Layout? layout=None, Device? device=None, bool? pin_memory=None) -> Tensor
- func: _sparse_bsr_tensor_unsafe(Tensor crow_indices, Tensor col_indices, Tensor values, int[] size, *, ScalarType? dtype=None, Layout? layout=None, Device? device=None, bool? pin_memory=None) -> Tensor
- func: _sparse_bsc_tensor_unsafe(Tensor ccol_indices, Tensor row_indices, Tensor values, int[] size, *, ScalarType? dtype=None, Layout? layout=None, Device? device=None, bool? pin_memory=None) -> Tensor

- func: sparse_coo_tensor.size(int[] size, *, ScalarType? dtype=None, Layout? layout=None, Device? device=None, bool? pin_memory=False) -> Tensor

- func: sparse_coo_tensor.indices(Tensor indices, Tensor values, *, ScalarType? dtype=None, Layout? layout=None, Device? device=None, bool? pin_memory=None) -> Tensor

- func: sparse_coo_tensor.indices_size(Tensor indices, Tensor values, int[] size, *, ScalarType? dtype=None, Layout? layout=None, Device? device=None, bool? pin_memory=None) -> Tensor

- func: _sparse_coo_tensor_unsafe(Tensor indices, Tensor values, int[] size, *, ScalarType? dtype=None, Layout? layout=None, Device? device=None, bool? pin_memory=None) -> Tensor

- func: _validate_sparse_coo_tensor_args(Tensor indices, Tensor values, int[] size) -> ()

- func: _validate_sparse_compressed_tensor_args(Tensor compressed_indices, Tensor plain_indices, Tensor values, int[] size, Layout layout) -> ()
- func: _validate_sparse_csr_tensor_args(Tensor crow_indices, Tensor col_indices, Tensor values, int[] size) -> ()
- func: _validate_sparse_csc_tensor_args(Tensor ccol_indices, Tensor row_indices, Tensor values, int[] size) -> ()
- func: _validate_sparse_bsr_tensor_args(Tensor crow_indices, Tensor col_indices, Tensor values, int[] size) -> ()
- func: _validate_sparse_bsc_tensor_args(Tensor ccol_indices, Tensor row_indices, Tensor values, int[] size) -> ()

- func: _sparse_coo_tensor_with_dims(int sparse_dim, int dense_dim, int[] size, *, ScalarType? dtype=None, Layout? layout=None, Device? device=None, bool? pin_memory=False) -> Tensor
  dispatch:
    SparseCPU, SparseCUDA: new_with_dims_sparse

- func: _sparse_coo_tensor_with_dims_and_tensors(int sparse_dim, int dense_dim, int[] size, Tensor indices, Tensor values, *, ScalarType? dtype=None, Layout? layout=None, Device? device=None, bool? pin_memory=False) -> Tensor
  dispatch:
    SparseCPU, SparseCUDA: new_with_dims_and_tensor_sparse

- func: sparse_resize_(Tensor(a!) self, int[] size, int sparse_dim, int dense_dim) -> Tensor(a!)
  use_const_ref_for_mutable_tensors: True
  variants: method
  dispatch:
    SparseCPU, SparseCUDA: sparse_resize_
  autogen: sparse_resize, sparse_resize.out

- func: sparse_resize_and_clear_(Tensor(a!) self, int[] size, int sparse_dim, int dense_dim) -> Tensor(a!)
  use_const_ref_for_mutable_tensors: True
  variants: method
  dispatch:
    SparseCPU, SparseCUDA: sparse_resize_and_clear_
  autogen: sparse_resize_and_clear, sparse_resize_and_clear.out

- func: sparse_mask(Tensor self, Tensor mask) -> Tensor
  variants: method
  dispatch:
    SparseCPU: sparse_mask_cpu
    SparseCUDA: sparse_mask_cuda
    SparseCsrCPU, SparseCsrCUDA: sparse_mask_sparse_csr

- func: _to_cpu(Tensor[] tensors) -> Tensor[]
  variants: function

- func: to_dense(Tensor self, ScalarType? dtype=None) -> Tensor
  variants: method

# Special case of to_dense with custom derivative
- func: _to_dense(Tensor self, ScalarType? dtype=None) -> Tensor
  variants: method
  dispatch:
    SparseCPU, SparseCUDA: sparse_to_dense
    SparseCsrCPU, SparseCsrCUDA: sparse_compressed_to_dense
    MkldnnCPU: mkldnn_to_dense

- func: to_dense_backward(Tensor grad, Tensor input) -> Tensor

- func: sparse_dim(Tensor self) -> int
  variants: method
  dispatch:
    SparseCPU, SparseCUDA: sparse_dim_sparse
  device_check: NoCheck
  device_guard: False

# legacy method
- func: _dimI(Tensor self) -> int
  variants: method
  dispatch:
    SparseCPU, SparseCUDA: sparse_dim_sparse
  device_check: NoCheck
  device_guard: False

- func: dense_dim(Tensor self) -> int
  variants: method
  dispatch:
    SparseCPU, SparseCUDA: dense_dim_sparse
  device_check: NoCheck
  device_guard: False

# legacy method
- func: _dimV(Tensor self) -> int
  variants: method
  dispatch:
    SparseCPU, SparseCUDA: dense_dim_sparse
  device_check: NoCheck
  device_guard: False

- func: _nnz(Tensor self) -> int
  variants: method
  dispatch:
    SparseCPU, SparseCUDA: _nnz_sparse
    SparseCsrCPU, SparseCsrCUDA: _nnz_sparse_csr
  device_check: NoCheck
  device_guard: False

# NOTE: [ coalesce autograd ]
# coalesce returns self directly for already coalesced sparse tensors.
# This means coalesce cannot have a derivative registered, otherwise it creates
# circular references in the autograd graph (see gh-52874).
# Instead, the derivative is registered on the slow-path "_coalesce"
- func: coalesce(Tensor(a) self) -> Tensor(a)
  variants: method

- func: _coalesce(Tensor self) -> Tensor
  dispatch:
    SparseCPU: _coalesce_sparse_cpu
    SparseCUDA: _coalesce_sparse_cuda

- func: is_coalesced(Tensor self) -> bool
  variants: method
  dispatch:
    SparseCPU, SparseCUDA: is_coalesced_sparse
  device_check: NoCheck
  device_guard: False

- func: _indices(Tensor(a) self) -> Tensor(a)
  variants: method
  dispatch:
    SparseCPU, SparseCUDA: _indices_sparse
  device_check: NoCheck
  device_guard: False

- func: _values(Tensor(a) self) -> Tensor(a)
  variants: method
  dispatch:
    SparseCPU, SparseCUDA: _values_sparse
  device_check: NoCheck
  device_guard: False

# This method doesn't do any check but only directly sets the flag. So it can be
# a bit unsafe. Similar to _indices and _values, this is useful for implementing
# custom sparse operations in Python/C++ extension.
- func: _coalesced_(Tensor(a!) self, bool coalesced) -> Tensor(a!)
  variants: method
  dispatch:
    SparseCPU, SparseCUDA: _coalesced_sparse_
  device_check: NoCheck
  device_guard: False
  autogen: _coalesced, _coalesced.out

- func: indices(Tensor(a) self) -> Tensor(a)
  variants: method
  dispatch:
    SparseCPU, SparseCUDA: indices_sparse
  device_check: NoCheck
  device_guard: False

- func: values(Tensor(a) self) -> Tensor(a)
  variants: method
  dispatch:
    SparseCPU, SparseCUDA: values_sparse
    SparseCsrCPU, SparseCsrCUDA: values_sparse_csr
  device_check: NoCheck
  device_guard: False

- func: crow_indices(Tensor(a) self) -> Tensor(a)
  variants: method
  dispatch:
    SparseCsrCPU, SparseCsrCUDA: crow_indices_sparse_csr
  device_check: NoCheck
  device_guard: False

- func: col_indices(Tensor(a) self) -> Tensor(a)
  variants: method
  dispatch:
    SparseCsrCPU, SparseCsrCUDA: col_indices_sparse_csr
  device_check: NoCheck
  device_guard: False

- func: ccol_indices(Tensor(a) self) -> Tensor(a)
  variants: method
  dispatch:
    SparseCsrCPU, SparseCsrCUDA: ccol_indices_sparse_csr
  device_check: NoCheck
  device_guard: False

- func: row_indices(Tensor(a) self) -> Tensor(a)
  variants: method
  dispatch:
    SparseCsrCPU, SparseCsrCUDA: row_indices_sparse_csr
  device_check: NoCheck
  device_guard: False

- func: hspmm.out(Tensor mat1, Tensor mat2, *, Tensor(a!) out) -> Tensor(a!)
  dispatch:
    SparseCPU: hspmm_out_sparse_cpu
    SparseCUDA: hspmm_out_sparse_cuda

- func: hspmm(Tensor mat1, Tensor mat2) -> Tensor
  dispatch:
    SparseCPU: hspmm_sparse_cpu
    SparseCUDA: hspmm_sparse_cuda

- func: copy_sparse_to_sparse_(Tensor(a!) self, Tensor src, bool non_blocking=False) -> Tensor(a!)
  device_check: NoCheck  # Allows copy into different device
  variants: function
  dispatch:
    SparseCPU, SparseCUDA: copy_sparse_
  autogen: copy_sparse_to_sparse, copy_sparse_to_sparse.out

- func: unbind.int(Tensor(a -> *) self, int dim=0) -> Tensor(a)[]
  variants: function, method
  dispatch:
    CompositeExplicitAutograd: unbind
    NestedTensorCPU, NestedTensorCUDA: NestedTensor_unbind

- func: unbind.Dimname(Tensor(a -> *) self, Dimname dim) -> Tensor(a)[]
  variants: function, method

- func: to_sparse.sparse_dim(Tensor self, int sparse_dim) -> Tensor
  variants: method
  dispatch:
    CPU, CUDA: dense_to_sparse
    SparseCsrCPU, SparseCsrCUDA: sparse_compressed_to_sparse

- func: to_sparse(Tensor self) -> Tensor
  variants: method
  dispatch:
    CPU, CUDA: dense_to_sparse
    SparseCsrCPU, SparseCsrCUDA: sparse_compressed_to_sparse

- func: to_sparse_csr(Tensor self) -> Tensor
  variants: method
  dispatch:
    CPU, CUDA: dense_to_sparse_csr
    SparseCPU, SparseCUDA: coo_to_sparse_csr
    SparseCsrCPU, SparseCsrCUDA: sparse_compressed_to_sparse_csr

- func: to_sparse_csc(Tensor self) -> Tensor
  variants: method
  dispatch:
    CPU, CUDA: dense_to_sparse_csc
    SparseCPU, SparseCUDA: coo_to_sparse_csc
    SparseCsrCPU, SparseCsrCUDA: sparse_compressed_to_sparse_csc

- func: to_sparse_bsr(Tensor self, int[2] blocksize) -> Tensor
  variants: method
  dispatch:
    CPU, CUDA: dense_to_sparse_bsr
    SparseCPU, SparseCUDA: coo_to_sparse_bsr
    SparseCsrCPU, SparseCsrCUDA: sparse_compressed_to_sparse_bsr

- func: to_sparse_bsc(Tensor self, int[2] blocksize) -> Tensor
  variants: method
  dispatch:
    CPU, CUDA: dense_to_sparse_bsc
    SparseCPU, SparseCUDA: coo_to_sparse_bsc
    SparseCsrCPU, SparseCsrCUDA: sparse_compressed_to_sparse_bsc

- func: to_mkldnn(Tensor self, ScalarType? dtype=None) -> Tensor
  variants: method
  dispatch:
    CPU: dense_to_mkldnn

- func: mkldnn_reorder_conv2d_weight(Tensor self, int[2] padding=0, int[2] stride=1, int[2] dilation=1, int groups=1) -> Tensor
  variants: function
  python_module: nn
  dispatch:
    MkldnnCPU: mkldnn_reorder_conv2d_weight

- func: mkldnn_reorder_conv3d_weight(Tensor self, int[3] padding=0, int[3] stride=1, int[3] dilation=1, int groups=1) -> Tensor
  variants: function
  python_module: nn
  dispatch:
    MkldnnCPU: mkldnn_reorder_conv3d_weight

- func: to_mkldnn_backward(Tensor grad, Tensor input) -> Tensor

- func: quantize_per_tensor_dynamic(Tensor self, ScalarType dtype, bool reduce_range) -> Tensor
  variants: function
  dispatch:
    CPU, CUDA: quantize_per_tensor_dynamic

- func: quantize_per_tensor(Tensor self, float scale, int zero_point, ScalarType dtype) -> Tensor
  variants: function
  dispatch:
    CPU, CUDA: quantize_per_tensor

- func: quantize_per_tensor.tensor_qparams(Tensor self, Tensor scale, Tensor zero_point, ScalarType dtype) -> Tensor
  variants: function
  dispatch:
    CPU, CUDA: quantize_per_tensor_tensor_qparams

- func: quantize_per_tensor.tensors(Tensor[] tensors, Tensor scales, Tensor zero_points, ScalarType dtype) -> Tensor[]
  variants: function
  dispatch:
    CPU: quantize_per_tensor_list_cpu

- func: quantize_per_channel(Tensor self, Tensor scales, Tensor zero_points, int axis, ScalarType dtype) -> Tensor
  variants: function
  dispatch:
    CPU, CUDA: quantize_per_channel

- func: dequantize.self(Tensor self) -> Tensor
  variants: function, method
  dispatch:
    CPU, CUDA: dequantize_cpu_or_cuda
    QuantizedCPU, QuantizedCUDA: dequantize_quantized

- func: dequantize.tensors(Tensor[] tensors) -> Tensor[]
  variants: function
  dispatch:
    QuantizedCPU: dequantize_tensors_quantized_cpu

- func: q_scale(Tensor self) -> float
  variants: function, method
  dispatch:
    QuantizedCPU, QuantizedCUDA: q_scale_quant

- func: q_zero_point(Tensor self) -> int
  variants: function, method
  dispatch:
    QuantizedCPU, QuantizedCUDA: q_zero_point_quant

- func: q_per_channel_scales(Tensor self) -> Tensor
  variants: function, method
  dispatch:
    QuantizedCPU, QuantizedCUDA: q_per_channel_scales

- func: q_per_channel_zero_points(Tensor self) -> Tensor
  variants: function, method
  dispatch:
    QuantizedCPU, QuantizedCUDA: q_per_channel_zero_points

- func: q_per_channel_axis(Tensor self) -> int
  variants: function, method
  dispatch:
    QuantizedCPU, QuantizedCUDA: q_per_channel_axis

- func: int_repr(Tensor self) -> Tensor
  device_check: NoCheck   # TensorIterator
  variants: function, method
  dispatch:
    QuantizedCPU: int_repr_quantized_cpu
    QuantizedCUDA: int_repr_quantized_cuda

- func: _make_per_tensor_quantized_tensor(Tensor self, float scale, int zero_point) -> Tensor
  dispatch:
    CPU: make_per_tensor_quantized_tensor_cpu
    CUDA: make_per_tensor_quantized_tensor_cuda

- func: _make_per_channel_quantized_tensor(Tensor self, Tensor scale, Tensor zero_point, int axis) -> Tensor
  dispatch:
    CPU: make_per_channel_quantized_tensor_cpu
    CUDA: make_per_channel_quantized_tensor_cuda

- func: qscheme(Tensor self) -> QScheme
  variants: method
  dispatch:
    QuantizedCPU, QuantizedCUDA: qscheme_quant

- func: fake_quantize_per_tensor_affine(Tensor self, float scale, int zero_point, int quant_min, int quant_max) -> Tensor
  device_check: NoCheck   # TensorIterator
  variants: function

- func: fake_quantize_per_tensor_affine.tensor_qparams(Tensor self, Tensor scale, Tensor zero_point, int quant_min, int quant_max) -> Tensor
  device_check: NoCheck   # TensorIterator
  variants: function

- func: fake_quantize_per_tensor_affine_cachemask(Tensor self, float scale, int zero_point, int quant_min, int quant_max) -> (Tensor output, Tensor mask)
  variants: function
  dispatch:
    CPU, CUDA: fake_quantize_per_tensor_affine_cachemask

- func: _fake_quantize_per_tensor_affine_cachemask_tensor_qparams(Tensor self, Tensor scale, Tensor zero_point, Tensor fake_quant_enabled, int quant_min, int quant_max) -> (Tensor output, Tensor mask)
  variants: function
  dispatch:
    CPU, CUDA: _fake_quantize_per_tensor_affine_cachemask_tensor_qparams

- func: fake_quantize_per_tensor_affine_cachemask_backward(Tensor grad, Tensor mask) -> Tensor
  variants: function

- func: _fake_quantize_learnable_per_tensor_affine(Tensor self, Tensor scale, Tensor zero_point, int quant_min, int quant_max, float grad_factor=1.0) -> Tensor
  variants: function
  dispatch:
    CPU, CUDA: _fake_quantize_learnable_per_tensor_affine

- func: _fake_quantize_learnable_per_tensor_affine_backward(Tensor grad, Tensor self, Tensor scale, Tensor zero_point, int quant_min, int quant_max, float grad_factor=1.0) -> (Tensor, Tensor, Tensor)
  variants: function

- func: fake_quantize_per_channel_affine(Tensor self, Tensor scale, Tensor zero_point, int axis, int quant_min, int quant_max) -> Tensor
  device_check: NoCheck   # TensorIterator
  variants: function

- func: fake_quantize_per_channel_affine_cachemask(Tensor self, Tensor scale, Tensor zero_point, int axis, int quant_min, int quant_max) -> (Tensor output, Tensor mask)
  variants: function
  dispatch:
    CPU, CUDA: fake_quantize_per_channel_affine_cachemask

- func: fake_quantize_per_channel_affine_cachemask_backward(Tensor grad, Tensor mask) -> Tensor
  variants: function

- func: _fake_quantize_learnable_per_channel_affine(Tensor self, Tensor scale, Tensor zero_point, int axis, int quant_min, int quant_max, float grad_factor=1.0) -> Tensor
  variants: function
  dispatch:
    CPU, CUDA: _fake_quantize_learnable_per_channel_affine

- func: _fake_quantize_learnable_per_channel_affine_backward(Tensor grad, Tensor self, Tensor scale, Tensor zero_point, int axis, int quant_min, int quant_max, float grad_factor=1.0) -> (Tensor, Tensor, Tensor)
  variants: function

- func: fused_moving_avg_obs_fake_quant(Tensor self, Tensor observer_on, Tensor fake_quant_on, Tensor(a!) running_min, Tensor(b!) running_max, Tensor(c!) scale, Tensor(d!) zero_point, float averaging_const, int quant_min, int quant_max, int ch_axis, bool per_row_fake_quant=False, bool symmetric_quant=False) -> Tensor
  variants: function

- func: _fused_moving_avg_obs_fq_helper(Tensor self, Tensor observer_on, Tensor fake_quant_on, Tensor(a!) running_min, Tensor(b!) running_max, Tensor(c!) scale, Tensor(d!) zero_point, float averaging_const, int quant_min, int quant_max, int ch_axis, bool per_row_fake_quant=False, bool symmetric_quant=False) -> (Tensor output, Tensor mask)
  dispatch:
    CPU: fused_moving_avg_obs_fake_quant_cpu
    CUDA: fused_moving_avg_obs_fake_quant_cuda
  autogen: _fused_moving_avg_obs_fq_helper_functional, _fused_moving_avg_obs_fq_helper.out

- func: _choose_qparams_per_tensor(Tensor self, bool reduce_range=False) -> (float, int)
  variants: function

- func: _saturate_weight_to_fp16(Tensor weight) -> Tensor
  variants: function

- func: choose_qparams_optimized(Tensor input, int numel, int n_bins, float ratio, int bit_width) -> (Tensor, Tensor)
  variants: function

- func: _autocast_to_reduced_precision(Tensor(a) self, bool cuda_enabled, bool cpu_enabled, ScalarType cuda_dtype, ScalarType cpu_dtype) -> Tensor(a)
  variants: method
  device_guard: False

- func: _autocast_to_full_precision(Tensor(a) self, bool cuda_enabled, bool cpu_enabled) -> Tensor(a)
  variants: method
  device_guard: False

- func: _to_copy(Tensor self, *, ScalarType? dtype=None, Layout? layout=None, Device? device=None, bool? pin_memory=None, bool non_blocking=False, MemoryFormat? memory_format=None) -> Tensor
  device_check: NoCheck
  device_guard: False
  dispatch:
    CompositeExplicitAutograd: _to_copy

# to(Device) must not exist because all constructors of Device also works for
# TensorOptions. Otherwise, an ambiguity error is thrown.
# See NOTE [ TensorOptions Constructors ].
- func: to.dtype_layout(Tensor(a) self, *, ScalarType? dtype=None, Layout? layout=None, Device? device=None, bool? pin_memory=None, bool non_blocking=False, bool copy=False, MemoryFormat? memory_format=None) -> Tensor(a)
  variants: method
  device_check: NoCheck
  device_guard: False

- func: to.device(Tensor(a) self, Device device, ScalarType dtype, bool non_blocking=False, bool copy=False, MemoryFormat? memory_format=None) -> Tensor(a)
  variants: method
  device_check: NoCheck
  device_guard: False

- func: to.dtype(Tensor(a) self, ScalarType dtype, bool non_blocking=False, bool copy=False, MemoryFormat? memory_format=None) -> Tensor(a)
  variants: method
  device_check: NoCheck
  device_guard: False

- func: to.other(Tensor(a) self, Tensor other, bool non_blocking=False, bool copy=False, MemoryFormat? memory_format=None) -> Tensor(a)
  variants: method
  device_check: NoCheck
  device_guard: False

- func: meshgrid(Tensor[] tensors) -> Tensor[]

# TODO: Two weeks after this lands, combine these two overloads,
#       making "indexing" optional. These are temporarily distinct for
#       forward-compatibility reasons.
- func: meshgrid.indexing(Tensor[] tensors, *, str indexing) -> Tensor[]

- func: cartesian_prod(Tensor[] tensors) -> Tensor
  variants: function

- func: combinations(Tensor self, int r=2, bool with_replacement=False) -> Tensor
  variants: function

- func: item(Tensor self) -> Scalar
  variants: method

- func: result_type.Tensor(Tensor tensor, Tensor other) -> ScalarType
  variants: function

- func: result_type.Scalar(Tensor tensor, Scalar other) -> ScalarType
  variants: function

- func: result_type.Scalar_Tensor(Scalar scalar, Tensor tensor) -> ScalarType
  variants: function

- func: result_type.Scalar_Scalar(Scalar scalar1, Scalar scalar2) -> ScalarType

- func: can_cast(ScalarType from, ScalarType to) -> bool
  variants: function

- func: promote_types(ScalarType type1, ScalarType type2) -> ScalarType
  variants: function

# NB: Does NOT check precondition that numel == 1
- func: _local_scalar_dense(Tensor self) -> Scalar
  dispatch:
    CPU: _local_scalar_dense_cpu
    CUDA: _local_scalar_dense_cuda
    MPS: _local_scalar_dense_mps
  variants: function

# MPS LSTM implementation

- func: _lstm_mps(Tensor input, Tensor[] hx, Tensor[] params, bool has_biases, int num_layers, float dropout, bool train, bool bidirectional, bool batch_first) -> (Tensor, Tensor, Tensor, Tensor, Tensor)
  dispatch:
    MPS: _lstm_mps

- func: lstm_mps_backward(Tensor grad_y, Tensor? grad_hy, Tensor? grad_cy, Tensor z_state, Tensor cell_state_fwd, Tensor input, Tensor[] hx, Tensor[] params, bool has_biases, int num_layers, float dropout, bool train, bool bidirectional, bool batch_first) -> (Tensor, Tensor[], Tensor[])
  dispatch:
    MPS: lstm_mps_backward


# Fused RNN kernels
- func: _thnn_fused_lstm_cell(Tensor input_gates, Tensor hidden_gates, Tensor cx, Tensor? input_bias=None, Tensor? hidden_bias=None) -> (Tensor, Tensor, Tensor)
  dispatch:
    CUDA: _thnn_fused_lstm_cell_cuda

# NB: The composite version of this function below is a simple wrapper that duplicates some of the outputs
#     It is necessary to avoid triggering TensorImpl use count checks in debug mode
# NB: this is function is NOT differentiable
- func: _thnn_fused_lstm_cell_backward_impl(Tensor? grad_hy, Tensor? grad_cy, Tensor cx, Tensor cy, Tensor workspace, bool has_bias) -> (Tensor, Tensor, Tensor)
  dispatch:
    CUDA: _thnn_fused_lstm_cell_backward_impl_cuda

- func: _thnn_fused_lstm_cell_backward(Tensor? grad_hy, Tensor? grad_cy, Tensor cx, Tensor cy, Tensor workspace, bool has_bias) -> (Tensor, Tensor, Tensor, Tensor, Tensor)

- func: _thnn_differentiable_lstm_cell_backward(Tensor? grad_hy, Tensor? grad_cy, Tensor input_gates, Tensor hidden_gates, Tensor? input_bias, Tensor? hidden_bias, Tensor cx, Tensor cy) -> (Tensor, Tensor, Tensor, Tensor, Tensor)

- func: _thnn_fused_gru_cell(Tensor input_gates, Tensor hidden_gates, Tensor hx, Tensor? input_bias=None, Tensor? hidden_bias=None) -> (Tensor, Tensor)
  dispatch:
    CUDA: _thnn_fused_gru_cell_cuda

- func: _thnn_fused_gru_cell_backward(Tensor grad_hy, Tensor workspace, bool has_bias) -> (Tensor, Tensor, Tensor, Tensor, Tensor)
  dispatch:
    CUDA: _thnn_fused_gru_cell_backward_cuda

- func: _thnn_differentiable_gru_cell_backward(Tensor grad_hy, Tensor input_gates, Tensor hidden_gates, Tensor hx, Tensor? input_bias, Tensor? hidden_bias) -> (Tensor, Tensor, Tensor, Tensor, Tensor)

# RNN cells and layers
- func: lstm.input(Tensor input, Tensor[] hx, Tensor[] params, bool has_biases, int num_layers, float dropout, bool train, bool bidirectional, bool batch_first) -> (Tensor, Tensor, Tensor)

- func: lstm.data(Tensor data, Tensor batch_sizes, Tensor[] hx, Tensor[] params, bool has_biases, int num_layers, float dropout, bool train, bool bidirectional) -> (Tensor, Tensor, Tensor)

- func: gru.input(Tensor input, Tensor hx, Tensor[] params, bool has_biases, int num_layers, float dropout, bool train, bool bidirectional, bool batch_first) -> (Tensor, Tensor)

- func: gru.data(Tensor data, Tensor batch_sizes, Tensor hx, Tensor[] params, bool has_biases, int num_layers, float dropout, bool train, bool bidirectional) -> (Tensor, Tensor)

- func: rnn_tanh.input(Tensor input, Tensor hx, Tensor[] params, bool has_biases, int num_layers, float dropout, bool train, bool bidirectional, bool batch_first) -> (Tensor, Tensor)

- func: rnn_tanh.data(Tensor data, Tensor batch_sizes, Tensor hx, Tensor[] params, bool has_biases, int num_layers, float dropout, bool train, bool bidirectional) -> (Tensor, Tensor)

- func: rnn_relu.input(Tensor input, Tensor hx, Tensor[] params, bool has_biases, int num_layers, float dropout, bool train, bool bidirectional, bool batch_first) -> (Tensor, Tensor)

- func: rnn_relu.data(Tensor data, Tensor batch_sizes, Tensor hx, Tensor[] params, bool has_biases, int num_layers, float dropout, bool train, bool bidirectional) -> (Tensor, Tensor)

- func: lstm_cell(Tensor input, Tensor[] hx, Tensor w_ih, Tensor w_hh, Tensor? b_ih=None, Tensor? b_hh=None) -> (Tensor, Tensor)

- func: gru_cell(Tensor input, Tensor hx, Tensor w_ih, Tensor w_hh, Tensor? b_ih=None, Tensor? b_hh=None) -> Tensor

- func: rnn_tanh_cell(Tensor input, Tensor hx, Tensor w_ih, Tensor w_hh, Tensor? b_ih=None, Tensor? b_hh=None) -> Tensor

- func: rnn_relu_cell(Tensor input, Tensor hx, Tensor w_ih, Tensor w_hh, Tensor? b_ih=None, Tensor? b_hh=None) -> Tensor

# Quantized RNN layer registration has been moved to C10 dispatch in `RNN.cpp`

# Quantized RNN layers
# - func: quantized_lstm(Tensor input, Tensor[] hx, Tensor[] params, bool has_biases, int num_layers, float dropout, bool train, bool bidirectional, bool batch_first, *, ScalarType? dtype=None, bool use_dynamic=False) -> (Tensor, Tensor, Tensor)


# - func: quantized_lstm.data(Tensor data, Tensor batch_sizes, Tensor[] hx, Tensor[] params, bool has_biases, int num_layers, float dropout, bool train, bool bidirectional, *, ScalarType? dtype=None, bool use_dynamic=False) -> (Tensor, Tensor, Tensor)


# Quantized GRU layers

# - func: quantized_gru.input(Tensor input, Tensor hx, Tensor[] params, bool has_biases, int num_layers, float dropout, bool train, bool bidirectional, bool batch_first) -> (Tensor, Tensor)
#

# - func: quantized_gru.data(Tensor data, Tensor batch_sizes, Tensor hx, Tensor[] params, bool has_biases, int num_layers, float dropout, bool train, bool bidirectional) -> (Tensor, Tensor)
#

# Quantized RNN cells
- func: quantized_lstm_cell(Tensor input, Tensor[] hx, Tensor w_ih, Tensor w_hh, Tensor b_ih, Tensor b_hh, Tensor packed_ih, Tensor packed_hh, Tensor col_offsets_ih, Tensor col_offsets_hh, Scalar scale_ih, Scalar scale_hh, Scalar zero_point_ih, Scalar zero_point_hh) -> (Tensor, Tensor)

- func: quantized_gru_cell(Tensor input, Tensor hx, Tensor w_ih, Tensor w_hh, Tensor b_ih, Tensor b_hh, Tensor packed_ih, Tensor packed_hh, Tensor col_offsets_ih, Tensor col_offsets_hh, Scalar scale_ih, Scalar scale_hh, Scalar zero_point_ih, Scalar zero_point_hh) -> Tensor

- func: quantized_rnn_relu_cell(Tensor input, Tensor hx, Tensor w_ih, Tensor w_hh, Tensor b_ih, Tensor b_hh, Tensor packed_ih, Tensor packed_hh, Tensor col_offsets_ih, Tensor col_offsets_hh, Scalar scale_ih, Scalar scale_hh, Scalar zero_point_ih, Scalar zero_point_hh) -> Tensor

- func: quantized_rnn_tanh_cell(Tensor input, Tensor hx, Tensor w_ih, Tensor w_hh, Tensor b_ih, Tensor b_hh, Tensor packed_ih, Tensor packed_hh, Tensor col_offsets_ih, Tensor col_offsets_hh, Scalar scale_ih, Scalar scale_hh, Scalar zero_point_ih, Scalar zero_point_hh) -> Tensor

# PackedSequence utilities
- func: _pack_padded_sequence(Tensor input, Tensor lengths, bool batch_first) -> (Tensor, Tensor)
  dispatch:
    CompositeExplicitAutograd: _pack_padded_sequence

- func: _pack_padded_sequence_backward(Tensor grad, int[] input_size, Tensor batch_sizes, bool batch_first) -> Tensor

- func: _pad_packed_sequence(Tensor data, Tensor batch_sizes, bool batch_first, Scalar padding_value, int total_length) -> (Tensor, Tensor)

# wrappers for legacy TH methods

- func: set_.source_Storage(Tensor(a!) self, Storage source) -> Tensor(a!)
  variants: method
  device_check: NoCheck
  device_guard: False
  dispatch:
    CPU, CUDA, Meta, MPS: set_
  autogen: set.source_Storage, set.source_Storage_out

- func: set_.source_Storage_storage_offset(Tensor(a!) self, Storage source, int storage_offset, int[] size, int[] stride=[]) -> Tensor(a!)
  variants: method
  device_check: NoCheck
  device_guard: False
  dispatch:
    CPU, Meta: set_storage_cpu_
    CUDA: set_storage_cuda_
    MPS: set_storage_mps_
    QuantizedCPU, QuantizedCUDA: set_storage_quantized_
  autogen: set.source_Storage_storage_offset, set.source_Storage_storage_offset_out

- func: set_.source_Tensor_storage_offset(Tensor(a!) self, Tensor source, int storage_offset, int[] size, int[] stride=[]) -> Tensor(a!)
  variants: method
  device_check: NoCheck
  device_guard: False

- func: set_.source_Tensor(Tensor(a!) self, Tensor source) -> Tensor(a!)
  variants: method
  device_check: NoCheck
  device_guard: False
  dispatch:
    CPU, CUDA, Meta, MPS: set_tensor_
  autogen: set.source_Tensor, set.source_Tensor_out

- func: set_(Tensor(a!) self) -> Tensor(a!)
  variants: method
  dispatch:
    CPU: set_cpu_
    CUDA: set_cuda_
    Meta: set_meta_
    MPS: set_mps_
  autogen: set, set.out

- func: lift(Tensor self) -> Tensor
  variants: method
  dispatch:
    # Not making it CompositeImplicitAutograd because lift
    # should be a primitive w.r.t. functorch
    CompositeExplicitAutograd: lift

- func: is_set_to(Tensor self, Tensor tensor) -> bool
  variants: method
  device_check: NoCheck
  device_guard: False
  dispatch:
    CPU, CUDA, MPS: is_set_to

- func: masked_fill_.Scalar(Tensor(a!) self, Tensor mask, Scalar value) -> Tensor(a!)
  device_check: NoCheck   # TensorIterator
  variants: method
  dispatch:
    CPU: masked_fill__cpu
    CUDA: masked_fill__cuda
    QuantizedCPU: masked_fill__quantized_cpu
    MPS: masked_fill__mps
  autogen: masked_fill.Scalar_out

- func: masked_fill.Scalar(Tensor self, Tensor mask, Scalar value) -> Tensor
  device_check: NoCheck   # TensorIterator
  variants: function, method
  dispatch:
    CompositeExplicitAutograd: masked_fill

- func: masked_fill_.Tensor(Tensor(a!) self, Tensor mask, Tensor value) -> Tensor(a!)
  device_check: NoCheck   # TensorIterator
  variants: method
  dispatch:
    CPU: masked_fill__cpu
    CUDA: masked_fill__cuda
    QuantizedCPU: masked_fill__quantized_cpu
    MPS: masked_fill__mps
  autogen: masked_fill.Tensor_out

- func: masked_fill.Tensor(Tensor self, Tensor mask, Tensor value) -> Tensor
  device_check: NoCheck   # TensorIterator
  variants: function, method
  dispatch:
    CompositeExplicitAutograd: masked_fill

- func: masked_scatter_(Tensor(a!) self, Tensor mask, Tensor source) -> Tensor(a!)
  variants: method
  dispatch:
    CPU: masked_scatter__cpu
    CUDA: masked_scatter__cuda
  autogen: masked_scatter.out

- func: masked_scatter(Tensor self, Tensor mask, Tensor source) -> Tensor
  variants: function, method
  dispatch:
    CompositeExplicitAutograd: masked_scatter

- func: _masked_softmax(Tensor self, Tensor mask, int? dim=None) -> Tensor
  dispatch:
    CUDA: masked_softmax_cuda
    CPU: masked_softmax_cpu

- func: _masked_softmax_backward(Tensor grad_output, Tensor output, Tensor mask, int? dim=None) -> Tensor
  dispatch:
    CUDA: masked_softmax_backward_cuda
    CPU: masked_softmax_backward_cpu

- func: view(Tensor(a) self, int[] size) -> Tensor(a)
  variants: method
  device_check: NoCheck
  device_guard: False
  dispatch:
    ZeroTensor, CPU, CUDA, Meta, QuantizedCPU, QuantizedCUDA, MPS: view
    MkldnnCPU: mkldnn_view

# Warning: If you want to change the name or overload name of this
# operator, you might also want to change the `isBlockListedSchema`
# function in `torch/csrc/jit/frontend/schema_catching.cpp`.
# The name and overload name of this operator is hardcoded in that
# function in order to workaround a bug:
# https://github.com/pytorch/pytorch/issues/47964
- func: view.dtype(Tensor(a) self, ScalarType dtype) -> Tensor(a)
  variants: method
  device_check: NoCheck
  device_guard: False
  dispatch:
    CompositeExplicitAutograd: view_dtype

- func: put_(Tensor(a!) self, Tensor index, Tensor source, bool accumulate=False) -> Tensor(a!)
  variants: method
  dispatch:
    CPU, CUDA, MPS: put_
  autogen: put.out

- func: put(Tensor self, Tensor index, Tensor source, bool accumulate=False) -> Tensor
  variants: function, method

- func: index_add.out(Tensor self, int dim, Tensor index, Tensor source, *, Scalar alpha=1, Tensor(a!) out) -> Tensor(a!)
  structured: True
  variants: function
  precomputed:
  - dim -> int dim
  dispatch:
    CPU: index_add_cpu_out
    CUDA: index_add_cuda_out

- func: index_add_(Tensor(a!) self, int dim, Tensor index, Tensor source, *, Scalar alpha=1) -> Tensor(a!)
  structured_delegate: index_add.out
  variants: method

- func: index_add(Tensor self, int dim, Tensor index, Tensor source, *, Scalar alpha=1) -> Tensor
  structured_delegate: index_add.out
  variants: function, method

- func: index_add.dimname(Tensor self, Dimname dim, Tensor index, Tensor source, *, Scalar alpha=1) -> Tensor
  variants: function, method

- func: index_reduce.out(Tensor self, int dim, Tensor index, Tensor source, str reduce, *, bool include_self=True, Tensor(a!) out) -> Tensor(a!)
  structured: True
  variants: function
  precomputed:
  - dim -> int dim
  dispatch:
    CPU: index_reduce_cpu_out
    CUDA: index_reduce_cuda_out

- func: index_reduce_(Tensor(a!) self, int dim, Tensor index, Tensor source, str reduce, *, bool include_self=True) -> Tensor(a!)
  structured_delegate: index_reduce.out
  variants: method

- func: index_reduce(Tensor self, int dim, Tensor index, Tensor source, str reduce, *, bool include_self=True) -> Tensor
  structured_delegate: index_reduce.out
  variants: function, method

- func: index_fill_.int_Scalar(Tensor(a!) self, int dim, Tensor index, Scalar value) -> Tensor(a!)
  device_check: NoCheck   # TensorIterator
  variants: method
  dispatch:
    CPU: index_fill_
    CUDA: index_fill_
  autogen: index_fill.int_Scalar_out

- func: index_fill.int_Scalar(Tensor self, int dim, Tensor index, Scalar value) -> Tensor
  device_check: NoCheck   # TensorIterator
  variants: function, method
  dispatch:
    CompositeExplicitAutograd: index_fill

- func: index_fill_.int_Tensor(Tensor(a!) self, int dim, Tensor index, Tensor value) -> Tensor(a!)
  device_check: NoCheck   # TensorIterator
  variants: method
  dispatch:
    CPU, CUDA: index_fill_
  autogen: index_fill.int_Tensor_out

- func: index_fill.int_Tensor(Tensor self, int dim, Tensor index, Tensor value) -> Tensor
  device_check: NoCheck   # TensorIterator
  variants: function, method
  dispatch:
    CompositeExplicitAutograd: index_fill

- func: index_fill_.Dimname_Scalar(Tensor(a!) self, Dimname dim, Tensor index, Scalar value) -> Tensor(a!)
  device_check: NoCheck   # TensorIterator
  variants: method

- func: index_fill_.Dimname_Tensor(Tensor(a!) self, Dimname dim, Tensor index, Tensor value) -> Tensor(a!)
  device_check: NoCheck   # TensorIterator
  variants: method

- func: index_fill.Dimname_Scalar(Tensor self, Dimname dim, Tensor index, Scalar value) -> Tensor
  device_check: NoCheck   # TensorIterator
  variants: function, method

- func: index_fill.Dimname_Tensor(Tensor self, Dimname dim, Tensor index, Tensor value) -> Tensor
  device_check: NoCheck   # TensorIterator
  variants: function, method

- func: scatter.src(Tensor self, int dim, Tensor index, Tensor src) -> Tensor
  structured_delegate: scatter.src_out
  variants: function, method

- func: scatter_.src(Tensor(a!) self, int dim, Tensor index, Tensor src) -> Tensor(a!)
  structured_delegate: scatter.src_out
  variants: method

- func: scatter.src_out(Tensor self, int dim, Tensor index, Tensor src, *, Tensor(a!) out) -> Tensor(a!)
  structured: True
  variants: function
  dispatch:
    CPU, CUDA: scatter_src_out
    MPS: scatter_src_out_mps

- func: scatter.value(Tensor self, int dim, Tensor index, Scalar value) -> Tensor
  structured_delegate: scatter.value_out
  variants: function, method

- func: scatter_.value(Tensor(a!) self, int dim, Tensor index, Scalar value) -> Tensor(a!)
  structured_delegate: scatter.value_out
  variants: method

- func: scatter.value_out(Tensor self, int dim, Tensor index, Scalar value, *, Tensor(a!) out) -> Tensor(a!)
  structured: True
  variants: function
  dispatch:
    CPU, CUDA: scatter_value_out
    MPS: scatter_value_out_mps

- func: scatter.reduce(Tensor self, int dim, Tensor index, Tensor src, *, str reduce) -> Tensor
  structured_delegate: scatter.reduce_out
  variants: function, method

- func: scatter_.reduce(Tensor(a!) self, int dim, Tensor index, Tensor src, *, str reduce) -> Tensor(a!)
  structured_delegate: scatter.reduce_out
  variants: method

- func: scatter.reduce_out(Tensor self, int dim, Tensor index, Tensor src, *, str reduce, Tensor(a!) out) -> Tensor(a!)
  structured: True
  variants: function
  dispatch:
    CPU, CUDA: scatter_reduce_out
    MPS: scatter_reduce_out_mps

- func: scatter.value_reduce(Tensor self, int dim, Tensor index, Scalar value, *, str reduce) -> Tensor
  structured_delegate: scatter.value_reduce_out
  variants: function, method

- func: scatter_.value_reduce(Tensor(a!) self, int dim, Tensor index, Scalar value, *, str reduce) -> Tensor(a!)
  structured_delegate: scatter.value_reduce_out
  variants: method

- func: scatter.value_reduce_out(Tensor self, int dim, Tensor index, Scalar value, *, str reduce, Tensor(a!) out) -> Tensor(a!)
  structured: True
  variants: function
  dispatch:
    CPU, CUDA: scatter_value_reduce_out
    MPS: scatter_value_reduce_out_mps

- func: scatter.dimname_src(Tensor self, Dimname dim, Tensor index, Tensor src) -> Tensor
  variants: function, method

- func: scatter.dimname_value(Tensor self, Dimname dim, Tensor index, Scalar value) -> Tensor
  variants: function, method

- func: scatter_add(Tensor self, int dim, Tensor index, Tensor src) -> Tensor
  structured_delegate: scatter_add.out
  variants: function, method

- func: scatter_add_(Tensor(a!) self, int dim, Tensor index, Tensor src) -> Tensor(a!)
  structured_delegate: scatter_add.out
  variants: method

- func: scatter_add.out(Tensor self, int dim, Tensor index, Tensor src, *, Tensor(a!) out) -> Tensor(a!)
  structured: True
  variants: function
  dispatch:
    CPU, CUDA: scatter_add
    MPS: scatter_add_mps_out

- func: scatter_add.dimname(Tensor self, Dimname dim, Tensor index, Tensor src) -> Tensor
  variants: function, method

- func: scatter_reduce.two(Tensor self, int dim, Tensor index, Tensor src, str reduce, *, bool include_self=True) -> Tensor
  structured_delegate: scatter_reduce.two_out
  variants: function, method

- func: scatter_reduce_.two(Tensor(a!) self, int dim, Tensor index, Tensor src, str reduce, *, bool include_self=True) -> Tensor(a!)
  structured_delegate: scatter_reduce.two_out
  variants: method

- func: scatter_reduce.two_out(Tensor self, int dim, Tensor index, Tensor src, str reduce, *, bool include_self=True, Tensor(a!) out) -> Tensor(a!)
  structured: True
  variants: function
  dispatch:
    CPU, CUDA: scatter_reduce_two

- func: eq_.Scalar(Tensor(a!) self, Scalar other) -> Tensor(a!)
  structured_delegate: eq.Scalar_out
  device_check: NoCheck   # TensorIterator
  variants: method

- func: eq_.Tensor(Tensor(a!) self, Tensor other) -> Tensor(a!)
  structured_delegate: eq.Tensor_out
  device_check: NoCheck   # TensorIterator
  variants: method

- func: bitwise_and.Tensor_out(Tensor self, Tensor other, *, Tensor(a!) out) -> Tensor(a!)
  device_check: NoCheck   # TensorIterator
  structured: True
  structured_inherits: TensorIteratorBase
  variants: function
  dispatch:
    CPU, CUDA: bitwise_and_out

- func: bitwise_and.Scalar_out(Tensor self, Scalar other, *, Tensor(a!) out) -> Tensor(a!)
  device_check: NoCheck   # TensorIterator
  variants: function
  dispatch:
    CompositeExplicitAutograd: bitwise_and_out

- func: bitwise_and.Scalar(Tensor self, Scalar other) -> Tensor
  device_check: NoCheck   # TensorIterator
  variants: method, function
  dispatch:
    CompositeExplicitAutograd: bitwise_and

- func: bitwise_and.Scalar_Tensor(Scalar self, Tensor other) -> Tensor
  device_check: NoCheck   # TensorIterator
  variants: function
  dispatch:
    CompositeExplicitAutograd: bitwise_and

- func: bitwise_and.Tensor(Tensor self, Tensor other) -> Tensor
  device_check: NoCheck   # TensorIterator
  variants: method, function
  structured_delegate: bitwise_and.Tensor_out

- func: bitwise_and_.Scalar(Tensor(a!) self, Scalar other) -> Tensor(a!)
  device_check: NoCheck   # TensorIterator
  variants: method

- func: bitwise_and_.Tensor(Tensor(a!) self, Tensor other) -> Tensor(a!)
  device_check: NoCheck   # TensorIterator
  variants: method
  structured_delegate: bitwise_and.Tensor_out

- func: __and__.Scalar(Tensor self, Scalar other) -> Tensor
  device_check: NoCheck   # TensorIterator
  variants: method, function

- func: __and__.Tensor(Tensor self, Tensor other) -> Tensor
  device_check: NoCheck   # TensorIterator
  variants: method, function

- func: __iand__.Scalar(Tensor(a!) self, Scalar other) -> Tensor(a!)
  device_check: NoCheck   # TensorIterator
  variants: method

- func: __iand__.Tensor(Tensor(a!) self, Tensor other) -> Tensor(a!)
  device_check: NoCheck   # TensorIterator
  variants: method

- func: bitwise_or.Tensor_out(Tensor self, Tensor other, *, Tensor(a!) out) -> Tensor(a!)
  device_check: NoCheck   # TensorIterator
  structured: True
  structured_inherits: TensorIteratorBase
  variants: function
  dispatch:
    CPU, CUDA: bitwise_or_out

- func: bitwise_or.Scalar_out(Tensor self, Scalar other, *, Tensor(a!) out) -> Tensor(a!)
  device_check: NoCheck   # TensorIterator
  variants: function
  dispatch:
    CompositeExplicitAutograd: bitwise_or_out

- func: bitwise_or.Scalar(Tensor self, Scalar other) -> Tensor
  device_check: NoCheck   # TensorIterator
  variants: method, function

- func: bitwise_or.Scalar_Tensor(Scalar self, Tensor other) -> Tensor
  device_check: NoCheck   # TensorIterator
  variants: function
  dispatch:
    CompositeExplicitAutograd: bitwise_or

- func: bitwise_or.Tensor(Tensor self, Tensor other) -> Tensor
  device_check: NoCheck   # TensorIterator
  variants: method, function
  structured_delegate: bitwise_or.Tensor_out

- func: bitwise_or_.Scalar(Tensor(a!) self, Scalar other) -> Tensor(a!)
  device_check: NoCheck   # TensorIterator
  variants: method

- func: bitwise_or_.Tensor(Tensor(a!) self, Tensor other) -> Tensor(a!)
  device_check: NoCheck   # TensorIterator
  variants: method
  structured_delegate: bitwise_or.Tensor_out

- func: __or__.Scalar(Tensor self, Scalar other) -> Tensor
  device_check: NoCheck   # TensorIterator
  variants: method, function

- func: __or__.Tensor(Tensor self, Tensor other) -> Tensor
  device_check: NoCheck   # TensorIterator
  variants: method, function

- func: __ior__.Scalar(Tensor(a!) self, Scalar other) -> Tensor(a!)
  device_check: NoCheck   # TensorIterator
  variants: method

- func: __ior__.Tensor(Tensor(a!) self, Tensor other) -> Tensor(a!)
  device_check: NoCheck   # TensorIterator
  variants: method

- func: bitwise_xor.Tensor_out(Tensor self, Tensor other, *, Tensor(a!) out) -> Tensor(a!)
  device_check: NoCheck   # TensorIterator
  structured: True
  structured_inherits: TensorIteratorBase
  variants: function
  dispatch:
    CPU, CUDA: bitwise_xor_out

- func: bitwise_xor.Scalar_out(Tensor self, Scalar other, *, Tensor(a!) out) -> Tensor(a!)
  device_check: NoCheck   # TensorIterator
  variants: function
  dispatch:
    CompositeExplicitAutograd: bitwise_xor_out

- func: bitwise_xor.Scalar(Tensor self, Scalar other) -> Tensor
  device_check: NoCheck   # TensorIterator
  variants: method, function

- func: bitwise_xor.Scalar_Tensor(Scalar self, Tensor other) -> Tensor
  device_check: NoCheck   # TensorIterator
  variants: function
  dispatch:
    CompositeExplicitAutograd: bitwise_xor

- func: bitwise_xor.Tensor(Tensor self, Tensor other) -> Tensor
  device_check: NoCheck   # TensorIterator
  variants: method, function
  structured_delegate: bitwise_xor.Tensor_out

- func: bitwise_xor_.Scalar(Tensor(a!) self, Scalar other) -> Tensor(a!)
  device_check: NoCheck   # TensorIterator
  variants: method

- func: bitwise_xor_.Tensor(Tensor(a!) self, Tensor other) -> Tensor(a!)
  device_check: NoCheck   # TensorIterator
  variants: method
  structured_delegate: bitwise_xor.Tensor_out

- func: __xor__.Scalar(Tensor self, Scalar other) -> Tensor
  device_check: NoCheck   # TensorIterator
  variants: method, function

- func: __xor__.Tensor(Tensor self, Tensor other) -> Tensor
  device_check: NoCheck   # TensorIterator
  variants: method, function

- func: __ixor__.Scalar(Tensor(a!) self, Scalar other) -> Tensor(a!)
  device_check: NoCheck   # TensorIterator
  variants: method

- func: __ixor__.Tensor(Tensor(a!) self, Tensor other) -> Tensor(a!)
  device_check: NoCheck   # TensorIterator
  variants: method

- func: __lshift__.Scalar(Tensor self, Scalar other) -> Tensor
  device_check: NoCheck   # TensorIterator
  variants: method, function
  dispatch:
    CPU, CUDA: __lshift__

- func: __lshift__.Tensor(Tensor self, Tensor other) -> Tensor
  device_check: NoCheck   # TensorIterator
  variants: method, function
  dispatch:
    CPU, CUDA: __lshift__

- func: __ilshift__.Scalar(Tensor(a!) self, Scalar other) -> Tensor(a!)
  device_check: NoCheck   # TensorIterator
  variants: method
  dispatch:
    CPU, CUDA: __ilshift__
  autogen: __lshift__.Scalar_out

- func: __ilshift__.Tensor(Tensor(a!) self, Tensor other) -> Tensor(a!)
  device_check: NoCheck   # TensorIterator
  variants: method
  dispatch:
    CPU, CUDA: __ilshift__
  autogen: __lshift__.Tensor_out

- func: bitwise_left_shift.Tensor(Tensor self, Tensor other) -> Tensor
  device_check: NoCheck   # TensorIterator
  variants: function, method
  structured_delegate: bitwise_left_shift.Tensor_out

- func: bitwise_left_shift_.Tensor(Tensor(a!) self, Tensor other) -> Tensor(a!)
  device_check: NoCheck   # TensorIterator
  variants: method
  structured_delegate: bitwise_left_shift.Tensor_out

- func: bitwise_left_shift.Tensor_out(Tensor self, Tensor other, *, Tensor(a!) out) -> Tensor(a!)
  device_check: NoCheck   # TensorIterator
  structured: True
  structured_inherits: TensorIteratorBase
  dispatch:
    CPU, CUDA: bitwise_left_shift_out

- func: bitwise_left_shift.Tensor_Scalar(Tensor self, Scalar other) -> Tensor
  device_check: NoCheck   # TensorIterator
  variants: method, function
  dispatch:
    CompositeExplicitAutograd: bitwise_left_shift

- func: bitwise_left_shift_.Tensor_Scalar(Tensor(a!) self, Scalar other) -> Tensor(a!)
  device_check: NoCheck   # TensorIterator
  variants: method
  dispatch:
    CompositeExplicitAutograd: bitwise_left_shift_

- func: bitwise_left_shift.Tensor_Scalar_out(Tensor self, Scalar other, *, Tensor(a!) out) -> Tensor(a!)
  device_check: NoCheck   # TensorIterator
  variants: function
  dispatch:
    CompositeExplicitAutograd: bitwise_left_shift_out

- func: bitwise_left_shift.Scalar_Tensor(Scalar self, Tensor other) -> Tensor
  device_check: NoCheck   # TensorIterator
  variants: function
  dispatch:
    CompositeExplicitAutograd: bitwise_left_shift

- func: __rshift__.Scalar(Tensor self, Scalar other) -> Tensor
  device_check: NoCheck   # TensorIterator
  variants: method, function
  dispatch:
    CPU, CUDA: __rshift__

- func: __rshift__.Tensor(Tensor self, Tensor other) -> Tensor
  device_check: NoCheck   # TensorIterator
  variants: method, function
  dispatch:
    CPU, CUDA: __rshift__

- func: __irshift__.Scalar(Tensor(a!) self, Scalar other) -> Tensor(a!)
  device_check: NoCheck   # TensorIterator
  variants: method
  dispatch:
    CPU, CUDA: __irshift__
  autogen: __rshift__.Scalar_out

- func: __irshift__.Tensor(Tensor(a!) self, Tensor other) -> Tensor(a!)
  device_check: NoCheck   # TensorIterator
  variants: method
  dispatch:
    CPU, CUDA: __irshift__
  autogen: __rshift__.Tensor_out

- func: bitwise_right_shift.Tensor(Tensor self, Tensor other) -> Tensor
  device_check: NoCheck   # TensorIterator
  variants: function, method
  structured_delegate: bitwise_right_shift.Tensor_out

- func: bitwise_right_shift_.Tensor(Tensor(a!) self, Tensor other) -> Tensor(a!)
  device_check: NoCheck   # TensorIterator
  variants: method
  structured_delegate: bitwise_right_shift.Tensor_out

- func: bitwise_right_shift.Tensor_out(Tensor self, Tensor other, *, Tensor(a!) out) -> Tensor(a!)
  device_check: NoCheck   # TensorIterator
  structured: True
  structured_inherits: TensorIteratorBase
  dispatch:
    CPU, CUDA: bitwise_right_shift_out

- func: bitwise_right_shift.Tensor_Scalar(Tensor self, Scalar other) -> Tensor
  device_check: NoCheck   # TensorIterator
  variants: method, function
  dispatch:
    CompositeExplicitAutograd: bitwise_right_shift

- func: bitwise_right_shift_.Tensor_Scalar(Tensor(a!) self, Scalar other) -> Tensor(a!)
  device_check: NoCheck   # TensorIterator
  variants: method
  dispatch:
    CompositeExplicitAutograd: bitwise_right_shift_

- func: bitwise_right_shift.Tensor_Scalar_out(Tensor self, Scalar other, *, Tensor(a!) out) -> Tensor(a!)
  device_check: NoCheck   # TensorIterator
  variants: function
  dispatch:
    CompositeExplicitAutograd: bitwise_right_shift_out

- func: bitwise_right_shift.Scalar_Tensor(Scalar self, Tensor other) -> Tensor
  device_check: NoCheck   # TensorIterator
  variants: function
  dispatch:
    CompositeExplicitAutograd: bitwise_right_shift

- func: tril_(Tensor(a!) self, int diagonal=0) -> Tensor(a!)
  structured_delegate: tril.out
  variants: method

- func: triu_(Tensor(a!) self, int diagonal=0) -> Tensor(a!)
  structured_delegate: triu.out
  variants: method

- func: digamma_(Tensor(a!) self) -> Tensor(a!)
  device_check: NoCheck   # TensorIterator
  structured_delegate: digamma.out
  variants: method

- func: lerp_.Scalar(Tensor(a!) self, Tensor end, Scalar weight) -> Tensor(a!)
  device_check: NoCheck   # TensorIterator
  variants: method
  structured_delegate: lerp.Scalar_out

- func: lerp_.Tensor(Tensor(a!) self, Tensor end, Tensor weight) -> Tensor(a!)
  device_check: NoCheck   # TensorIterator
  variants: method
  structured_delegate: lerp.Tensor_out

- func: addbmm_(Tensor(a!) self, Tensor batch1, Tensor batch2, *, Scalar beta=1, Scalar alpha=1) -> Tensor(a!)
  variants: method
  dispatch:
    CPU, CUDA: addbmm_
    MPS: addbmm_mps_

- func: addbmm.out(Tensor self, Tensor batch1, Tensor batch2, *, Scalar beta=1, Scalar alpha=1, Tensor(a!) out) -> Tensor(a!)
  dispatch:
    CPU, CUDA: addbmm_out
    MPS: addbmm_out_mps

- func: addbmm(Tensor self, Tensor batch1, Tensor batch2, *, Scalar beta=1, Scalar alpha=1) -> Tensor
  variants: method, function
  dispatch:
    CPU, CUDA: addbmm
    MPS: addbmm_mps

- func: random_.from(Tensor(a!) self, int from, int? to, *, Generator? generator=None) -> Tensor(a!)
  device_check: NoCheck   # TensorIterator
  variants: method
  dispatch:
    CPU, CUDA: random_
    Meta: random_meta_
    MPS: random_mps_
  autogen: random.from, random.from_out

- func: random_.to(Tensor(a!) self, int to, *, Generator? generator=None) -> Tensor(a!)
  device_check: NoCheck   # TensorIterator
  variants: method
  dispatch:
    CPU, CUDA: random_
    Meta: random_meta_
    MPS: random_mps_
  autogen: random.to, random.to_out

- func: random_(Tensor(a!) self, *, Generator? generator=None) -> Tensor(a!)
  device_check: NoCheck   # TensorIterator
  variants: method
  dispatch:
    CPU, CUDA: random_
    Meta: random_meta_
  autogen: random, random.out

- func: uniform_(Tensor(a!) self, float from=0, float to=1, *, Generator? generator=None) -> Tensor(a!)
  device_check: NoCheck   # TensorIterator
  variants: method
  dispatch:
    CPU, CUDA: uniform_
    MPS: uniform_mps_
    Meta: uniform_meta_
  autogen: uniform, uniform.out

- func: cauchy_(Tensor(a!) self, float median=0, float sigma=1, *, Generator? generator=None) -> Tensor(a!)
  device_check: NoCheck   # TensorIterator
  variants: method
  dispatch:
    CPU, CUDA: cauchy_
  autogen: cauchy, cauchy.out

- func: log_normal_(Tensor(a!) self, float mean=1, float std=2, *, Generator? generator=None) -> Tensor(a!)
  device_check: NoCheck   # TensorIterator
  variants: method
  dispatch:
    CPU, CUDA: log_normal_
  autogen: log_normal, log_normal.out

- func: exponential_(Tensor(a!) self, float lambd=1, *, Generator? generator=None) -> Tensor(a!)
  device_check: NoCheck   # TensorIterator
  variants: method
  dispatch:
    CPU, CUDA: exponential_
    MPS: exponential_mps_
  autogen: exponential, exponential.out

- func: geometric_(Tensor(a!) self, float p, *, Generator? generator=None) -> Tensor(a!)
  device_check: NoCheck   # TensorIterator
  variants: method
  dispatch:
    CPU, CUDA: geometric_

# wrappers for TH functions
  autogen: geometric, geometric.out

- func: diag.out(Tensor self, int diagonal=0, *, Tensor(a!) out) -> Tensor(a!)
  dispatch:
    CPU: diag_cpu_out
    CUDA: diag_cuda_out
    MPS: diag_mps_out

- func: diag(Tensor self, int diagonal=0) -> Tensor
  variants: method, function
  dispatch:
    CompositeExplicitAutograd: diag

- func: diag_backward(Tensor grad, int[] input_sizes, int diagonal) -> Tensor
  variants: function
  device_check: NoCheck
  device_guard: False

- func: cross.out(Tensor self, Tensor other, int? dim=None, *, Tensor(a!) out) -> Tensor(a!)

- func: cross(Tensor self, Tensor other, int? dim=None) -> Tensor
  variants: method, function

- func: triu.out(Tensor self, int diagonal=0, *, Tensor(a!) out) -> Tensor(a!)
  structured: True
  dispatch:
    CPU: triu_cpu
    CUDA: triu_cuda
    MPS: triu_mps_out

- func: triu(Tensor self, int diagonal=0) -> Tensor
  structured_delegate: triu.out
  variants: method, function

- func: tril.out(Tensor self, int diagonal=0, *, Tensor(a!) out) -> Tensor(a!)
  structured: True
  dispatch:
    CPU: tril_cpu
    CUDA: tril_cuda
    MPS: tril_mps_out

- func: tril(Tensor self, int diagonal=0) -> Tensor
  structured_delegate: tril.out
  variants: method, function

- func: tril_indices(int row, int col, int offset=0, *, ScalarType? dtype=long, Layout? layout=None, Device? device=None, bool? pin_memory=None) -> Tensor
  dispatch:
    CPU: tril_indices_cpu
    CUDA: tril_indices_cuda

- func: triu_indices(int row, int col, int offset=0, *, ScalarType? dtype=long, Layout? layout=None, Device? device=None, bool? pin_memory=None) -> Tensor
  dispatch:
    CPU: triu_indices_cpu
    CUDA: triu_indices_cuda

- func: trace(Tensor self) -> Tensor
  variants: method, function
  dispatch:
    CPU: trace_cpu
    CUDA: trace_cuda

- func: trace_backward(Tensor grad, int[] sizes) -> Tensor
  variants: function
  device_check: NoCheck
  device_guard: False

- func: ne.Scalar_out(Tensor self, Scalar other, *, Tensor(a!) out) -> Tensor(a!)
  structured: True
  structured_inherits: TensorIteratorBase
  device_check: NoCheck   # TensorIterator
  dispatch:
    CPU, CUDA: ne_Scalar_out
    MPS: ne_scalar_out_mps
    QuantizedCPU: ne_out_quantized_cpu

- func: ne.Scalar(Tensor self, Scalar other) -> Tensor
  structured_delegate: ne.Scalar_out
  device_check: NoCheck   # TensorIterator
  variants: method, function
  dispatch:
    QuantizedCPU: ne_quantized_cpu

- func: ne.Tensor_out(Tensor self, Tensor other, *, Tensor(a!) out) -> Tensor(a!)
  structured: True
  structured_inherits: TensorIteratorBase
  device_check: NoCheck   # TensorIterator
  dispatch:
    CPU, CUDA: ne_Tensor_out
    MPS: ne_tensor_out_mps
    QuantizedCPU: ne_out_quantized_cpu

- func: ne.Tensor(Tensor self, Tensor other) -> Tensor
  structured_delegate: ne.Tensor_out
  device_check: NoCheck   # TensorIterator
  variants: method, function
  dispatch:
    QuantizedCPU: ne_quantized_cpu

- func: ne_.Scalar(Tensor(a!) self, Scalar other) -> Tensor(a!)
  structured_delegate: ne.Scalar_out
  device_check: NoCheck   # TensorIterator
  variants: method

- func: ne_.Tensor(Tensor(a!) self, Tensor other) -> Tensor(a!)
  structured_delegate: ne.Tensor_out
  device_check: NoCheck   # TensorIterator
  variants: method

# not_equal, alias for torch.ne
- func: not_equal.Scalar_out(Tensor self, Scalar other, *, Tensor(a!) out) -> Tensor(a!)

- func: not_equal.Scalar(Tensor self, Scalar other) -> Tensor
  variants: method, function

- func: not_equal.Tensor_out(Tensor self, Tensor other, *, Tensor(a!) out) -> Tensor(a!)

- func: not_equal.Tensor(Tensor self, Tensor other) -> Tensor
  variants: method, function

- func: not_equal_.Scalar(Tensor(a!) self, Scalar other) -> Tensor(a!)
  variants: method

- func: not_equal_.Tensor(Tensor(a!) self, Tensor other) -> Tensor(a!)
  variants: method

- func: eq.Scalar_out(Tensor self, Scalar other, *, Tensor(a!) out) -> Tensor(a!)
  structured: True
  structured_inherits: TensorIteratorBase
  device_check: NoCheck   # TensorIterator
  dispatch:
    CPU, CUDA: eq_Scalar_out
    MPS: eq_scalar_out_mps
    QuantizedCPU: eq_out_quantized_cpu

- func: eq.Scalar(Tensor self, Scalar other) -> Tensor
  structured_delegate: eq.Scalar_out
  device_check: NoCheck   # TensorIterator
  variants: method, function
  dispatch:
    QuantizedCPU: eq_quantized_cpu

- func: eq.Tensor_out(Tensor self, Tensor other, *, Tensor(a!) out) -> Tensor(a!)
  structured: True
  structured_inherits: TensorIteratorBase
  device_check: NoCheck   # TensorIterator
  dispatch:
    CPU, CUDA: eq_Tensor_out
    MPS: eq_tensor_out_mps
    QuantizedCPU: eq_out_quantized_cpu

- func: eq.Tensor(Tensor self, Tensor other) -> Tensor
  structured_delegate: eq.Tensor_out
  device_check: NoCheck   # TensorIterator
  variants: method, function
  dispatch:
    QuantizedCPU: eq_quantized_cpu

- func: ge.Scalar_out(Tensor self, Scalar other, *, Tensor(a!) out) -> Tensor(a!)
  structured: True
  structured_inherits: TensorIteratorBase
  device_check: NoCheck   # TensorIterator
  dispatch:
    CPU, CUDA: ge_Scalar_out
    MPS: ge_scalar_out_mps
    QuantizedCPU: ge_out_quantized_cpu

- func: ge.Scalar(Tensor self, Scalar other) -> Tensor
  structured_delegate: ge.Scalar_out
  device_check: NoCheck   # TensorIterator
  variants: method, function
  dispatch:
    QuantizedCPU: ge_quantized_cpu

- func: ge.Tensor_out(Tensor self, Tensor other, *, Tensor(a!) out) -> Tensor(a!)
  structured: True
  structured_inherits: TensorIteratorBase
  device_check: NoCheck   # TensorIterator
  dispatch:
    CPU, CUDA: ge_Tensor_out
    MPS: ge_tensor_out_mps
    QuantizedCPU: ge_out_quantized_cpu

- func: ge.Tensor(Tensor self, Tensor other) -> Tensor
  structured_delegate: ge.Tensor_out
  device_check: NoCheck   # TensorIterator
  variants: method, function
  dispatch:
    QuantizedCPU: ge_quantized_cpu

- func: ge_.Scalar(Tensor(a!) self, Scalar other) -> Tensor(a!)
  structured_delegate: ge.Scalar_out
  device_check: NoCheck   # TensorIterator
  variants: method

- func: ge_.Tensor(Tensor(a!) self, Tensor other) -> Tensor(a!)
  structured_delegate: ge.Tensor_out
  device_check: NoCheck   # TensorIterator
  variants: method

# greater_equal, alias for torch.ge
- func: greater_equal.Scalar_out(Tensor self, Scalar other, *, Tensor(a!) out) -> Tensor(a!)

- func: greater_equal.Scalar(Tensor self, Scalar other) -> Tensor
  variants: method, function

- func: greater_equal.Tensor_out(Tensor self, Tensor other, *, Tensor(a!) out) -> Tensor(a!)

- func: greater_equal.Tensor(Tensor self, Tensor other) -> Tensor
  variants: method, function

- func: greater_equal_.Scalar(Tensor(a!) self, Scalar other) -> Tensor(a!)
  variants: method

- func: greater_equal_.Tensor(Tensor(a!) self, Tensor other) -> Tensor(a!)
  variants: method

- func: le.Scalar_out(Tensor self, Scalar other, *, Tensor(a!) out) -> Tensor(a!)
  structured: True
  structured_inherits: TensorIteratorBase
  device_check: NoCheck   # TensorIterator
  dispatch:
    CPU, CUDA: le_Scalar_out
    MPS: le_scalar_out_mps
    QuantizedCPU: le_out_quantized_cpu

- func: le.Scalar(Tensor self, Scalar other) -> Tensor
  structured_delegate: le.Scalar_out
  device_check: NoCheck   # TensorIterator
  variants: method, function
  dispatch:
    QuantizedCPU: le_quantized_cpu

- func: le.Tensor_out(Tensor self, Tensor other, *, Tensor(a!) out) -> Tensor(a!)
  structured: True
  structured_inherits: TensorIteratorBase
  device_check: NoCheck   # TensorIterator
  dispatch:
    CPU, CUDA: le_Tensor_out
    MPS: le_tensor_out_mps
    QuantizedCPU: le_out_quantized_cpu

- func: le.Tensor(Tensor self, Tensor other) -> Tensor
  structured_delegate: le.Tensor_out
  device_check: NoCheck   # TensorIterator
  variants: method, function
  dispatch:
    QuantizedCPU: le_quantized_cpu

- func: le_.Scalar(Tensor(a!) self, Scalar other) -> Tensor(a!)
  structured_delegate: le.Scalar_out
  device_check: NoCheck   # TensorIterator
  variants: method

- func: le_.Tensor(Tensor(a!) self, Tensor other) -> Tensor(a!)
  structured_delegate: le.Tensor_out
  device_check: NoCheck   # TensorIterator
  variants: method

# less_equal, alias for torch.le
- func: less_equal.Scalar_out(Tensor self, Scalar other, *, Tensor(a!) out) -> Tensor(a!)

- func: less_equal.Scalar(Tensor self, Scalar other) -> Tensor
  variants: method, function

- func: less_equal.Tensor_out(Tensor self, Tensor other, *, Tensor(a!) out) -> Tensor(a!)

- func: less_equal.Tensor(Tensor self, Tensor other) -> Tensor
  variants: method, function

- func: less_equal_.Scalar(Tensor(a!) self, Scalar other) -> Tensor(a!)
  variants: method

- func: less_equal_.Tensor(Tensor(a!) self, Tensor other) -> Tensor(a!)
  variants: method

- func: gt.Scalar_out(Tensor self, Scalar other, *, Tensor(a!) out) -> Tensor(a!)
  structured: True
  structured_inherits: TensorIteratorBase
  device_check: NoCheck   # TensorIterator
  dispatch:
    CPU, CUDA: gt_Scalar_out
    MPS: gt_scalar_out_mps
    QuantizedCPU: gt_out_quantized_cpu

- func: gt.Scalar(Tensor self, Scalar other) -> Tensor
  structured_delegate: gt.Scalar_out
  device_check: NoCheck   # TensorIterator
  variants: method, function
  dispatch:
    QuantizedCPU: gt_quantized_cpu

- func: gt.Tensor_out(Tensor self, Tensor other, *, Tensor(a!) out) -> Tensor(a!)
  structured: True
  structured_inherits: TensorIteratorBase
  device_check: NoCheck   # TensorIterator
  dispatch:
    CPU, CUDA: gt_Tensor_out
    MPS: gt_tensor_out_mps
    QuantizedCPU: gt_out_quantized_cpu

- func: gt.Tensor(Tensor self, Tensor other) -> Tensor
  structured_delegate: gt.Tensor_out
  device_check: NoCheck   # TensorIterator
  variants: method, function
  dispatch:
    QuantizedCPU: gt_quantized_cpu

- func: gt_.Scalar(Tensor(a!) self, Scalar other) -> Tensor(a!)
  structured_delegate: gt.Scalar_out
  device_check: NoCheck   # TensorIterator
  variants: method

- func: gt_.Tensor(Tensor(a!) self, Tensor other) -> Tensor(a!)
  structured_delegate: gt.Tensor_out
  device_check: NoCheck   # TensorIterator
  variants: method

#  greater, alias for torch.gt
- func: greater.Scalar_out(Tensor self, Scalar other, *, Tensor(a!) out) -> Tensor(a!)

- func: greater.Scalar(Tensor self, Scalar other) -> Tensor
  variants: method, function

- func: greater.Tensor_out(Tensor self, Tensor other, *, Tensor(a!) out) -> Tensor(a!)

- func: greater.Tensor(Tensor self, Tensor other) -> Tensor
  variants: method, function

- func: greater_.Scalar(Tensor(a!) self, Scalar other) -> Tensor(a!)
  variants: method

- func: greater_.Tensor(Tensor(a!) self, Tensor other) -> Tensor(a!)
  variants: method

- func: lt.Scalar_out(Tensor self, Scalar other, *, Tensor(a!) out) -> Tensor(a!)
  structured: True
  structured_inherits: TensorIteratorBase
  device_check: NoCheck   # TensorIterator
  dispatch:
    CPU, CUDA: lt_Scalar_out
    MPS: lt_scalar_out_mps
    QuantizedCPU: lt_out_quantized_cpu

- func: lt.Scalar(Tensor self, Scalar other) -> Tensor
  structured_delegate: lt.Scalar_out
  device_check: NoCheck   # TensorIterator
  variants: method, function
  dispatch:
    QuantizedCPU: lt_quantized_cpu

- func: lt.Tensor_out(Tensor self, Tensor other, *, Tensor(a!) out) -> Tensor(a!)
  structured: True
  structured_inherits: TensorIteratorBase
  device_check: NoCheck   # TensorIterator
  dispatch:
    CPU, CUDA: lt_Tensor_out
    MPS: lt_tensor_out_mps
    QuantizedCPU: lt_out_quantized_cpu

- func: lt.Tensor(Tensor self, Tensor other) -> Tensor
  structured_delegate: lt.Tensor_out
  device_check: NoCheck   # TensorIterator
  variants: method, function
  dispatch:
    QuantizedCPU: lt_quantized_cpu

- func: lt_.Scalar(Tensor(a!) self, Scalar other) -> Tensor(a!)
  structured_delegate: lt.Scalar_out
  device_check: NoCheck   # TensorIterator
  variants: method

- func: lt_.Tensor(Tensor(a!) self, Tensor other) -> Tensor(a!)
  structured_delegate: lt.Tensor_out
  device_check: NoCheck   # TensorIterator
  variants: method

#  less, alias for torch.lt
- func: less.Scalar_out(Tensor self, Scalar other, *, Tensor(a!) out) -> Tensor(a!)

- func: less.Scalar(Tensor self, Scalar other) -> Tensor
  variants: method, function

- func: less.Tensor_out(Tensor self, Tensor other, *, Tensor(a!) out) -> Tensor(a!)

- func: less.Tensor(Tensor self, Tensor other) -> Tensor
  variants: method, function

- func: less_.Scalar(Tensor(a!) self, Scalar other) -> Tensor(a!)
  variants: method

- func: less_.Tensor(Tensor(a!) self, Tensor other) -> Tensor(a!)
  variants: method

- func: take.out(Tensor self, Tensor index, *, Tensor(a!) out) -> Tensor(a!)
  dispatch:
    CPU, CUDA: take_out

- func: take(Tensor self, Tensor index) -> Tensor
  variants: method, function
  dispatch:
    CPU, CUDA: take

- func: take_along_dim.out(Tensor self, Tensor indices, int? dim=None, *, Tensor(a!) out) -> Tensor(a!)

- func: take_along_dim(Tensor self, Tensor indices, int? dim=None) -> Tensor
  variants: method, function

- func: index_select.out(Tensor self, int dim, Tensor index, *, Tensor(a!) out) -> Tensor(a!)
  dispatch:
    CPU, QuantizedCPU: index_select_out_cpu_
    CUDA, QuantizedCUDA: index_select_out_cuda
    MPS: index_select_out_mps

- func: index_select(Tensor self, int dim, Tensor index) -> Tensor
  variants: method, function
  dispatch:
    CPU: index_select_cpu_
    QuantizedCPU: index_select_quantized_cpu_
    CUDA: index_select_cuda
    QuantizedCUDA: index_select_quantized_cuda
    SparseCPU: index_select_sparse_cpu
    SparseCUDA: index_select_sparse_cuda
    MPS: index_select_mps

- func: index_select.dimname_out(Tensor self, Dimname dim, Tensor index, *, Tensor(a!) out) -> Tensor(a!)

- func: index_select.dimname(Tensor self, Dimname dim, Tensor index) -> Tensor
  variants: method, function

- func: index_select_backward(Tensor grad, int[] self_sizes, int dim, Tensor index) -> Tensor
  variants: function
  device_check: NoCheck
  device_guard: False

- func: masked_select.out(Tensor self, Tensor mask, *, Tensor(a!) out) -> Tensor(a!)
  dispatch:
    CPU: masked_select_out_cpu
    CUDA: masked_select_out_cuda
  tags: dynamic_output_shape

- func: masked_select(Tensor self, Tensor mask) -> Tensor
  variants: method, function
  dispatch:
    CPU: masked_select_cpu
    CUDA: masked_select_cuda
  tags: dynamic_output_shape

- func: masked_select_backward(Tensor grad, Tensor input, Tensor mask) -> Tensor
  variants: function
  device_check: NoCheck
  device_guard: False

- func: nonzero.out(Tensor self, *, Tensor(a!) out) -> Tensor(a!)
  dispatch:
    CPU: nonzero_out_cpu
    CUDA: nonzero_out_cuda
  tags: dynamic_output_shape

- func: nonzero(Tensor self) -> Tensor
  variants: method, function
  dispatch:
    CPU: nonzero_cpu
    CUDA: nonzero_cuda
  tags: dynamic_output_shape

- func: nonzero_numpy(Tensor self) -> Tensor[]
  variants: method, function

- func: argwhere(Tensor self) -> Tensor
  variants: method, function
  tags: dynamic_output_shape

- func: gather.out(Tensor self, int dim, Tensor index, *, bool sparse_grad=False, Tensor(a!) out) -> Tensor(a!)
  structured: True
  dispatch:
    CPU, CUDA: gather_out
    MPS: gather_out_mps

- func: gather(Tensor self, int dim, Tensor index, *, bool sparse_grad=False) -> Tensor
  variants: method, function
  structured_delegate: gather.out

- func: gather_backward(Tensor grad, Tensor self, int dim, Tensor index, bool sparse_grad) -> Tensor
  variants: function
  device_check: NoCheck
  device_guard: False

- func: gather.dimname_out(Tensor self, Dimname dim, Tensor index, *, bool sparse_grad=False, Tensor(a!) out) -> Tensor(a!)

- func: gather.dimname(Tensor self, Dimname dim, Tensor index, *, bool sparse_grad=False) -> Tensor
  variants: method, function

- func: _gather_sparse_backward(Tensor self, int dim, Tensor index, Tensor grad) -> Tensor

- func: addcmul.out(Tensor self, Tensor tensor1, Tensor tensor2, *, Scalar value=1, Tensor(a!) out) -> Tensor(a!)
  structured: True
  structured_inherits: TensorIteratorBase
  device_check: NoCheck   # TensorIterator
  dispatch:
    CPU, CUDA: addcmul_out
    MPS: addcmul_out_mps

- func: addcmul(Tensor self, Tensor tensor1, Tensor tensor2, *, Scalar value=1) -> Tensor
  structured_delegate: addcmul.out
  device_check: NoCheck   # TensorIterator
  variants: method, function

- func: addcmul_(Tensor(a!) self, Tensor tensor1, Tensor tensor2, *, Scalar value=1) -> Tensor(a!)
  structured_delegate: addcmul.out
  device_check: NoCheck   # TensorIterator
  variants: method

- func: addcdiv.out(Tensor self, Tensor tensor1, Tensor tensor2, *, Scalar value=1, Tensor(a!) out) -> Tensor(a!)
  structured: True
  structured_inherits: TensorIteratorBase
  device_check: NoCheck   # TensorIterator
  dispatch:
    CPU, CUDA: addcdiv_out
    MPS: addcdiv_out_mps

- func: addcdiv(Tensor self, Tensor tensor1, Tensor tensor2, *, Scalar value=1) -> Tensor
  structured_delegate: addcdiv.out
  device_check: NoCheck   # TensorIterator
  variants: method, function

- func: addcdiv_(Tensor(a!) self, Tensor tensor1, Tensor tensor2, *, Scalar value=1) -> Tensor(a!)
  structured_delegate: addcdiv.out
  device_check: NoCheck   # TensorIterator
  variants: method

- func: cross_entropy_loss(Tensor self, Tensor target, Tensor? weight=None, int reduction=Mean, int ignore_index=-100, float label_smoothing=0.0) -> Tensor
  python_module: nn

- func: lstsq.X(Tensor self, Tensor A, *, Tensor(a!) X, Tensor(b!) qr) -> (Tensor(a!) solution, Tensor(b!) QR)
  dispatch:
    CPU: legacy_lstsq_out
    CUDA: legacy_lstsq_out_cuda

- func: lstsq(Tensor self, Tensor A) -> (Tensor solution, Tensor QR)
  variants: method, function
  dispatch:
    CPU: legacy_lstsq
    CUDA: legacy_lstsq_cuda

- func: triangular_solve.X(Tensor self, Tensor A, bool upper=True, bool transpose=False, bool unitriangular=False, *, Tensor(a!) X, Tensor(b!) M) -> (Tensor(a!) solution, Tensor(b!) cloned_coefficient)
  structured: True
  dispatch:
    CPU, CUDA: triangular_solve_out
    SparseCsrCPU: triangular_solve_out_sparse_csr_cpu
    SparseCsrCUDA: triangular_solve_out_sparse_csr_cuda

- func: triangular_solve(Tensor self, Tensor A, bool upper=True, bool transpose=False, bool unitriangular=False) -> (Tensor solution, Tensor cloned_coefficient)
  structured_delegate: triangular_solve.X
  variants: method, function

- func: _linalg_check_errors(Tensor info, str api_name, *, bool is_matrix) -> ()
  dispatch:
    CompositeExplicitAutograd: _linalg_check_errors

- func: linalg_solve_triangular.out(Tensor self, Tensor B, *, bool upper, bool left=True, bool unitriangular=False, Tensor(a!) out) -> Tensor(a!)
  python_module: linalg
  dispatch:
    CPU, CUDA: linalg_solve_triangular_out

- func: linalg_solve_triangular(Tensor self, Tensor B, *, bool upper, bool left=True, bool unitriangular=False) -> Tensor
  python_module: linalg
  variants: function
  dispatch:
    CPU, CUDA: linalg_solve_triangular

- func: linalg_vander(Tensor x, *, int? N=None) -> Tensor
  python_module: linalg

- func: symeig.e(Tensor self, bool eigenvectors=False, bool upper=True, *, Tensor(a!) e, Tensor(b!) V) -> (Tensor(a!) eigenvalues, Tensor(b!) eigenvectors)
  dispatch:
    CompositeExplicitAutograd: symeig_out

- func: symeig(Tensor self, bool eigenvectors=False, bool upper=True) -> (Tensor eigenvalues, Tensor eigenvectors)
  variants: method, function
  dispatch:
    CompositeExplicitAutograd: symeig

- func: _symeig_helper(Tensor self, bool eigenvectors, bool upper) -> (Tensor, Tensor)
  variants: function
  dispatch:
    CPU: _symeig_helper_cpu
    CUDA: _symeig_helper_cuda

- func: eig.e(Tensor self, bool eigenvectors=False, *, Tensor(a!) e, Tensor(b!) v) -> (Tensor(a!) eigenvalues, Tensor(b!) eigenvectors)
  dispatch:
    CompositeExplicitAutograd: eig_out

- func: eig(Tensor self, bool eigenvectors=False) -> (Tensor eigenvalues, Tensor eigenvectors)
  variants: method, function
  dispatch:
    CompositeExplicitAutograd: eig

- func: svd.U(Tensor self, bool some=True, bool compute_uv=True, *, Tensor(a!) U, Tensor(b!) S, Tensor(c!) V) -> (Tensor(a!) U, Tensor(b!) S, Tensor(c!) V)

- func: svd(Tensor self, bool some=True, bool compute_uv=True) -> (Tensor U, Tensor S, Tensor V)
  variants: method, function

# swapaxes, alias for transpose
- func: swapaxes(Tensor(a) self, int axis0, int axis1) -> Tensor(a)
  variants: function, method
  device_check: NoCheck
  device_guard: False

- func: swapaxes_(Tensor(a!) self, int axis0, int axis1) -> Tensor(a!)
  variants: method
  device_check: NoCheck
  device_guard: False
  tags: inplace_view

# swapdims, alias for transpose
- func: swapdims(Tensor(a) self, int dim0, int dim1) -> Tensor(a)
  variants: function, method
  device_check: NoCheck
  device_guard: False

- func: swapdims_(Tensor(a!) self, int dim0, int dim1) -> Tensor(a!)
  variants: method
  device_check: NoCheck
  device_guard: False
  tags: inplace_view

- func: cholesky.out(Tensor self, bool upper=False, *, Tensor(a!) out) -> Tensor(a!)
  dispatch:
    CPU, CUDA: cholesky_out

- func: cholesky(Tensor self, bool upper=False) -> Tensor
  variants: method, function
  dispatch:
    CPU, CUDA: cholesky

- func: cholesky_solve.out(Tensor self, Tensor input2, bool upper=False, *, Tensor(a!) out) -> Tensor(a!)
  dispatch:
    CompositeExplicitAutograd: cholesky_solve_out

- func: cholesky_solve(Tensor self, Tensor input2, bool upper=False) -> Tensor
  variants: method, function
  dispatch:
    CompositeExplicitAutograd: cholesky_solve

- func: _cholesky_solve_helper(Tensor self, Tensor A, bool upper) -> Tensor
  variants: function
  dispatch:
    CPU: _cholesky_solve_helper_cpu
    CUDA: _cholesky_solve_helper_cuda

- func: cholesky_inverse(Tensor self, bool upper=False) -> Tensor
  variants: method, function
  dispatch:
    CPU, CUDA: cholesky_inverse

- func: cholesky_inverse.out(Tensor self, bool upper=False, *, Tensor(a!) out) -> Tensor(a!)
  dispatch:
    CPU, CUDA: cholesky_inverse_out

- func: qr.Q(Tensor self, bool some=True, *, Tensor(a!) Q, Tensor(b!) R) -> (Tensor(a!) Q, Tensor(b!) R)

- func: qr(Tensor self, bool some=True) -> (Tensor Q, Tensor R)
  variants: method, function

- func: geqrf.a(Tensor self, *, Tensor(a!) a, Tensor(b!) tau) -> (Tensor(a!) a, Tensor(b!) tau)
  dispatch:
    CPU, CUDA: geqrf_out

- func: geqrf(Tensor self) -> (Tensor a, Tensor tau)
  variants: method, function
  dispatch:
    CPU, CUDA: geqrf

# orgqr, alias for linalg_householder_product
- func: orgqr(Tensor self, Tensor input2) -> Tensor
  variants: method, function

- func: orgqr.out(Tensor self, Tensor input2, *, Tensor(a!) out) -> Tensor(a!)

- func: ormqr.out(Tensor self, Tensor input2, Tensor input3, bool left=True, bool transpose=False, *, Tensor(a!) out) -> Tensor(a!)
  dispatch:
    CPU, CUDA: ormqr_out

- func: ormqr(Tensor self, Tensor input2, Tensor input3, bool left=True, bool transpose=False) -> Tensor
  variants: method, function
  dispatch:
    CPU, CUDA: ormqr

- func: _lu_with_info(Tensor self, bool pivot=True, bool check_errors=True) -> (Tensor LU, Tensor pivots, Tensor info)
  variants: function

- func: lu_solve.out(Tensor self, Tensor LU_data, Tensor LU_pivots, *, Tensor(a!) out) -> Tensor(a!)

- func: lu_solve(Tensor self, Tensor LU_data, Tensor LU_pivots) -> Tensor
  variants: method, function

# lu_unpack
- func: lu_unpack(Tensor LU_data, Tensor LU_pivots, bool unpack_data=True, bool unpack_pivots=True) -> (Tensor P, Tensor L, Tensor U)
  structured_delegate: lu_unpack.out
  variants: function

- func: lu_unpack.out(Tensor LU_data, Tensor LU_pivots, bool unpack_data=True, bool unpack_pivots=True, *, Tensor(a!) P, Tensor(b!) L, Tensor(c!) U) -> (Tensor(a!) P, Tensor(b!) L, Tensor(c!) U)
  variants: function
  structured: True
  dispatch:
    CPU, CUDA: lu_unpack_out

# TODO: remove dispatch section when porting TH CUDA to ATen
- func: multinomial.out(Tensor self, int num_samples, bool replacement=False, *, Generator? generator=None, Tensor(a!) out) -> Tensor(a!)
  dispatch:
    CPU, CUDA: multinomial_out

- func: multinomial(Tensor self, int num_samples, bool replacement=False, *, Generator? generator=None) -> Tensor
  variants: method, function
  dispatch:
    CPU, CUDA: multinomial

- func: lgamma.out(Tensor self, *, Tensor(a!) out) -> Tensor(a!)
  device_check: NoCheck   # TensorIterator
  structured: True
  structured_inherits: TensorIteratorBase
  dispatch:
    CPU, CUDA: lgamma_out

- func: lgamma_(Tensor(a!) self) -> Tensor(a!)
  device_check: NoCheck   # TensorIterator
  structured_delegate: lgamma.out
  variants: method

- func: lgamma(Tensor self) -> Tensor
  device_check: NoCheck   # TensorIterator
  structured_delegate: lgamma.out
  variants: method, function

- func: digamma.out(Tensor self, *, Tensor(a!) out) -> Tensor(a!)
  device_check: NoCheck   # TensorIterator
  structured: True
  structured_inherits: TensorIteratorBase
  dispatch:
    CPU, CUDA: digamma_out

- func: digamma(Tensor self) -> Tensor
  device_check: NoCheck   # TensorIterator
  structured_delegate: digamma.out
  variants: method, function

- func: polygamma.out(int n, Tensor self, *, Tensor(a!) out) -> Tensor(a!)
  device_check: NoCheck   # TensorIterator
  structured: True
  structured_inherits: TensorIteratorBase
  dispatch:
    CPU, CUDA: polygamma_out

- func: polygamma(int n, Tensor self) -> Tensor
  device_check: NoCheck   # TensorIterator
  structured_delegate: polygamma.out
  variants: method, function

- func: polygamma_(Tensor(a!) self, int n) -> Tensor(a!)
  device_check: NoCheck   # TensorIterator
  variants: method
  dispatch:
    CompositeExplicitAutograd: polygamma_

- func: erfinv(Tensor self) -> Tensor
  device_check: NoCheck   # TensorIterator
  structured_delegate: erfinv.out
  variants: method, function
  dispatch:
    SparseCPU, SparseCUDA: erfinv_sparse
    SparseCsrCPU, SparseCsrCUDA: erfinv_sparse_csr

- func: erfinv_(Tensor(a!) self) -> Tensor(a!)
  device_check: NoCheck   # TensorIterator
  structured_delegate: erfinv.out
  variants: method
  dispatch:
    SparseCPU, SparseCUDA: erfinv_sparse_
    SparseCsrCPU, SparseCsrCUDA: erfinv_sparse_csr_

- func: erfinv.out(Tensor self, *, Tensor(a!) out) -> Tensor(a!)
  device_check: NoCheck   # TensorIterator
  structured: True
  structured_inherits: TensorIteratorBase
  dispatch:
    CPU, CUDA: erfinv_out
    SparseCPU, SparseCUDA: erfinv_sparse_out
    SparseCsrCPU, SparseCsrCUDA: erfinv_sparse_csr_out

- func: i0(Tensor self) -> Tensor
  structured_delegate: i0.out
  variants: function, method

- func: i0_(Tensor(a!) self) -> Tensor(a!)
  structured_delegate: i0.out
  variants: function, method

- func: i0.out(Tensor self, *, Tensor(a!) out) -> Tensor(a!)
  structured: True
  structured_inherits: TensorIteratorBase
  dispatch:
    CPU, CUDA: i0_out

- func: sign(Tensor self) -> Tensor
  device_check: NoCheck   # TensorIterator
  structured_delegate: sign.out
  variants: function, method
  dispatch:
    SparseCPU, SparseCUDA: sign_sparse
    SparseCsrCPU, SparseCsrCUDA: sign_sparse_csr

- func: sign_(Tensor(a!) self) -> Tensor(a!)
  device_check: NoCheck   # TensorIterator
  structured_delegate: sign.out
  variants: method
  dispatch:
    SparseCPU, SparseCUDA: sign_sparse_
    SparseCsrCPU, SparseCsrCUDA: sign_sparse_csr_

- func: sign.out(Tensor self, *, Tensor(a!) out) -> Tensor(a!)
  device_check: NoCheck   # TensorIterator
  structured: True
  structured_inherits: TensorIteratorBase
  dispatch:
    CPU, CUDA: sign_out
    MPS: sign_out_mps
    SparseCPU, SparseCUDA: sign_sparse_out
    SparseCsrCPU, SparseCsrCUDA: sign_sparse_csr_out

- func: signbit(Tensor self) -> Tensor
  variants: function, method
  structured_delegate: signbit.out
  dispatch:
    SparseCPU, SparseCUDA: signbit_sparse
    SparseCsrCPU, SparseCsrCUDA: signbit_sparse_csr

- func: signbit.out(Tensor self, *, Tensor(a!) out) -> Tensor(a!)
  structured: True
  structured_inherits: TensorIteratorBase
  dispatch:
    CPU: signbit_out
    CUDA: signbit_out
    SparseCPU, SparseCUDA: signbit_sparse_out
    SparseCsrCPU, SparseCsrCUDA: signbit_sparse_csr_out

- func: dist(Tensor self, Tensor other, Scalar p=2) -> Tensor
  device_check: NoCheck   # TensorIterator
  variants: method, function
  dispatch:
    CompositeExplicitAutograd: dist

- func: atan2.out(Tensor self, Tensor other, *, Tensor(a!) out) -> Tensor(a!)
  device_check: NoCheck   # TensorIterator
  structured: True
  structured_inherits: TensorIteratorBase
  dispatch:
    CPU, CUDA: atan2_out
    MPS: atan2_mps_out

- func: atan2_(Tensor(a!) self, Tensor other) -> Tensor(a!)
  device_check: NoCheck   # TensorIterator
  structured_delegate: atan2.out
  variants: method

- func: atan2(Tensor self, Tensor other) -> Tensor
  device_check: NoCheck   # TensorIterator
  structured_delegate: atan2.out
  variants: method, function

# arctan2, alias of atan2
- func: arctan2(Tensor self, Tensor other) -> Tensor
  variants: method, function

- func: arctan2.out(Tensor self, Tensor other, *, Tensor(a!) out) -> Tensor(a!)
  device_check: NoCheck   # TensorIterator

- func: arctan2_(Tensor(a!) self, Tensor other) -> Tensor(a!)
  variants: method

- func: lerp.Scalar_out(Tensor self, Tensor end, Scalar weight, *, Tensor(a!) out) -> Tensor(a!)
  device_check: NoCheck   # TensorIterator
  structured: True
  structured_inherits: TensorIteratorBase
  dispatch:
    CPU, CUDA: lerp_Scalar

- func: lerp.Tensor_out(Tensor self, Tensor end, Tensor weight, *, Tensor(a!) out) -> Tensor(a!)
  device_check: NoCheck   # TensorIterator
  structured: True
  structured_inherits: TensorIteratorBase
  dispatch:
    CPU, CUDA: lerp_Tensor

- func: lerp.Scalar(Tensor self, Tensor end, Scalar weight) -> Tensor
  device_check: NoCheck   # TensorIterator
  variants: method, function
  structured_delegate: lerp.Scalar_out

- func: lerp.Tensor(Tensor self, Tensor end, Tensor weight) -> Tensor
  device_check: NoCheck   # TensorIterator
  variants: method, function
  structured_delegate: lerp.Tensor_out

- func: histc.out(Tensor self, int bins=100, Scalar min=0, Scalar max=0, *, Tensor(a!) out) -> Tensor(a!)
  dispatch:
    CPU: histogram_histc_cpu_out
    CUDA: _histc_out_cuda

- func: histc(Tensor self, int bins=100, Scalar min=0, Scalar max=0) -> Tensor
  variants: method, function
  dispatch:
    CPU: histogram_histc_cpu
    CUDA: _histc_cuda

- func: histogram.bins_tensor_out(Tensor self, Tensor bins, *, Tensor? weight=None, bool density=False, Tensor(a!) hist, Tensor(b!) bin_edges) -> (Tensor(a!) hist, Tensor(b!) bin_edges)
  dispatch:
    CPU: histogram_out_cpu

- func: histogram.bins_tensor(Tensor self, Tensor bins, *, Tensor? weight=None, bool density=False) -> (Tensor hist, Tensor bin_edges)
  variants: method, function
  dispatch:
    CPU: histogram_cpu

- func: histogram.bin_ct_out(Tensor self, int bins=100, *, float[]? range=None, Tensor? weight=None, bool density=False, Tensor(a!) hist, Tensor(b!) bin_edges) -> (Tensor(a!) hist, Tensor(b!) bin_edges)
  dispatch:
    CPU: histogram_out_cpu

- func: histogram.bin_ct(Tensor self, int bins=100, *, float[]? range=None, Tensor? weight=None, bool density=False) -> (Tensor hist, Tensor bin_edges)
  variants: method, function
  dispatch:
    CPU: histogram_cpu

- func: _histogramdd_bin_edges(Tensor self, int[] bins, *, float[]? range=None, Tensor? weight=None, bool density=False) -> Tensor[]
  dispatch:
    CPU: histogramdd_bin_edges_cpu

- func: _histogramdd_from_bin_cts(Tensor self, int[] bins, *, float[]? range=None, Tensor? weight=None, bool density=False) -> Tensor
  dispatch:
    CPU: histogramdd_cpu

- func: _histogramdd_from_bin_tensors(Tensor self, Tensor[] bins, *, Tensor? weight=None, bool density=False) -> Tensor
  dispatch:
    CPU: histogramdd_cpu

- func: histogramdd(Tensor self, int[] bins, float[]? range=None, Tensor? weight=None, bool density=False) -> (Tensor hist, Tensor[] bin_edges)

- func: histogramdd.int_bins(Tensor self, int bins, float[]? range=None, Tensor? weight=None, bool density=False) -> (Tensor hist, Tensor[] bin_edges)

- func: histogramdd.TensorList_bins(Tensor self, Tensor[] bins, float[]? range=None, Tensor? weight=None, bool density=False) -> (Tensor hist, Tensor[] bin_edges)

- func: fmod.Scalar_out(Tensor self, Scalar other, *, Tensor(a!) out) -> Tensor(a!)
  device_check: NoCheck   # TensorIterator
  dispatch:
    CompositeExplicitAutograd: fmod_out

- func: fmod.Scalar(Tensor self, Scalar other) -> Tensor
  device_check: NoCheck   # TensorIterator
  variants: method, function
  dispatch:
    CompositeExplicitAutograd: fmod

- func: fmod_.Scalar(Tensor(a!) self, Scalar other) -> Tensor(a!)
  device_check: NoCheck   # TensorIterator
  variants: method
  dispatch:
    CompositeExplicitAutograd: fmod_

- func: fmod.Tensor_out(Tensor self, Tensor other, *, Tensor(a!) out) -> Tensor(a!)
  device_check: NoCheck   # TensorIterator
  structured: True
  structured_inherits: TensorIteratorBase
  dispatch:
    CPU, CUDA: fmod_out

- func: fmod.Tensor(Tensor self, Tensor other) -> Tensor
  device_check: NoCheck   # TensorIterator
  structured_delegate: fmod.Tensor_out
  variants: method, function


- func: fmod_.Tensor(Tensor(a!) self, Tensor other) -> Tensor(a!)
  device_check: NoCheck   # TensorIterator
  variants: method
  structured_delegate: fmod.Tensor_out

- func: hypot.out(Tensor self, Tensor other, *, Tensor(a!) out) -> Tensor(a!)
  structured: True
  structured_inherits: TensorIteratorBase
  dispatch:
    CPU, CUDA: hypot_out

- func: hypot(Tensor self, Tensor other) -> Tensor
  structured_delegate: hypot.out
  variants: method, function

- func: hypot_(Tensor(a!) self, Tensor other) -> Tensor(a!)
  structured_delegate: hypot.out
  variants: method

- func: igamma.out(Tensor self, Tensor other, *, Tensor(a!) out) -> Tensor(a!)
  structured: True
  structured_inherits: TensorIteratorBase
  dispatch:
    CPU, CUDA: igamma_out

- func: igamma(Tensor self, Tensor other) -> Tensor
  structured_delegate: igamma.out
  variants: method, function

- func: igamma_(Tensor(a!) self, Tensor other) -> Tensor(a!)
  structured_delegate: igamma.out
  variants: method

- func: igammac.out(Tensor self, Tensor other, *, Tensor(a!) out) -> Tensor(a!)
  structured: True
  structured_inherits: TensorIteratorBase
  dispatch:
    CPU, CUDA: igammac_out

- func: igammac(Tensor self, Tensor other) -> Tensor
  structured_delegate: igammac.out
  variants: method, function

- func: igammac_(Tensor(a!) self, Tensor other) -> Tensor(a!)
  structured_delegate: igammac.out
  variants: method

- func: nextafter.out(Tensor self, Tensor other, *, Tensor(a!) out) -> Tensor(a!)
  structured: True
  structured_inherits: TensorIteratorBase
  dispatch:
    CPU, CUDA: nextafter_out

- func: nextafter(Tensor self, Tensor other) -> Tensor
  structured_delegate: nextafter.out
  variants: method, function

- func: nextafter_(Tensor(a!) self, Tensor other) -> Tensor(a!)
  structured_delegate: nextafter.out
  variants: method

- func: remainder.Scalar_out(Tensor self, Scalar other, *, Tensor(a!) out) -> Tensor(a!)
  dispatch:
    CompositeExplicitAutograd: remainder_out

- func: remainder.Scalar(Tensor self, Scalar other) -> Tensor
  variants: method, function
  dispatch:
    CompositeExplicitAutograd: remainder

- func: remainder_.Scalar(Tensor(a!) self, Scalar other) -> Tensor(a!)
  variants: method
  dispatch:
    CompositeExplicitAutograd: remainder_

- func: remainder.Tensor_out(Tensor self, Tensor other, *, Tensor(a!) out) -> Tensor(a!)
  device_check: NoCheck   # TensorIterator
  structured: True
  structured_inherits: TensorIteratorBase
  dispatch:
    CPU, CUDA: remainder_out

- func: remainder.Tensor(Tensor self, Tensor other) -> Tensor
  device_check: NoCheck   # TensorIterator
  structured_delegate: remainder.Tensor_out
  variants: method, function

- func: remainder_.Tensor(Tensor(a!) self, Tensor other) -> Tensor(a!)
  device_check: NoCheck   # TensorIterator
  structured_delegate: remainder.Tensor_out
  variants: method

- func: remainder.Scalar_Tensor(Scalar self, Tensor other) -> Tensor
  device_check: NoCheck   # TensorIterator
  variants: function
  dispatch:
    CPU, CUDA: remainder

- func: min(Tensor self) -> Tensor
  device_check: NoCheck   # TensorIterator
  variants: method, function
  dispatch:
    CPU, CUDA: min
    MPS: min_mps
    QuantizedCPU: min_quantized_cpu

- func: fmin(Tensor self, Tensor other) -> Tensor
  structured_delegate: fmin.out
  device_check: NoCheck   # TensorIterator
  variants: method, function

- func: fmin.out(Tensor self, Tensor other, *, Tensor(a!) out) -> Tensor(a!)
  structured: True
  structured_inherits: TensorIteratorBase
  device_check: NoCheck   # TensorIterator
  dispatch:
    CPU, CUDA: fmin_out

- func: max(Tensor self) -> Tensor
  device_check: NoCheck   # TensorIterator
  variants: method, function
  dispatch:
    CPU, CUDA: max
    MPS: max_mps
    QuantizedCPU: max_quantized_cpu

- func: fmax(Tensor self, Tensor other) -> Tensor
  structured_delegate: fmax.out
  device_check: NoCheck   # TensorIterator
  variants: method, function

- func: fmax.out(Tensor self, Tensor other, *, Tensor(a!) out) -> Tensor(a!)
  structured: True
  structured_inherits: TensorIteratorBase
  device_check: NoCheck   # TensorIterator
  dispatch:
    CPU, CUDA: fmax_out

- func: maximum(Tensor self, Tensor other) -> Tensor
  structured_delegate: maximum.out
  device_check: NoCheck   # TensorIterator
  variants: method, function

- func: maximum.out(Tensor self, Tensor other, *, Tensor(a!) out) -> Tensor(a!)
  structured: True
  structured_inherits: TensorIteratorBase
  device_check: NoCheck   # TensorIterator
  dispatch:
    CPU, CUDA: maximum_out
    MPS: maximum_out_mps

# binary max, alias of maximum
# NOTE: max is not an alias for maximum, since there is also unary max
- func: max.other(Tensor self, Tensor other) -> Tensor
  device_check: NoCheck   # TensorIterator
  variants: method, function

- func: max.out(Tensor self, Tensor other, *, Tensor(a!) out) -> Tensor(a!)
  device_check: NoCheck   # TensorIterator

- func: minimum(Tensor self, Tensor other) -> Tensor
  structured_delegate: minimum.out
  device_check: NoCheck   # TensorIterator
  variants: method, function

- func: minimum.out(Tensor self, Tensor other, *, Tensor(a!) out) -> Tensor(a!)
  structured: True
  structured_inherits: TensorIteratorBase
  device_check: NoCheck   # TensorIterator
  dispatch:
    CPU, CUDA: minimum_out
    MPS: minimum_out_mps

# binary min, alias for minimum
# NOTE: min is not an alias for minimum, since there is also unary min
- func: min.out(Tensor self, Tensor other, *, Tensor(a!) out) -> Tensor(a!)
  device_check: NoCheck   # TensorIterator

- func: min.other(Tensor self, Tensor other) -> Tensor
  device_check: NoCheck   # TensorIterator
  variants: method, function

- func: quantile(Tensor self, Tensor q, int? dim=None, bool keepdim=False, *, str interpolation='linear') -> Tensor
  variants: method, function

- func: quantile.out(Tensor self, Tensor q, int? dim=None, bool keepdim=False, *, str interpolation='linear', Tensor(a!) out) -> Tensor(a!)

- func: quantile.scalar(Tensor self, float q, int? dim=None, bool keepdim=False, *, str interpolation='linear') -> Tensor
  variants: method, function

- func: quantile.scalar_out(Tensor self, float q, int? dim=None, bool keepdim=False, *, str interpolation='linear', Tensor(a!) out) -> Tensor(a!)

- func: nanquantile(Tensor self, Tensor q, int? dim=None, bool keepdim=False, *, str interpolation='linear') -> Tensor
  variants: method, function

- func: nanquantile.out(Tensor self, Tensor q, int? dim=None, bool keepdim=False, *, str interpolation='linear', Tensor(a!) out) -> Tensor(a!)

- func: nanquantile.scalar(Tensor self, float q, int? dim=None, bool keepdim=False, *, str interpolation='linear') -> Tensor
  variants: method, function

- func: nanquantile.scalar_out(Tensor self, float q, int? dim=None, bool keepdim=False, *, str interpolation='linear', Tensor(a!) out) -> Tensor(a!)

- func: sort.values(Tensor self, int dim=-1, bool descending=False, *, Tensor(a!) values, Tensor(b!) indices) -> (Tensor(a!) values, Tensor(b!) indices)
  device_check: NoCheck   # TensorIterator
  dispatch:
    CompositeExplicitAutograd: sort_out

- func: sort.values_stable(Tensor self, *, bool? stable, int dim=-1, bool descending=False, Tensor(a!) values, Tensor(b!) indices) -> (Tensor(a!) values, Tensor(b!) indices)
  structured: True
  dispatch:
    CPU, CUDA: sort_stable_out

- func: sort(Tensor self, int dim=-1, bool descending=False) -> (Tensor values, Tensor indices)
  device_check: NoCheck   # TensorIterator
  variants: method, function
  dispatch:
    CompositeExplicitAutograd: sort

- func: sort.stable(Tensor self, *, bool? stable, int dim=-1, bool descending=False) -> (Tensor values, Tensor indices)
  structured_delegate: sort.values_stable
  variants: method, function
  dispatch:
    QuantizedCPU: sort_quantized_cpu_stable

- func: sort.dimname_values(Tensor self, Dimname dim, bool descending=False, *, Tensor(a!) values, Tensor(b!) indices) -> (Tensor(a!) values, Tensor(b!) indices)

- func: sort.dimname_values_stable(Tensor self, *, bool? stable, Dimname dim, bool descending=False, Tensor(a!) values, Tensor(b!) indices) -> (Tensor(a!) values, Tensor(b!) indices)

- func: sort.dimname(Tensor self, Dimname dim, bool descending=False) -> (Tensor values, Tensor indices)
  variants: method, function

- func: sort.dimname_stable(Tensor self, *, bool? stable, Dimname dim, bool descending=False) -> (Tensor values, Tensor indices)
  variants: method, function

- func: msort.out(Tensor self, *, Tensor(a!) out) -> Tensor(a!)

- func: msort(Tensor self) -> Tensor
  variants: method, function

- func: argsort(Tensor self, int dim=-1, bool descending=False) -> Tensor
  device_check: NoCheck   # TensorIterator
  variants: method, function

- func: argsort.stable(Tensor self, *, bool stable, int dim=-1, bool descending=False) -> Tensor
  device_check: NoCheck   # TensorIterator
  variants: method, function
  dispatch:
    CPU, CUDA: argsort_stable

- func: argsort.dimname(Tensor self, Dimname dim, bool descending=False) -> Tensor
  variants: method, function

- func: topk.values(Tensor self, int k, int dim=-1, bool largest=True, bool sorted=True, *, Tensor(a!) values, Tensor(b!) indices) -> (Tensor(a!) values, Tensor(b!) indices)
  structured: True
  dispatch:
    CPU: topk_out_cpu
    CUDA: topk_out_cuda
    MPS: topk_out_mps

- func: topk(Tensor self, int k, int dim=-1, bool largest=True, bool sorted=True) -> (Tensor values, Tensor indices)
  variants: method, function
  structured_delegate: topk.values
  dispatch:
    QuantizedCPU: topk_quantized_cpu

- func: all(Tensor self) -> Tensor
  device_check: NoCheck   # TensorIterator
  structured_delegate: all.all_out
  variants: method, function

- func: all.all_out(Tensor self, *, Tensor(a!) out) -> Tensor(a!)
  device_check: NoCheck
  structured: True
  dispatch:
    CPU, CUDA: all_all_out
    MPS: all_all_out_mps

- func: any(Tensor self) -> Tensor
  device_check: NoCheck   # TensorIterator
  structured_delegate: any.all_out
  variants: method, function
  dispatch:
    SparseCPU, SparseCUDA: any_sparse

- func: any.all_out(Tensor self, *, Tensor(a!) out) -> Tensor(a!)
  device_check: NoCheck
  structured: True
  dispatch:
    CPU, CUDA: any_all_out
    MPS: any_all_out_mps

- func: renorm.out(Tensor self, Scalar p, int dim, Scalar maxnorm, *, Tensor(a!) out) -> Tensor(a!)
  device_check: NoCheck   # TensorIterator
  structured: True
  dispatch:
    CPU, CUDA: renorm_out

- func: renorm(Tensor self, Scalar p, int dim, Scalar maxnorm) -> Tensor
  device_check: NoCheck   # TensorIterator
  variants: method, function
  structured_delegate: renorm.out

- func: renorm_(Tensor(a!) self, Scalar p, int dim, Scalar maxnorm) -> Tensor(a!)
  device_check: NoCheck   # TensorIterator
  variants: method
  structured_delegate: renorm.out

- func: unfold(Tensor(a) self, int dimension, int size, int step) -> Tensor(a)
  variants: method
  device_check: NoCheck
  device_guard: False
  dispatch:
    CPU, CUDA, Meta: unfold
    QuantizedCPU, QuantizedCUDA: unfold

- func: unfold_backward(Tensor grad_in, int[] input_sizes, int dim, int size, int step) -> Tensor
  variants: function
  dispatch:
    CPU, CUDA: unfold_backward

- func: equal(Tensor self, Tensor other) -> bool
  variants: method, function
  dispatch:
    CPU: cpu_equal
    CUDA: cuda_equal
    QuantizedCPU: equal_quantized_cpu

- func: pow.Tensor_Tensor_out(Tensor self, Tensor exponent, *, Tensor(a!) out) -> Tensor(a!)
  device_check: NoCheck   # TensorIterator
  structured: True
  structured_inherits: TensorIteratorBase
  dispatch:
    CPU, CUDA: pow_Tensor_Tensor_out
    MPS: pow_tensor_tensor_out_mps

- func: pow.Tensor_Tensor(Tensor self, Tensor exponent) -> Tensor
  device_check: NoCheck   # TensorIterator
  structured_delegate: pow.Tensor_Tensor_out
  variants: method, function

- func: pow.Scalar_out(Scalar self, Tensor exponent, *, Tensor(a!) out) -> Tensor(a!)
  device_check: NoCheck   # TensorIterator
  structured: True
  dispatch:
    CPU, CUDA: pow_Scalar_out

- func: pow.Scalar(Scalar self, Tensor exponent) -> Tensor
  device_check: NoCheck   # TensorIterator
  structured_delegate: pow.Scalar_out

- func: pow.Tensor_Scalar_out(Tensor self, Scalar exponent, *, Tensor(a!) out) -> Tensor(a!)
  device_check: NoCheck   # TensorIterator
  structured: True
  structured_inherits: TensorIteratorBase
  dispatch:
    CPU, CUDA: pow_Tensor_Scalar_out
    SparseCPU, SparseCUDA: pow_out_sparse_scalar
    MPS: pow_tensor_scalar_out_mps

- func: pow.Tensor_Scalar(Tensor self, Scalar exponent) -> Tensor
  device_check: NoCheck   # TensorIterator
  structured_delegate: pow.Tensor_Scalar_out
  variants: function, method
  dispatch:
    SparseCPU, SparseCUDA: pow_sparse_scalar

- func: pow_.Scalar(Tensor(a!) self, Scalar exponent) -> Tensor(a!)
  device_check: NoCheck   # TensorIterator
  structured_delegate: pow.Tensor_Scalar_out
  variants: method

- func: pow_.Tensor(Tensor(a!) self, Tensor exponent) -> Tensor(a!)
  device_check: NoCheck   # TensorIterator
  structured_delegate: pow.Tensor_Tensor_out
  variants: method

- func: float_power.Tensor_Tensor_out(Tensor self, Tensor exponent, *, Tensor(a!) out) -> Tensor(a!)

- func: float_power.Tensor_Tensor(Tensor self, Tensor exponent) -> Tensor
  variants: function, method

- func: float_power.Scalar_out(Scalar self, Tensor exponent, *, Tensor(a!) out) -> Tensor(a!)

- func: float_power.Scalar(Scalar self, Tensor exponent) -> Tensor

- func: float_power.Tensor_Scalar_out(Tensor self, Scalar exponent, *, Tensor(a!) out) -> Tensor(a!)

- func: float_power.Tensor_Scalar(Tensor self, Scalar exponent) -> Tensor
  variants: function, method

- func: float_power_.Scalar(Tensor(a!) self, Scalar exponent) -> Tensor(a!)
  variants: method

- func: float_power_.Tensor(Tensor(a!) self, Tensor exponent) -> Tensor(a!)
  variants: method

- func: normal_(Tensor(a!) self, float mean=0, float std=1, *, Generator? generator=None) -> Tensor(a!)
  device_check: NoCheck   # TensorIterator
  variants: method
  dispatch:
    CPU, CUDA: normal_
    MPS: normal_mps_
    Meta: normal_meta_
    SparseCsrCPU, SparseCsrCUDA: normal_sparse_csr_
  autogen: normal.out

# Only used by the functionalization pass.
# Normally, the codegen would be able to generate a normal() NativeFunction,
# but we can't due to overload ambiguity with normal.Tensor_float.
- func: normal_functional(Tensor self, float mean=0, float std=1, *, Generator? generator=None) -> Tensor
  device_check: NoCheck   # TensorIterator
  dispatch:
    CompositeExplicitAutograd: normal_functional

- func: normal.Tensor_float_out(Tensor mean, float std=1, *, Generator? generator=None, Tensor(a!) out) -> Tensor(a!)
  dispatch:
    CPU, CUDA: normal_out
    MPS: normal_mps_out
    Meta: normal_out_meta

- func: normal.Tensor_float(Tensor mean, float std=1, *, Generator? generator=None) -> Tensor
  dispatch:
    CPU, CUDA: normal
    #MPS: normal_mps
    Meta: normal_meta

- func: normal.float_Tensor_out(float mean, Tensor std, *, Generator? generator=None, Tensor(a!) out) -> Tensor(a!)
  dispatch:
    CPU, CUDA: normal_out
    Meta: normal_out_meta
    MPS: normal_mps_out

- func: normal.float_Tensor(float mean, Tensor std, *, Generator? generator=None) -> Tensor
  dispatch:
    CPU, CUDA: normal
    Meta: normal_meta
    #MPS: normal_mps

- func: normal.Tensor_Tensor_out(Tensor mean, Tensor std, *, Generator? generator=None, Tensor(a!) out) -> Tensor(a!)
  dispatch:
    CPU, CUDA: normal_out
    Meta: normal_out_meta
    MPS: normal_mps_out

- func: normal.Tensor_Tensor(Tensor mean, Tensor std, *, Generator? generator=None) -> Tensor
  dispatch:
    CPU, CUDA: normal
    Meta: normal_meta
    #MPS: normal_mps

- func: normal.float_float(float mean, float std, int[] size, *, Generator? generator=None, ScalarType? dtype=None, Layout? layout=None, Device? device=None, bool? pin_memory=None) -> Tensor

- func: normal.float_float_out(float mean, float std, int[] size, *, Generator? generator=None, Tensor(a!) out) -> Tensor(a!)

- func: alias(Tensor(a) self) -> Tensor(a)
  variants: method, function
  dispatch:
    CompositeExplicitAutograd: alias

- func: _amp_foreach_non_finite_check_and_unscale_(Tensor(a!)[] self, Tensor(b!) found_inf, Tensor inv_scale) -> ()
  variants: function
  dispatch:
    CUDA: _amp_foreach_non_finite_check_and_unscale_cuda_
  autogen: _amp_foreach_non_finite_check_and_unscale, _amp_foreach_non_finite_check_and_unscale.out

- func: _amp_update_scale_(Tensor(a!) self, Tensor(b!) growth_tracker, Tensor found_inf, float scale_growth_factor, float scale_backoff_factor, int growth_interval) -> Tensor(a!)
  variants: function
  dispatch:
    CUDA: _amp_update_scale_cuda_
  autogen: _amp_update_scale, _amp_update_scale.out

#- func: _cat(Tensor[] tensors, int dim=0) -> Tensor
  #dispatch:
    #CPU: _cat_cpu
    #CUDA: cat_cuda
    #MPS: cat_mps
    #QuantizedCPU: cat_quantized_cpu

#- func: _cat.out(Tensor[] tensors, int dim=0, *, Tensor(a!) out) -> Tensor(a!)
  #dispatch:
    #CPU: _cat_out_cpu
    #CUDA: cat_out_cuda
    #QuantizedCPU: cat_out_quantized_cpu

- func: _foreach_add.Scalar(Tensor[] self, Scalar scalar) -> Tensor[]
  device_check: NoCheck   # foreach kernels fall back to slow path when tensor are on different devices
  variants: function
  dispatch:
    CPU: foreach_tensor_add_scalar_kernel_slow
    CUDA: foreach_tensor_add_scalar_kernel_cuda

- func: _foreach_add_.Scalar(Tensor(a!)[] self, Scalar scalar) -> ()
  device_check: NoCheck   # foreach kernels fall back to slow path when tensor are on different devices
  variants: function
  dispatch:
    CPU: foreach_tensor_add_scalar_kernel_slow_
    CUDA: foreach_tensor_add_scalar_kernel_cuda_
  autogen: _foreach_add.Scalar_out

- func: _foreach_sub.Scalar(Tensor[] self, Scalar scalar) -> Tensor[]
  device_check: NoCheck   # foreach kernels fall back to slow path when tensor are on different devices
  variants: function
  dispatch:
    CPU: foreach_tensor_sub_scalar_kernel_slow
    CUDA: foreach_tensor_sub_scalar_kernel_cuda

- func: _foreach_sub_.Scalar(Tensor(a!)[] self, Scalar scalar) -> ()
  device_check: NoCheck   # foreach kernels fall back to slow path when tensor are on different devices
  variants: function
  dispatch:
    CPU: foreach_tensor_sub_scalar_kernel_slow_
    CUDA: foreach_tensor_sub_scalar_kernel_cuda_
  autogen: _foreach_sub.Scalar_out

- func: _foreach_mul.Scalar(Tensor[] self, Scalar scalar) -> Tensor[]
  device_check: NoCheck   # foreach kernels fall back to slow path when tensor are on different devices
  variants: function
  dispatch:
    CPU: foreach_tensor_mul_scalar_kernel_slow
    CUDA: foreach_tensor_mul_scalar_kernel_cuda

- func: _foreach_mul_.Scalar(Tensor(a!)[] self, Scalar scalar) -> ()
  device_check: NoCheck   # foreach kernels fall back to slow path when tensor are on different devices
  variants: function
  dispatch:
    CPU: foreach_tensor_mul_scalar_kernel_slow_
    CUDA: foreach_tensor_mul_scalar_kernel_cuda_
  autogen: _foreach_mul.Scalar_out

- func: _foreach_div.Scalar(Tensor[] self, Scalar scalar) -> Tensor[]
  device_check: NoCheck   # foreach kernels fall back to slow path when tensor are on different devices
  variants: function
  dispatch:
    CPU: foreach_tensor_div_scalar_kernel_slow
    CUDA: foreach_tensor_div_scalar_kernel_cuda

- func: _foreach_div_.Scalar(Tensor(a!)[] self, Scalar scalar) -> ()
  device_check: NoCheck   # foreach kernels fall back to slow path when tensor are on different devices
  variants: function
  dispatch:
    CPU: foreach_tensor_div_scalar_kernel_slow_
    CUDA: foreach_tensor_div_scalar_kernel_cuda_
  autogen: _foreach_div.Scalar_out

- func: _foreach_add.List(Tensor[] self, Tensor[] other, *, Scalar alpha=1) -> Tensor[]
  device_check: NoCheck   # foreach kernels fall back to slow path when tensor are on different devices
  variants: function
  dispatch:
    CPU: foreach_tensor_add_list_kernel_slow
    CUDA: foreach_tensor_add_list_kernel_cuda

- func: _foreach_add_.List(Tensor(a!)[] self, Tensor[] other, *, Scalar alpha=1) -> ()
  device_check: NoCheck   # foreach kernels fall back to slow path when tensor are on different devices
  variants: function
  dispatch:
    CPU: foreach_tensor_add_list_kernel_slow_
    CUDA: foreach_tensor_add_list_kernel_cuda_
  autogen: _foreach_add.List_out

- func: _foreach_sub.List(Tensor[] self, Tensor[] other, *, Scalar alpha=1) -> Tensor[]
  device_check: NoCheck   # foreach kernels fall back to slow path when tensor are on different devices
  variants: function
  dispatch:
    CPU: foreach_tensor_sub_list_kernel_slow
    CUDA: foreach_tensor_sub_list_kernel_cuda

- func: _foreach_sub_.List(Tensor(a!)[] self, Tensor[] other, *, Scalar alpha=1) -> ()
  device_check: NoCheck   # foreach kernels fall back to slow path when tensor are on different devices
  variants: function
  dispatch:
    CPU: foreach_tensor_sub_list_kernel_slow_
    CUDA: foreach_tensor_sub_list_kernel_cuda_
  autogen: _foreach_sub.List_out

- func: _foreach_mul.List(Tensor[] self, Tensor[] other) -> Tensor[]
  device_check: NoCheck   # foreach kernels fall back to slow path when tensor are on different devices
  variants: function
  dispatch:
    CPU: foreach_tensor_mul_list_kernel_slow
    CUDA: foreach_tensor_mul_list_kernel_cuda

- func: _foreach_mul_.List(Tensor(a!)[] self, Tensor[] other) -> ()
  device_check: NoCheck   # foreach kernels fall back to slow path when tensor are on different devices
  variants: function
  dispatch:
    CPU: foreach_tensor_mul_list_kernel_slow_
    CUDA: foreach_tensor_mul_list_kernel_cuda_
  autogen: _foreach_mul.List_out

- func: _foreach_div.List(Tensor[] self, Tensor[] other) -> Tensor[]
  device_check: NoCheck   # foreach kernels fall back to slow path when tensor are on different devices
  variants: function
  dispatch:
    CPU: foreach_tensor_div_list_kernel_slow
    CUDA: foreach_tensor_div_list_kernel_cuda

- func: _foreach_div_.List(Tensor(a!)[] self, Tensor[] other) -> ()
  device_check: NoCheck   # foreach kernels fall back to slow path when tensor are on different devices
  variants: function
  dispatch:
    CPU: foreach_tensor_div_list_kernel_slow_
    CUDA: foreach_tensor_div_list_kernel_cuda_
  autogen: _foreach_div.List_out

- func: _foreach_add.ScalarList(Tensor[] self, Scalar[] scalars) -> Tensor[]
  device_check: NoCheck   # foreach kernels fall back to slow path when tensor are on different devices
  variants: function
  dispatch:
    CPU: foreach_tensor_add_scalarlist_kernel_slow
    CUDA: foreach_tensor_add_scalarlist_kernel_cuda

- func: _foreach_add_.ScalarList(Tensor(a!)[] self, Scalar[] scalars) -> ()
  device_check: NoCheck   # foreach kernels fall back to slow path when tensor are on different devices
  variants: function
  dispatch:
    CPU: foreach_tensor_add_scalarlist_kernel_slow_
    CUDA: foreach_tensor_add_scalarlist_kernel_cuda_
  autogen: _foreach_add.ScalarList_out

- func: _foreach_sub.ScalarList(Tensor[] self, Scalar[] scalars) -> Tensor[]
  device_check: NoCheck   # foreach kernels fall back to slow path when tensor are on different devices
  variants: function
  dispatch:
    CPU: foreach_tensor_sub_scalarlist_kernel_slow
    CUDA: foreach_tensor_sub_scalarlist_kernel_cuda

- func: _foreach_sub_.ScalarList(Tensor(a!)[] self, Scalar[] scalars) -> ()
  device_check: NoCheck   # foreach kernels fall back to slow path when tensor are on different devices
  variants: function
  dispatch:
    CPU: foreach_tensor_sub_scalarlist_kernel_slow_
    CUDA: foreach_tensor_sub_scalarlist_kernel_cuda_
  autogen: _foreach_sub.ScalarList_out

- func: _foreach_div.ScalarList(Tensor[] self, Scalar[] scalars) -> Tensor[]
  device_check: NoCheck   # foreach kernels fall back to slow path when tensor are on different devices
  variants: function
  dispatch:
    CPU: foreach_tensor_div_scalarlist_kernel_slow
    CUDA: foreach_tensor_div_scalarlist_kernel_cuda

- func: _foreach_div_.ScalarList(Tensor(a!)[] self, Scalar[] scalars) -> ()
  device_check: NoCheck   # foreach kernels fall back to slow path when tensor are on different devices
  variants: function
  dispatch:
    CPU: foreach_tensor_div_scalarlist_kernel_slow_
    CUDA: foreach_tensor_div_scalarlist_kernel_cuda_
  autogen: _foreach_div.ScalarList_out

- func: _foreach_mul.ScalarList(Tensor[] self, Scalar[] scalars) -> Tensor[]
  device_check: NoCheck   # foreach kernels fall back to slow path when tensor are on different devices
  variants: function
  dispatch:
    CPU: foreach_tensor_mul_scalarlist_kernel_slow
    CUDA: foreach_tensor_mul_scalarlist_kernel_cuda

- func: _foreach_mul_.ScalarList(Tensor(a!)[] self, Scalar[] scalars) -> ()
  device_check: NoCheck   # foreach kernels fall back to slow path when tensor are on different devices
  variants: function
  dispatch:
    CPU: foreach_tensor_mul_scalarlist_kernel_slow_
    CUDA: foreach_tensor_mul_scalarlist_kernel_cuda_
  autogen: _foreach_mul.ScalarList_out

- func: _foreach_exp(Tensor[] self) -> Tensor[]
  device_check: NoCheck   # foreach kernels fall back to slow path when tensor are on different devices
  variants: function
  dispatch:
    CPU: foreach_tensor_exp_slow
    CUDA: foreach_tensor_exp_cuda

- func: _foreach_zero_(Tensor(a!)[] self) -> ()
  device_check: NoCheck   # foreach kernels fall back to slow path when tensor are on different devices
  variants: function
  dispatch:
    CPU: foreach_tensor_zero_slow_
    CUDA: foreach_tensor_zero_cuda_
  autogen: _foreach_zero, _foreach_zero.out

- func: _foreach_exp_(Tensor(a!)[] self) -> ()
  device_check: NoCheck   # foreach kernels fall back to slow path when tensor are on different devices
  variants: function
  dispatch:
    CPU: foreach_tensor_exp_slow_
    CUDA: foreach_tensor_exp_cuda_
  autogen: _foreach_exp.out

- func: _foreach_sqrt(Tensor[] self) -> Tensor[]
  device_check: NoCheck   # foreach kernels fall back to slow path when tensor are on different devices
  variants: function
  dispatch:
    CPU: foreach_tensor_sqrt_slow
    CUDA: foreach_tensor_sqrt_cuda

- func: _foreach_sqrt_(Tensor(a!)[] self) -> ()
  device_check: NoCheck   # foreach kernels fall back to slow path when tensor are on different devices
  variants: function
  dispatch:
    CPU: foreach_tensor_sqrt_slow_
    CUDA: foreach_tensor_sqrt_cuda_
  autogen: _foreach_sqrt.out

- func: _foreach_abs(Tensor[] self) -> Tensor[]
  device_check: NoCheck   # foreach kernels fall back to slow path when tensor are on different devices
  variants: function
  dispatch:
    CPU: foreach_tensor_abs_slow
    CUDA: foreach_tensor_abs_cuda

- func: _foreach_abs_(Tensor(a!)[] self) -> ()
  device_check: NoCheck   # foreach kernels fall back to slow path when tensor are on different devices
  variants: function
  dispatch:
    CPU: foreach_tensor_abs_slow_
    CUDA: foreach_tensor_abs_cuda_
  autogen: _foreach_abs.out

- func: _foreach_acos(Tensor[] self) -> Tensor[]
  device_check: NoCheck   # foreach kernels fall back to slow path when tensor are on different devices
  variants: function
  dispatch:
    CPU: foreach_tensor_acos_slow
    CUDA: foreach_tensor_acos_cuda

- func: _foreach_acos_(Tensor(a!)[] self) -> ()
  device_check: NoCheck   # foreach kernels fall back to slow path when tensor are on different devices
  variants: function
  dispatch:
    CPU: foreach_tensor_acos_slow_
    CUDA: foreach_tensor_acos_cuda_
  autogen: _foreach_acos.out

- func: _foreach_asin(Tensor[] self) -> Tensor[]
  device_check: NoCheck   # foreach kernels fall back to slow path when tensor are on different devices
  variants: function
  dispatch:
    CPU: foreach_tensor_asin_slow
    CUDA: foreach_tensor_asin_cuda

- func: _foreach_asin_(Tensor(a!)[] self) -> ()
  device_check: NoCheck   # foreach kernels fall back to slow path when tensor are on different devices
  variants: function
  dispatch:
    CPU: foreach_tensor_asin_slow_
    CUDA: foreach_tensor_asin_cuda_
  autogen: _foreach_asin.out

- func: _foreach_atan(Tensor[] self) -> Tensor[]
  device_check: NoCheck   # foreach kernels fall back to slow path when tensor are on different devices
  variants: function
  dispatch:
    CPU: foreach_tensor_atan_slow
    CUDA: foreach_tensor_atan_cuda

- func: _foreach_atan_(Tensor(a!)[] self) -> ()
  device_check: NoCheck   # foreach kernels fall back to slow path when tensor are on different devices
  variants: function
  dispatch:
    CPU: foreach_tensor_atan_slow_
    CUDA: foreach_tensor_atan_cuda_
  autogen: _foreach_atan.out

- func: _foreach_ceil(Tensor[] self) -> Tensor[]
  device_check: NoCheck   # foreach kernels fall back to slow path when tensor are on different devices
  variants: function
  dispatch:
    CPU: foreach_tensor_ceil_slow
    CUDA: foreach_tensor_ceil_cuda

- func: _foreach_ceil_(Tensor(a!)[] self) -> ()
  device_check: NoCheck   # foreach kernels fall back to slow path when tensor are on different devices
  variants: function
  dispatch:
    CPU: foreach_tensor_ceil_slow_
    CUDA: foreach_tensor_ceil_cuda_
  autogen: _foreach_ceil.out

- func: _foreach_cos(Tensor[] self) -> Tensor[]
  device_check: NoCheck   # foreach kernels fall back to slow path when tensor are on different devices
  variants: function
  dispatch:
    CPU: foreach_tensor_cos_slow
    CUDA: foreach_tensor_cos_cuda

- func: _foreach_cos_(Tensor(a!)[] self) -> ()
  device_check: NoCheck   # foreach kernels fall back to slow path when tensor are on different devices
  variants: function
  dispatch:
    CPU: foreach_tensor_cos_slow_
    CUDA: foreach_tensor_cos_cuda_
  autogen: _foreach_cos.out

- func: _foreach_cosh(Tensor[] self) -> Tensor[]
  device_check: NoCheck   # foreach kernels fall back to slow path when tensor are on different devices
  variants: function
  dispatch:
    CPU: foreach_tensor_cosh_slow
    CUDA: foreach_tensor_cosh_cuda

- func: _foreach_cosh_(Tensor(a!)[] self) -> ()
  device_check: NoCheck   # foreach kernels fall back to slow path when tensor are on different devices
  variants: function
  dispatch:
    CPU: foreach_tensor_cosh_slow_
    CUDA: foreach_tensor_cosh_cuda_
  autogen: _foreach_cosh.out

- func: _foreach_erf(Tensor[] self) -> Tensor[]
  device_check: NoCheck   # foreach kernels fall back to slow path when tensor are on different devices
  variants: function
  dispatch:
    CPU: foreach_tensor_erf_slow
    CUDA: foreach_tensor_erf_cuda

- func: _foreach_erf_(Tensor(a!)[] self) -> ()
  device_check: NoCheck   # foreach kernels fall back to slow path when tensor are on different devices
  variants: function
  dispatch:
    CPU: foreach_tensor_erf_slow_
    CUDA: foreach_tensor_erf_cuda_
  autogen: _foreach_erf.out

- func: _foreach_erfc(Tensor[] self) -> Tensor[]
  device_check: NoCheck   # foreach kernels fall back to slow path when tensor are on different devices
  variants: function
  dispatch:
    CPU: foreach_tensor_erfc_slow
    CUDA: foreach_tensor_erfc_cuda

- func: _foreach_erfc_(Tensor(a!)[] self) -> ()
  device_check: NoCheck   # foreach kernels fall back to slow path when tensor are on different devices
  variants: function
  dispatch:
    CPU: foreach_tensor_erfc_slow_
    CUDA: foreach_tensor_erfc_cuda_
  autogen: _foreach_erfc.out

- func: _foreach_expm1(Tensor[] self) -> Tensor[]
  device_check: NoCheck   # foreach kernels fall back to slow path when tensor are on different devices
  variants: function
  dispatch:
    CPU: foreach_tensor_expm1_slow
    CUDA: foreach_tensor_expm1_cuda

- func: _foreach_expm1_(Tensor(a!)[] self) -> ()
  device_check: NoCheck   # foreach kernels fall back to slow path when tensor are on different devices
  variants: function
  dispatch:
    CPU: foreach_tensor_expm1_slow_
    CUDA: foreach_tensor_expm1_cuda_
  autogen: _foreach_expm1.out

- func: _foreach_floor(Tensor[] self) -> Tensor[]
  device_check: NoCheck   # foreach kernels fall back to slow path when tensor are on different devices
  variants: function
  dispatch:
    CPU: foreach_tensor_floor_slow
    CUDA: foreach_tensor_floor_cuda

- func: _foreach_floor_(Tensor(a!)[] self) -> ()
  device_check: NoCheck   # foreach kernels fall back to slow path when tensor are on different devices
  variants: function
  dispatch:
    CPU: foreach_tensor_floor_slow_
    CUDA: foreach_tensor_floor_cuda_
  autogen: _foreach_floor.out

- func: _foreach_log(Tensor[] self) -> Tensor[]
  device_check: NoCheck   # foreach kernels fall back to slow path when tensor are on different devices
  variants: function
  dispatch:
    CPU: foreach_tensor_log_slow
    CUDA: foreach_tensor_log_cuda

- func: _foreach_log_(Tensor(a!)[] self) -> ()
  device_check: NoCheck   # foreach kernels fall back to slow path when tensor are on different devices
  variants: function
  dispatch:
    CPU: foreach_tensor_log_slow_
    CUDA: foreach_tensor_log_cuda_
  autogen: _foreach_log.out

- func: _foreach_log10(Tensor[] self) -> Tensor[]
  device_check: NoCheck   # foreach kernels fall back to slow path when tensor are on different devices
  variants: function
  dispatch:
    CPU: foreach_tensor_log10_slow
    CUDA: foreach_tensor_log10_cuda

- func: _foreach_log10_(Tensor(a!)[] self) -> ()
  device_check: NoCheck   # foreach kernels fall back to slow path when tensor are on different devices
  variants: function
  dispatch:
    CPU: foreach_tensor_log10_slow_
    CUDA: foreach_tensor_log10_cuda_
  autogen: _foreach_log10.out

- func: _foreach_log1p(Tensor[] self) -> Tensor[]
  device_check: NoCheck   # foreach kernels fall back to slow path when tensor are on different devices
  variants: function
  dispatch:
    CPU: foreach_tensor_log1p_slow
    CUDA: foreach_tensor_log1p_cuda

- func: _foreach_log1p_(Tensor(a!)[] self) -> ()
  device_check: NoCheck   # foreach kernels fall back to slow path when tensor are on different devices
  variants: function
  dispatch:
    CPU: foreach_tensor_log1p_slow_
    CUDA: foreach_tensor_log1p_cuda_
  autogen: _foreach_log1p.out

- func: _foreach_log2(Tensor[] self) -> Tensor[]
  device_check: NoCheck   # foreach kernels fall back to slow path when tensor are on different devices
  variants: function
  dispatch:
    CPU: foreach_tensor_log2_slow
    CUDA: foreach_tensor_log2_cuda

- func: _foreach_log2_(Tensor(a!)[] self) -> ()
  device_check: NoCheck   # foreach kernels fall back to slow path when tensor are on different devices
  variants: function
  dispatch:
    CPU: foreach_tensor_log2_slow_
    CUDA: foreach_tensor_log2_cuda_
  autogen: _foreach_log2.out

- func: _foreach_neg(Tensor[] self) -> Tensor[]
  device_check: NoCheck   # foreach kernels fall back to slow path when tensor are on different devices
  variants: function
  dispatch:
    CPU: foreach_tensor_neg_slow
    CUDA: foreach_tensor_neg_cuda

- func: _foreach_neg_(Tensor(a!)[] self) -> ()
  device_check: NoCheck   # foreach kernels fall back to slow path when tensor are on different devices
  variants: function
  dispatch:
    CPU: foreach_tensor_neg_slow_
    CUDA: foreach_tensor_neg_cuda_
  autogen: _foreach_neg.out

- func: _foreach_tan(Tensor[] self) -> Tensor[]
  device_check: NoCheck   # foreach kernels fall back to slow path when tensor are on different devices
  variants: function
  dispatch:
    CPU: foreach_tensor_tan_slow
    CUDA: foreach_tensor_tan_cuda

- func: _foreach_tan_(Tensor(a!)[] self) -> ()
  device_check: NoCheck   # foreach kernels fall back to slow path when tensor are on different devices
  variants: function
  dispatch:
    CPU: foreach_tensor_tan_slow_
    CUDA: foreach_tensor_tan_cuda_
  autogen: _foreach_tan.out

- func: _foreach_tanh(Tensor[] self) -> Tensor[]
  device_check: NoCheck   # foreach kernels fall back to slow path when tensor are on different devices
  variants: function
  dispatch:
    CPU: foreach_tensor_tanh_slow
    CUDA: foreach_tensor_tanh_cuda

- func: _foreach_tanh_(Tensor(a!)[] self) -> ()
  device_check: NoCheck   # foreach kernels fall back to slow path when tensor are on different devices
  variants: function
  dispatch:
    CPU: foreach_tensor_tanh_slow_
    CUDA: foreach_tensor_tanh_cuda_
  autogen: _foreach_tanh.out

- func: _foreach_sin(Tensor[] self) -> Tensor[]
  device_check: NoCheck   # foreach kernels fall back to slow path when tensor are on different devices
  variants: function
  dispatch:
    CPU: foreach_tensor_sin_slow
    CUDA: foreach_tensor_sin_cuda

- func: _foreach_sin_(Tensor(a!)[] self) -> ()
  device_check: NoCheck   # foreach kernels fall back to slow path when tensor are on different devices
  variants: function
  dispatch:
    CPU: foreach_tensor_sin_slow_
    CUDA: foreach_tensor_sin_cuda_
  autogen: _foreach_sin.out

- func: _foreach_sinh(Tensor[] self) -> Tensor[]
  device_check: NoCheck   # foreach kernels fall back to slow path when tensor are on different devices
  variants: function
  dispatch:
    CPU: foreach_tensor_sinh_slow
    CUDA: foreach_tensor_sinh_cuda

- func: _foreach_sinh_(Tensor(a!)[] self) -> ()
  device_check: NoCheck   # foreach kernels fall back to slow path when tensor are on different devices
  variants: function
  dispatch:
    CPU: foreach_tensor_sinh_slow_
    CUDA: foreach_tensor_sinh_cuda_
  autogen: _foreach_sinh.out

- func: _foreach_round(Tensor[] self) -> Tensor[]
  device_check: NoCheck   # foreach kernels fall back to slow path when tensor are on different devices
  variants: function
  dispatch:
    CPU: foreach_tensor_round_slow
    CUDA: foreach_tensor_round_cuda

- func: _foreach_round_(Tensor(a!)[] self) -> ()
  device_check: NoCheck   # foreach kernels fall back to slow path when tensor are on different devices
  variants: function
  dispatch:
    CPU: foreach_tensor_round_slow_
    CUDA: foreach_tensor_round_cuda_
  autogen: _foreach_round.out

- func: _foreach_lgamma(Tensor[] self) -> Tensor[]
  device_check: NoCheck   # foreach kernels fall back to slow path when tensor are on different devices
  variants: function
  dispatch:
    CPU: foreach_tensor_lgamma_slow
    CUDA: foreach_tensor_lgamma_cuda

- func: _foreach_lgamma_(Tensor(a!)[] self) -> ()
  device_check: NoCheck   # foreach kernels fall back to slow path when tensor are on different devices
  variants: function
  dispatch:
    CPU: foreach_tensor_lgamma_slow_
    CUDA: foreach_tensor_lgamma_cuda_
  autogen: _foreach_lgamma.out

- func: _foreach_frac(Tensor[] self) -> Tensor[]
  device_check: NoCheck   # foreach kernels fall back to slow path when tensor are on different devices
  variants: function
  dispatch:
    CPU: foreach_tensor_frac_slow
    CUDA: foreach_tensor_frac_cuda

- func: _foreach_frac_(Tensor(a!)[] self) -> ()
  device_check: NoCheck   # foreach kernels fall back to slow path when tensor are on different devices
  variants: function
  dispatch:
    CPU: foreach_tensor_frac_slow_
    CUDA: foreach_tensor_frac_cuda_
  autogen: _foreach_frac.out

- func: _foreach_reciprocal(Tensor[] self) -> Tensor[]
  device_check: NoCheck   # foreach kernels fall back to slow path when tensor are on different devices
  variants: function
  dispatch:
    CPU: foreach_tensor_reciprocal_slow
    CUDA: foreach_tensor_reciprocal_cuda

- func: _foreach_reciprocal_(Tensor(a!)[] self) -> ()
  device_check: NoCheck   # foreach kernels fall back to slow path when tensor are on different devices
  variants: function
  dispatch:
    CPU: foreach_tensor_reciprocal_slow_
    CUDA: foreach_tensor_reciprocal_cuda_
  autogen: _foreach_reciprocal.out

- func: _foreach_sigmoid(Tensor[] self) -> Tensor[]
  device_check: NoCheck   # foreach kernels fall back to slow path when tensor are on different devices
  variants: function
  dispatch:
    CPU: foreach_tensor_sigmoid_slow
    CUDA: foreach_tensor_sigmoid_cuda

- func: _foreach_sigmoid_(Tensor(a!)[] self) -> ()
  device_check: NoCheck   # foreach kernels fall back to slow path when tensor are on different devices
  variants: function
  dispatch:
    CPU: foreach_tensor_sigmoid_slow_
    CUDA: foreach_tensor_sigmoid_cuda_
  autogen: _foreach_sigmoid.out

- func: _foreach_trunc(Tensor[] self) -> Tensor[]
  device_check: NoCheck   # foreach kernels fall back to slow path when tensor are on different devices
  variants: function
  dispatch:
    CPU: foreach_tensor_trunc_slow
    CUDA: foreach_tensor_trunc_cuda

- func: _foreach_trunc_(Tensor(a!)[] self) -> ()
  device_check: NoCheck   # foreach kernels fall back to slow path when tensor are on different devices
  variants: function
  dispatch:
    CPU: foreach_tensor_trunc_slow_
    CUDA: foreach_tensor_trunc_cuda_
  autogen: _foreach_trunc.out

- func: _foreach_addcdiv_.Scalar(Tensor(a!)[] self, Tensor[] tensor1, Tensor[] tensor2, Scalar value=1) -> ()
  device_check: NoCheck   # foreach kernels fall back to slow path when tensor are on different devices
  variants: function
  dispatch:
    CPU: foreach_tensor_addcdiv_scalar_slow_
    CUDA: foreach_tensor_addcdiv_scalar_cuda_
  autogen: _foreach_addcdiv.Scalar_out

- func: _foreach_addcmul_.Scalar(Tensor(a!)[] self, Tensor[] tensor1, Tensor[] tensor2, Scalar value=1) -> ()
  device_check: NoCheck   # foreach kernels fall back to slow path when tensor are on different devices
  variants: function
  dispatch:
    CPU: foreach_tensor_addcmul_scalar_slow_
    CUDA: foreach_tensor_addcmul_scalar_cuda_
  autogen: _foreach_addcmul.Scalar_out

- func: _foreach_addcdiv_.ScalarList(Tensor(a!)[] self, Tensor[] tensor1, Tensor[] tensor2, Scalar[] scalars) -> ()
  device_check: NoCheck   # foreach kernels fall back to slow path when tensor are on different devices
  variants: function
  dispatch:
    CPU: foreach_tensor_addcdiv_scalarlist_slow_
    CUDA: foreach_tensor_addcdiv_scalarlist_cuda_
  autogen: _foreach_addcdiv.ScalarList_out

- func: _foreach_addcmul_.ScalarList(Tensor(a!)[] self, Tensor[] tensor1, Tensor[] tensor2, Scalar[] scalars) -> ()
  device_check: NoCheck   # foreach kernels fall back to slow path when tensor are on different devices
  variants: function
  dispatch:
    CPU: foreach_tensor_addcmul_scalarlist_slow_
    CUDA: foreach_tensor_addcmul_scalarlist_cuda_
  autogen: _foreach_addcmul.ScalarList_out

- func: _foreach_addcdiv.Scalar(Tensor[] self, Tensor[] tensor1, Tensor[] tensor2, Scalar value=1) -> Tensor[]
  device_check: NoCheck   # foreach kernels fall back to slow path when tensor are on different devices
  variants: function
  dispatch:
    CPU: foreach_tensor_addcdiv_scalar_slow
    CUDA: foreach_tensor_addcdiv_scalar_cuda

- func: _foreach_addcmul.Scalar(Tensor[] self, Tensor[] tensor1, Tensor[] tensor2, Scalar value=1) -> Tensor[]
  device_check: NoCheck   # foreach kernels fall back to slow path when tensor are on different devices
  variants: function
  dispatch:
    CPU: foreach_tensor_addcmul_scalar_slow
    CUDA: foreach_tensor_addcmul_scalar_cuda

- func: _foreach_addcdiv.ScalarList(Tensor[] self, Tensor[] tensor1, Tensor[] tensor2, Scalar[] scalars) -> Tensor[]
  device_check: NoCheck   # foreach kernels fall back to slow path when tensor are on different devices
  variants: function
  dispatch:
    CPU: foreach_tensor_addcdiv_scalarlist_slow
    CUDA: foreach_tensor_addcdiv_scalarlist_cuda

- func: _foreach_addcmul.ScalarList(Tensor[] self, Tensor[] tensor1, Tensor[] tensor2, Scalar[] scalars) -> Tensor[]
  device_check: NoCheck   # foreach kernels fall back to slow path when tensor are on different devices
  variants: function
  dispatch:
    CPU: foreach_tensor_addcmul_scalarlist_slow
    CUDA: foreach_tensor_addcmul_scalarlist_cuda

- func: _foreach_maximum.List(Tensor[] self, Tensor[] other) -> Tensor[]
  device_check: NoCheck   # foreach kernels fall back to slow path when tensor are on different devices
  variants: function
  dispatch:
    CPU: foreach_tensor_maximum_slow
    CUDA: foreach_tensor_maximum_cuda

- func: _foreach_minimum.List(Tensor[] self, Tensor[] other) -> Tensor[]
  device_check: NoCheck   # foreach kernels fall back to slow path when tensor are on different devices
  variants: function
  dispatch:
    CPU: foreach_tensor_minimum_slow
    CUDA: foreach_tensor_minimum_cuda

- func: _foreach_norm.Scalar(Tensor[] self, Scalar ord=2) -> Tensor[]
  device_check: NoCheck   # foreach kernels fall back to slow path when tensor are on different devices
  variants: function
  dispatch:
    CPU: foreach_tensor_norm_slow
    CUDA: foreach_tensor_norm_cuda

- func: bucketize.Tensor(Tensor self, Tensor boundaries, *, bool out_int32=False, bool right=False) -> Tensor
  dispatch:
    CPU: bucketize_cpu
    CUDA: bucketize_cuda

- func: bucketize.Tensor_out(Tensor self, Tensor boundaries, *, bool out_int32=False, bool right=False, Tensor(a!) out) -> Tensor(a!)
  dispatch:
    CPU: bucketize_out_cpu
    CUDA: bucketize_out_cuda

- func: bucketize.Scalar(Scalar self, Tensor boundaries, *, bool out_int32=False, bool right=False) -> Tensor
  dispatch:
    CPU: bucketize_cpu
    CUDA: bucketize_cuda

- func: searchsorted.Tensor(Tensor sorted_sequence, Tensor self, *, bool out_int32=False, bool right=False, str? side=None, Tensor? sorter=None) -> Tensor
  dispatch:
    CPU: searchsorted_cpu
    CUDA: searchsorted_cuda

# [Note about _torch_cuda_cu_linker_symbol_op and torch_cuda_cu]
# This is a DUMMY function to force the linking against torch_cuda_cu on Windows.
# Otherwise, the Windows linker will optimize and not include torch_cuda_cu even when we
# want it to be included. This is similar to what we do with warp_size for torch_cuda_cpp,
# described as the solution to this issue: https://github.com/pytorch/pytorch/issues/31611
# This op should NOT be used or exposed or edited or else Windows builds (with BUILD_SPLIT_CUDA) will break.
- func: _torch_cuda_cu_linker_symbol_op(Tensor self) -> Tensor
  dispatch:
    CUDA: _torch_cuda_cu_linker_symbol_op_cuda

- func: searchsorted.Tensor_out(Tensor sorted_sequence, Tensor self, *, bool out_int32=False, bool right=False, str? side=None, Tensor? sorter=None, Tensor(a!) out) -> Tensor(a!)
  dispatch:
    CPU: searchsorted_out_cpu
    CUDA: searchsorted_out_cuda

- func: searchsorted.Scalar(Tensor sorted_sequence, Scalar self, *, bool out_int32=False, bool right=False, str? side=None, Tensor? sorter=None) -> Tensor
  dispatch:
    CPU: searchsorted_cpu
    CUDA: searchsorted_cuda

- func: _convert_indices_from_coo_to_csr(Tensor self, int size, *, bool out_int32=False) -> Tensor
  structured_delegate: _convert_indices_from_coo_to_csr.out

- func: _convert_indices_from_coo_to_csr.out(Tensor self, int size, *, bool out_int32=False, Tensor(a!) out) -> Tensor(a!)
  structured: True
  dispatch:
    CPU: _convert_indices_from_coo_to_csr_structured_cpu
    CUDA: _convert_indices_from_coo_to_csr_structured_cuda

- func: _convert_indices_from_csr_to_coo(Tensor crow_indices, Tensor col_indices, *, bool out_int32=False, bool transpose=False) -> Tensor
  structured_delegate: _convert_indices_from_csr_to_coo.out

- func: _convert_indices_from_csr_to_coo.out(Tensor crow_indices, Tensor col_indices, *, bool out_int32=False, bool transpose=False, Tensor(a!) out) -> Tensor(a!)
  structured: True
  dispatch:
    CPU: _convert_indices_from_csr_to_coo_structured_cpu
    CUDA: _convert_indices_from_csr_to_coo_structured_cuda

## NN wrappers

- func: mse_loss.out(Tensor self, Tensor target, int reduction=Mean, *, Tensor(a!) out) -> Tensor(a!)
  device_check: NoCheck   # TensorIterator
  structured: True
  structured_inherits: TensorIteratorBase
  python_module: nn
  dispatch:
    CPU, CUDA: mse_loss_out
    MPS: mse_loss_out_mps

- func: mse_loss(Tensor self, Tensor target, int reduction=Mean) -> Tensor
  device_check: NoCheck   # TensorIterator
  structured_delegate: mse_loss.out
  python_module: nn

- func: mse_loss_backward.grad_input(Tensor grad_output, Tensor self, Tensor target, int reduction, *, Tensor(a!) grad_input) -> Tensor(a!)
  python_module: nn
  dispatch:
    CPU, CUDA: mse_loss_backward_out
    MPS: mse_loss_backward_out_mps

- func: mse_loss_backward(Tensor grad_output, Tensor self, Tensor target, int reduction) -> Tensor
  python_module: nn
  dispatch:
    CPU, CUDA: mse_loss_backward
    MPS: mse_loss_backward_mps

- func: l1_loss(Tensor self, Tensor target, int reduction=Mean) -> Tensor
  python_module: nn

- func: multi_margin_loss.out(Tensor self, Tensor target, Scalar p=1, Scalar margin=1, Tensor? weight=None, int reduction=Mean, *, Tensor(a!) out) -> Tensor(a!)
  python_module: nn
  dispatch:
    CPU: multi_margin_loss_cpu_out
    CUDA: multi_margin_loss_cuda_out

- func: multi_margin_loss(Tensor self, Tensor target, Scalar p=1, Scalar margin=1, Tensor? weight=None, int reduction=Mean) -> Tensor
  python_module: nn
  dispatch:
    CPU: multi_margin_loss_cpu
    CUDA: multi_margin_loss_cuda

- func: multi_margin_loss_backward.grad_input(Tensor grad_output, Tensor self, Tensor target, Scalar p, Scalar margin, Tensor? weight=None, int reduction=Mean, *, Tensor(a!) grad_input) -> Tensor(a!)
  python_module: nn
  dispatch:
    CPU: multi_margin_loss_cpu_backward_out
    CUDA: multi_margin_loss_cuda_backward_out

- func: multi_margin_loss_backward(Tensor grad_output, Tensor self, Tensor target, Scalar p, Scalar margin, Tensor? weight=None, int reduction=Mean) -> Tensor
  python_module: nn
  dispatch:
    CPU: multi_margin_loss_cpu_backward
    CUDA: multi_margin_loss_cuda_backward

- func: multilabel_margin_loss.out(Tensor self, Tensor target, int reduction=Mean, *, Tensor(a!) out) -> Tensor(a!)
  python_module: nn

- func: multilabel_margin_loss(Tensor self, Tensor target, int reduction=Mean) -> Tensor
  python_module: nn

- func: multilabel_margin_loss_forward.output(Tensor self, Tensor target, int reduction, *, Tensor(a!) output, Tensor(b!) is_target) -> (Tensor(a!), Tensor(b!))
  python_module: nn
  dispatch:
    CPU: multilabel_margin_loss_forward_out_cpu
    CUDA: multilabel_margin_loss_forward_out_cuda

- func: multilabel_margin_loss_forward(Tensor self, Tensor target, int reduction) -> (Tensor output, Tensor is_target)
  python_module: nn
  dispatch:
    CPU: multilabel_margin_loss_forward_cpu
    CUDA: multilabel_margin_loss_forward_cuda

- func: multilabel_margin_loss_backward.grad_input(Tensor grad_output, Tensor self, Tensor target, int reduction, Tensor is_target, *, Tensor(a!) grad_input) -> Tensor(a!)
  python_module: nn
  dispatch:
    CPU: multilabel_margin_loss_backward_cpu_out
    CUDA: multilabel_margin_loss_backward_cuda_out

- func: multilabel_margin_loss_backward(Tensor grad_output, Tensor self, Tensor target, int reduction, Tensor is_target) -> Tensor
  python_module: nn
  dispatch:
    CPU: multilabel_margin_loss_backward_cpu
    CUDA: multilabel_margin_loss_backward_cuda

- func: nll_loss.out(Tensor self, Tensor target, Tensor? weight=None, int reduction=Mean, int ignore_index=-100, *, Tensor(a!) out) -> Tensor(a!)
  python_module: nn

- func: nll_loss_nd(Tensor self, Tensor target, Tensor? weight=None, int reduction=Mean, int ignore_index=-100) -> Tensor
  python_module: nn

- func: nll_loss(Tensor self, Tensor target, Tensor? weight=None, int reduction=Mean, int ignore_index=-100) -> Tensor
  python_module: nn

- func: nll_loss_forward.output(Tensor self, Tensor target, Tensor? weight, int reduction, int ignore_index, *, Tensor(a!) output, Tensor(b!) total_weight) -> (Tensor(a!), Tensor(b!))
  python_module: nn
  structured: True
  dispatch:
    CPU: nll_loss_forward_out_cpu
    CUDA: nll_loss_forward_out_cuda
    MPS: nll_loss_forward_out_mps

- func: nll_loss_forward(Tensor self, Tensor target, Tensor? weight, int reduction, int ignore_index) -> (Tensor output, Tensor total_weight)
  python_module: nn
  structured_delegate: nll_loss_forward.output

- func: nll_loss_backward.grad_input(Tensor grad_output, Tensor self, Tensor target, Tensor? weight, int reduction, int ignore_index, Tensor total_weight, *, Tensor(a!) grad_input) -> Tensor(a!)
  python_module: nn
  structured: True
  dispatch:
    CPU: nll_loss_backward_out_cpu
    CUDA: nll_loss_backward_out_cuda
    MPS: nll_loss_backward_out_mps

- func: nll_loss_backward(Tensor grad_output, Tensor self, Tensor target, Tensor? weight, int reduction, int ignore_index, Tensor total_weight) -> Tensor
  python_module: nn
  structured_delegate: nll_loss_backward.grad_input

- func: nll_loss2d.out(Tensor self, Tensor target, Tensor? weight=None, int reduction=Mean, int ignore_index=-100, *, Tensor(a!) out) -> Tensor(a!)
  python_module: nn

- func: nll_loss2d(Tensor self, Tensor target, Tensor? weight=None, int reduction=Mean, int ignore_index=-100) -> Tensor
  python_module: nn

- func: nll_loss2d_forward.output(Tensor self, Tensor target, Tensor? weight, int reduction, int ignore_index, *, Tensor(a!) output, Tensor(b!) total_weight) -> (Tensor(a!), Tensor(b!))
  python_module: nn
  dispatch:
    CPU: nll_loss2d_forward_out_cpu
    CUDA: nll_loss2d_forward_out_cuda
    MPS: nll_loss2d_forward_out_mps

- func: nll_loss2d_forward(Tensor self, Tensor target, Tensor? weight, int reduction, int ignore_index) -> (Tensor output, Tensor total_weight)
  python_module: nn
  dispatch:
    CPU: nll_loss2d_forward_cpu
    CUDA: nll_loss2d_forward_cuda
    MPS: nll_loss2d_forward_mps

- func: nll_loss2d_backward.grad_input(Tensor grad_output, Tensor self, Tensor target, Tensor? weight, int reduction, int ignore_index, Tensor total_weight, *, Tensor(a!) grad_input) -> Tensor(a!)
  python_module: nn
  dispatch:
    CPU: nll_loss2d_backward_out_cpu
    CUDA: nll_loss2d_backward_out_cuda
    MPS: nll_loss2d_backward_out_mps

- func: nll_loss2d_backward(Tensor grad_output, Tensor self, Tensor target, Tensor? weight, int reduction, int ignore_index, Tensor total_weight) -> Tensor
  python_module: nn
  dispatch:
    CPU: nll_loss2d_backward_cpu
    CUDA: nll_loss2d_backward_cuda
    MPS: nll_loss2d_backward_mps

- func: smooth_l1_loss.out(Tensor self, Tensor target, int reduction=Mean, float beta=1.0, *, Tensor(a!) out) -> Tensor(a!)
  device_check: NoCheck   # TensorIterator
  structured: True
  structured_inherits: TensorIteratorBase
  python_module: nn
  dispatch:
    CPU, CUDA: smooth_l1_loss_out
    MPS: smooth_l1_loss_out_mps

- func: smooth_l1_loss(Tensor self, Tensor target, int reduction=Mean, float beta=1.0) -> Tensor
  device_check: NoCheck   # TensorIterator
  structured_delegate: smooth_l1_loss.out
  python_module: nn

- func: smooth_l1_loss_backward.grad_input(Tensor grad_output, Tensor self, Tensor target, int reduction, float beta, *, Tensor(a!) grad_input) -> Tensor(a!)
  python_module: nn
  dispatch:
    CPU: smooth_l1_loss_backward_out
    CUDA: smooth_l1_loss_backward_out
    MPS: smooth_l1_loss_backward_out_mps

- func: smooth_l1_loss_backward(Tensor grad_output, Tensor self, Tensor target, int reduction, float beta) -> Tensor
  python_module: nn
  dispatch:
    CompositeExplicitAutograd: smooth_l1_loss_backward

- func: huber_loss.out(Tensor self, Tensor target, int reduction=Mean, float delta=1.0, *, Tensor(a!) out) -> Tensor(a!)
  python_module: nn
  dispatch:
    CPU, CUDA: huber_loss_out
    MPS: huber_loss_out_mps

- func: huber_loss(Tensor self, Tensor target, int reduction=Mean, float delta=1.0) -> Tensor
  python_module: nn
  dispatch:
    CPU, CUDA: huber_loss
    MPS: huber_loss_mps

- func: huber_loss_backward.out(Tensor grad_output, Tensor self, Tensor target, int reduction, float delta, *, Tensor(a!) grad_input) -> Tensor(a!)
  python_module: nn
  dispatch:
    CPU, CUDA: huber_loss_backward_out
    MPS: huber_loss_backward_out_mps

- func: huber_loss_backward(Tensor grad_output, Tensor self, Tensor target, int reduction, float delta) -> Tensor
  python_module: nn
  dispatch:
    CompositeExplicitAutograd: huber_loss_backward

- func: soft_margin_loss.out(Tensor self, Tensor target, int reduction=Mean, *, Tensor(a!) out) -> Tensor(a!)
  python_module: nn
  dispatch:
    CompositeExplicitAutograd: soft_margin_loss_out

- func: soft_margin_loss(Tensor self, Tensor target, int reduction=Mean) -> Tensor
  python_module: nn
  dispatch:
    CompositeExplicitAutograd: soft_margin_loss

- func: soft_margin_loss_backward.grad_input(Tensor grad_output, Tensor self, Tensor target, int reduction, *, Tensor(a!) grad_input) -> Tensor(a!)
  python_module: nn
  dispatch:
    CompositeExplicitAutograd: soft_margin_loss_backward_out

- func: soft_margin_loss_backward(Tensor grad_output, Tensor self, Tensor target, int reduction) -> Tensor
  python_module: nn
  dispatch:
    CompositeExplicitAutograd: soft_margin_loss_backward

- func: elu.out(Tensor self, Scalar alpha=1, Scalar scale=1, Scalar input_scale=1, *, Tensor(a!) out) -> Tensor(a!)
  structured: True
  structured_inherits: TensorIteratorBase
  device_check: NoCheck   # TensorIterator
  python_module: nn
  dispatch:
    CPU, CUDA: elu_out
    MPS: elu_out_mps

- func: elu(Tensor self, Scalar alpha=1, Scalar scale=1, Scalar input_scale=1) -> Tensor
  structured_delegate: elu.out
  device_check: NoCheck   # TensorIterator
  python_module: nn

- func: elu_backward.grad_input(Tensor grad_output, Scalar alpha, Scalar scale, Scalar input_scale, bool is_result, Tensor self_or_result, *, Tensor(a!) grad_input) -> Tensor(a!)
  structured: True
  structured_inherits: TensorIteratorBase
  python_module: nn
  dispatch:
    CPU, CUDA: elu_backward_out
    MPS: elu_backward_out_mps

- func: elu_backward(Tensor grad_output, Scalar alpha, Scalar scale, Scalar input_scale, bool is_result, Tensor self_or_result) -> Tensor
  structured_delegate: elu_backward.grad_input
  python_module: nn

- func: elu_(Tensor(a!) self, Scalar alpha=1, Scalar scale=1, Scalar input_scale=1) -> Tensor(a!)
  structured_delegate: elu.out
  device_check: NoCheck   # TensorIterator
  python_module: nn

- func: glu.out(Tensor self, int dim=-1, *, Tensor(a!) out) -> Tensor(a!)
  structured: True
  structured_inherits: TensorIteratorBase
  python_module: nn
  dispatch:
    CPU, CUDA: glu_out

- func: glu(Tensor self, int dim=-1) -> Tensor
  structured_delegate: glu.out
  device_check: NoCheck   # TensorIterator
  python_module: nn

- func: glu_backward.grad_input(Tensor grad_output, Tensor self, int dim, *, Tensor(a!) grad_input) -> Tensor(a!)
  python_module: nn
  dispatch:
    CPU: glu_backward_cpu_out
    CUDA: glu_backward_cuda_out

- func: glu_backward(Tensor grad_output, Tensor self, int dim) -> Tensor
  python_module: nn
  dispatch:
    CPU: glu_backward_cpu
    CUDA: glu_backward_cuda

- func: glu_jvp(Tensor glu, Tensor x, Tensor dx, int dim) -> Tensor
  python_module: nn
  dispatch:
    CPU, CUDA: glu_jvp

- func: glu_backward_jvp(Tensor grad_x, Tensor grad_glu, Tensor x, Tensor dgrad_glu, Tensor dx, int dim) -> Tensor
  python_module: nn
  dispatch:
    CPU, CUDA: glu_backward_jvp

- func: hardsigmoid.out(Tensor self, *, Tensor(a!) out) -> Tensor(a!)
  structured: True
  structured_inherits: TensorIteratorBase
  device_check: NoCheck   # TensorIterator
  python_module: nn
  dispatch:
    CPU, CUDA: hardsigmoid_out
    QuantizedCPU: hardsigmoid_out_quantized_cpu

- func: hardsigmoid(Tensor self) -> Tensor
  structured_delegate: hardsigmoid.out
  device_check: NoCheck   # TensorIterator
  python_module: nn
  dispatch:
    QuantizedCPU: hardsigmoid_quantized_cpu

- func: hardsigmoid_(Tensor(a!) self) -> Tensor(a!)
  structured_delegate: hardsigmoid.out
  device_check: NoCheck   # TensorIterator
  python_module: nn

- func: hardsigmoid_backward.grad_input(Tensor grad_output, Tensor self, *, Tensor(a!) grad_input) -> Tensor(a!)
  structured: True
  structured_inherits: TensorIteratorBase
  python_module: nn
  dispatch:
    CPU, CUDA: hardsigmoid_backward_out

- func: hardsigmoid_backward(Tensor grad_output, Tensor self) -> Tensor
  structured_delegate: hardsigmoid_backward.grad_input
  python_module: nn

- func: hardtanh.out(Tensor self, Scalar min_val=-1, Scalar max_val=1, *, Tensor(a!) out) -> Tensor(a!)
  device_check: NoCheck   # TensorIterator
  python_module: nn
  dispatch:
    CPU, CUDA, MPS: hardtanh_out
    QuantizedCPU: hardtanh_out_quantized_cpu

- func: hardtanh(Tensor self, Scalar min_val=-1, Scalar max_val=1) -> Tensor
  device_check: NoCheck   # TensorIterator
  python_module: nn
  dispatch:
    CPU, CUDA, MPS: hardtanh
    QuantizedCPU: hardtanh_quantized_cpu

- func: hardtanh_backward.grad_input(Tensor grad_output, Tensor self, Scalar min_val, Scalar max_val, *, Tensor(a!) grad_input) -> Tensor(a!)
  python_module: nn
  dispatch:
    CPU, CUDA: hardtanh_backward_out
    MPS: hardtanh_backward_out_mps

- func: hardtanh_backward(Tensor grad_output, Tensor self, Scalar min_val, Scalar max_val) -> Tensor
  python_module: nn
  dispatch:
    CPU, CUDA: hardtanh_backward
    MPS: hardtanh_backward_mps

- func: hardtanh_(Tensor(a!) self, Scalar min_val=-1, Scalar max_val=1) -> Tensor(a!)
  device_check: NoCheck   # TensorIterator
  python_module: nn
  dispatch:
    CPU, CUDA, MPS: hardtanh_
    QuantizedCPU: hardtanh_quantized_cpu_

- func: hardswish.out(Tensor self, *, Tensor(a!) out) -> Tensor(a!)
  device_check: NoCheck   # TensorIterator
  python_module: nn
  dispatch:
    CPU, CUDA: hardswish_out

- func: hardswish(Tensor self) -> Tensor
  device_check: NoCheck   # TensorIterator
  python_module: nn
  dispatch:
    CPU, CUDA: hardswish

- func: hardswish_(Tensor(a!) self) -> Tensor(a!)
  device_check: NoCheck   # TensorIterator
  python_module: nn
  dispatch:
    CPU, CUDA: hardswish_

- func: hardswish_backward(Tensor grad_output, Tensor self) -> Tensor
  python_module: nn
  dispatch:
    CPU, CUDA: hardswish_backward

- func: leaky_relu.out(Tensor self, Scalar negative_slope=0.01, *, Tensor(a!) out) -> Tensor(a!)
  structured: True
  structured_inherits: TensorIteratorBase
  device_check: NoCheck   # TensorIterator
  python_module: nn
  dispatch:
    CPU, CUDA: leaky_relu_out
    MPS: leaky_relu_out_mps
    QuantizedCPU: leaky_relu_out_quantized_cpu

- func: leaky_relu(Tensor self, Scalar negative_slope=0.01) -> Tensor
  structured_delegate: leaky_relu.out
  device_check: NoCheck   # TensorIterator
  python_module: nn
  dispatch:
    QuantizedCPU: leaky_relu_quantized_cpu

- func: leaky_relu_backward.grad_input(Tensor grad_output, Tensor self, Scalar negative_slope, bool self_is_result, *, Tensor(a!) grad_input) -> Tensor(a!)
  structured: True
  structured_inherits: TensorIteratorBase
  python_module: nn
  dispatch:
    CPU, CUDA: leaky_relu_backward_out
    MPS: leaky_relu_backward_out_mps

- func: leaky_relu_backward(Tensor grad_output, Tensor self, Scalar negative_slope, bool self_is_result) -> Tensor
  structured_delegate: leaky_relu_backward.grad_input
  python_module: nn

- func: leaky_relu_(Tensor(a!) self, Scalar negative_slope=0.01) -> Tensor(a!)
  structured_delegate: leaky_relu.out
  device_check: NoCheck   # TensorIterator
  python_module: nn
  dispatch:
    QuantizedCPU: leaky_relu_quantized_cpu_

- func: log_sigmoid.out(Tensor self, *, Tensor(a!) out) -> Tensor(a!)
  device_check: NoCheck   # TensorIterator
  python_module: nn

- func: log_sigmoid(Tensor self) -> Tensor
  device_check: NoCheck   # TensorIterator
  python_module: nn

- func: log_sigmoid_forward.output(Tensor self, *, Tensor(a!) output, Tensor(b!) buffer) -> (Tensor(a!), Tensor(b!))
  device_check: NoCheck   # TensorIterator
  python_module: nn
  dispatch:
    CPU: log_sigmoid_forward_out_cpu
    CUDA: log_sigmoid_forward_out_cuda

- func: log_sigmoid_forward(Tensor self) -> (Tensor output, Tensor buffer)
  device_check: NoCheck   # TensorIterator
  python_module: nn
  dispatch:
    CPU: log_sigmoid_forward_cpu
    CUDA: log_sigmoid_forward_cuda

- func: log_sigmoid_backward.grad_input(Tensor grad_output, Tensor self, Tensor buffer, *, Tensor(a!) grad_input) -> Tensor(a!)
  python_module: nn
  dispatch:
    CPU: log_sigmoid_backward_cpu_out
    CUDA: log_sigmoid_backward_cuda_out

- func: log_sigmoid_backward(Tensor grad_output, Tensor self, Tensor buffer) -> Tensor
  python_module: nn
  dispatch:
    CPU: log_sigmoid_backward_cpu
    CUDA: log_sigmoid_backward_cuda

- func: rrelu_with_noise.out(Tensor self, Tensor noise, Scalar lower=0.125, Scalar upper=0.3333333333333333, bool training=False, Generator? generator=None, *, Tensor(a!) out) -> Tensor(a!)
  python_module: nn
  dispatch:
    CPU: rrelu_with_noise_out_cpu
    CUDA: rrelu_with_noise_out_cuda

- func: rrelu_with_noise(Tensor self, Tensor noise, Scalar lower=0.125, Scalar upper=0.3333333333333333, bool training=False, Generator? generator=None) -> Tensor
  python_module: nn
  dispatch:
    CPU: rrelu_with_noise_cpu
    CUDA: rrelu_with_noise_cuda

- func: rrelu_with_noise_backward(Tensor grad_output, Tensor self, Tensor noise, Scalar lower, Scalar upper, bool training, bool self_is_result) -> Tensor
  python_module: nn
  dispatch:
    CompositeExplicitAutograd: rrelu_with_noise_backward

- func: rrelu_with_noise_(Tensor(a!) self, Tensor noise, Scalar lower=0.125, Scalar upper=0.3333333333333333, bool training=False, Generator? generator=None) -> Tensor(a!)
  python_module: nn
  dispatch:
    CPU: rrelu_with_noise_cpu_
    CUDA: rrelu_with_noise_cuda_

- func: softplus.out(Tensor self, Scalar beta=1, Scalar threshold=20, *, Tensor(a!) out) -> Tensor(a!)
  structured: True
  structured_inherits: TensorIteratorBase
  device_check: NoCheck   # TensorIterator
  python_module: nn
  dispatch:
    CPU, CUDA: softplus_out
    MPS: softplus_out_mps

- func: softplus(Tensor self, Scalar beta=1, Scalar threshold=20) -> Tensor
  structured_delegate: softplus.out
  device_check: NoCheck   # TensorIterator
  python_module: nn

- func: softplus_backward.grad_input(Tensor grad_output, Tensor self, Scalar beta, Scalar threshold, *, Tensor(a!) grad_input) -> Tensor(a!)
  structured: True
  structured_inherits: TensorIteratorBase
  python_module: nn
  dispatch:
    CPU, CUDA: softplus_backward_out
    MPS: softplus_backward_out_mps

- func: softplus_backward(Tensor grad_output, Tensor self, Scalar beta, Scalar threshold) -> Tensor
  structured_delegate: softplus_backward.grad_input
  python_module: nn

- func: softshrink.out(Tensor self, Scalar lambd=0.5, *, Tensor(a!) out) -> Tensor(a!)
  structured: True
  structured_inherits: TensorIteratorBase
  device_check: NoCheck   # TensorIterator
  python_module: nn
  dispatch:
    CPU, CUDA: softshrink_out

- func: softshrink(Tensor self, Scalar lambd=0.5) -> Tensor
  structured_delegate: softshrink.out
  device_check: NoCheck   # TensorIterator
  python_module: nn

- func: softshrink_backward.grad_input(Tensor grad_output, Tensor self, Scalar lambd, *, Tensor(a!) grad_input) -> Tensor(a!)
  structured: True
  structured_inherits: TensorIteratorBase
  python_module: nn
  dispatch:
    CPU, CUDA: softshrink_backward_out

- func: softshrink_backward(Tensor grad_output, Tensor self, Scalar lambd) -> Tensor
  structured_delegate: softshrink_backward.grad_input
  python_module: nn

- func: adaptive_avg_pool2d.out(Tensor self, int[2] output_size, *, Tensor(a!) out) -> Tensor(a!)
  python_module: nn
  dispatch:
    CPU: adaptive_avg_pool2d_out_cpu
    CUDA: adaptive_avg_pool2d_out_cuda
    MPS: adaptive_avg_pool2d_out_mps
    MkldnnCPU: mkldnn_adaptive_avg_pool2d_out

- func: adaptive_avg_pool2d(Tensor self, int[2] output_size) -> Tensor
  python_module: nn

- func: mkldnn_adaptive_avg_pool2d(Tensor self, int[2] output_size) -> Tensor
  dispatch:
    MkldnnCPU: mkldnn_adaptive_avg_pool2d

- func: mkldnn_adaptive_avg_pool2d_backward(Tensor grad_output, Tensor self) -> Tensor
  dispatch:
    MkldnnCPU: mkldnn_adaptive_avg_pool2d_backward

- func: _adaptive_avg_pool2d(Tensor self, int[2] output_size) -> Tensor
  dispatch:
    CPU: adaptive_avg_pool2d_cpu
    CUDA: adaptive_avg_pool2d_cuda
    MPS: adaptive_avg_pool2d_mps
    QuantizedCPU: adaptive_avg_pool2d_quantized_cpu
    QuantizedCUDA: adaptive_avg_pool2d_quantized_cuda

- func: _adaptive_avg_pool2d_backward(Tensor grad_output, Tensor self) -> Tensor
  python_module: nn
  dispatch:
    CPU: adaptive_avg_pool2d_backward_cpu
    CUDA: adaptive_avg_pool2d_backward_cuda
    MPS: adaptive_avg_pool2d_backward_mps

- func: adaptive_avg_pool3d.out(Tensor self, int[3] output_size, *, Tensor(a!) out) -> Tensor(a!)
  python_module: nn
  dispatch:
    CPU: adaptive_avg_pool3d_out_cpu
    CUDA: adaptive_avg_pool3d_out_cuda
    QuantizedCPU: adaptive_avg_pool3d_out_quantized_cpu

- func: adaptive_avg_pool3d(Tensor self, int[3] output_size) -> Tensor
  python_module: nn

- func: _adaptive_avg_pool3d(Tensor self, int[3] output_size) -> Tensor
  dispatch:
    CPU: adaptive_avg_pool3d_cpu
    CUDA: adaptive_avg_pool3d_cuda
    QuantizedCPU: adaptive_avg_pool3d_quantized_cpu

- func: adaptive_avg_pool3d_backward.grad_input(Tensor grad_output, Tensor self, *, Tensor(a!) grad_input) -> Tensor(a!)
  python_module: nn
  dispatch:
    CPU: adaptive_avg_pool3d_backward_out_cpu
    CUDA: adaptive_avg_pool3d_backward_out_cuda

- func: _adaptive_avg_pool3d_backward(Tensor grad_output, Tensor self) -> Tensor
  python_module: nn
  dispatch:
    CPU: adaptive_avg_pool3d_backward_cpu
    CUDA: adaptive_avg_pool3d_backward_cuda

# Return: (Tensor output, Tensor indices)
- func: adaptive_max_pool2d.out(Tensor self, int[2] output_size, *, Tensor(a!) out, Tensor(b!) indices) -> (Tensor(a!), Tensor(b!))
  python_module: nn
  structured: True
  dispatch:
    CPU: adaptive_max_pool2d_out_cpu
    CUDA: adaptive_max_pool2d_out_cuda
    MPS: adaptive_max_pool2d_out_mps

# Return: (Tensor output, Tensor indices)
- func: adaptive_max_pool2d(Tensor self, int[2] output_size) -> (Tensor, Tensor)
  python_module: nn
  structured_delegate: adaptive_max_pool2d.out

- func: adaptive_max_pool2d_backward.grad_input(Tensor grad_output, Tensor self, Tensor indices, *, Tensor(a!) grad_input) -> Tensor(a!)
  python_module: nn
  structured: True
  dispatch:
    CPU: adaptive_max_pool2d_backward_out_cpu
    CUDA: adaptive_max_pool2d_backward_out_cuda
    MPS: adaptive_max_pool2d_backward_out_mps

- func: adaptive_max_pool2d_backward(Tensor grad_output, Tensor self, Tensor indices) -> Tensor
  python_module: nn
  structured_delegate: adaptive_max_pool2d_backward.grad_input

# Return: (Tensor output, Tensor indices)
- func: adaptive_max_pool3d.out(Tensor self, int[3] output_size, *, Tensor(a!) out, Tensor(b!) indices) -> (Tensor(a!), Tensor(b!))
  python_module: nn
  structured: True
  dispatch:
    CPU: adaptive_max_pool3d_out_cpu
    CUDA: adaptive_max_pool3d_out_cuda

# Return: (Tensor output, Tensor indices)
- func: adaptive_max_pool3d(Tensor self, int[3] output_size) -> (Tensor, Tensor)
  python_module: nn
  structured_delegate: adaptive_max_pool3d.out

- func: adaptive_max_pool3d_backward.grad_input(Tensor grad_output, Tensor self, Tensor indices, *, Tensor(a!) grad_input) -> Tensor(a!)
  python_module: nn
  structured: True
  dispatch:
    CPU: adaptive_max_pool3d_backward_out_cpu
    CUDA: adaptive_max_pool3d_backward_out_cuda

- func: adaptive_max_pool3d_backward(Tensor grad_output, Tensor self, Tensor indices) -> Tensor
  python_module: nn
  structured_delegate: adaptive_max_pool3d_backward.grad_input

- func: avg_pool2d.out(Tensor self, int[2] kernel_size, int[2] stride=[], int[2] padding=0, bool ceil_mode=False, bool count_include_pad=True, int? divisor_override=None, *, Tensor(a!) out) -> Tensor(a!)
  python_module: nn
  structured: True
  precomputed:
  - kernel_size -> int kH, int kW
  - stride -> int dH, int dW
  - padding -> int padH, int padW
  dispatch:
    CPU: avg_pool2d_out_cpu
    CUDA: avg_pool2d_out_cuda
    MPS: avg_pool2d_out_mps
    MkldnnCPU: mkldnn_avg_pool2d_out

- func: avg_pool2d(Tensor self, int[2] kernel_size, int[2] stride=[], int[2] padding=0, bool ceil_mode=False, bool count_include_pad=True, int? divisor_override=None) -> Tensor
  python_module: nn
  structured_delegate: avg_pool2d.out
  dispatch:
    MkldnnCPU: mkldnn_avg_pool2d
    QuantizedCPU: avg_pool2d_quantized_cpu

- func: avg_pool2d_backward.grad_input(Tensor grad_output, Tensor self, int[2] kernel_size, int[2] stride, int[2] padding, bool ceil_mode, bool count_include_pad, int? divisor_override, *, Tensor(a!) grad_input) -> Tensor(a!)
  python_module: nn
  structured: True
  dispatch:
    CPU: avg_pool2d_backward_out_cpu
    CUDA: avg_pool2d_backward_out_cuda
    MPS: avg_pool2d_backward_out_mps
    MkldnnCPU: mkldnn_avg_pool2d_backward_out

- func: avg_pool2d_backward(Tensor grad_output, Tensor self, int[2] kernel_size, int[2] stride, int[2] padding, bool ceil_mode, bool count_include_pad, int? divisor_override) -> Tensor
  python_module: nn
  structured_delegate: avg_pool2d_backward.grad_input
  dispatch:
    MkldnnCPU: mkldnn_avg_pool2d_backward

- func: avg_pool3d.out(Tensor self, int[3] kernel_size, int[3] stride=[], int[3] padding=0, bool ceil_mode=False, bool count_include_pad=True, int? divisor_override=None, *, Tensor(a!) out) -> Tensor(a!)
  python_module: nn
  structured: True
  dispatch:
    CPU: avg_pool3d_out_cpu
    CUDA: avg_pool3d_out_cuda
    MkldnnCPU: mkldnn_avg_pool3d_out

- func: avg_pool3d(Tensor self, int[3] kernel_size, int[3] stride=[], int[3] padding=0, bool ceil_mode=False, bool count_include_pad=True, int? divisor_override=None) -> Tensor
  python_module: nn
  structured_delegate: avg_pool3d.out
  dispatch:
    MkldnnCPU: mkldnn_avg_pool3d
    QuantizedCPU: avg_pool3d_quantized_cpu

- func: avg_pool3d_backward.grad_input(Tensor grad_output, Tensor self, int[3] kernel_size, int[3] stride, int[3] padding, bool ceil_mode, bool count_include_pad, int? divisor_override, *, Tensor(a!) grad_input) -> Tensor(a!)
  python_module: nn
  structured: True
  dispatch:
    CPU: avg_pool3d_backward_out_cpu
    CUDA: avg_pool3d_backward_out_cuda
    MkldnnCPU: mkldnn_avg_pool3d_backward_out

- func: avg_pool3d_backward(Tensor grad_output, Tensor self, int[3] kernel_size, int[3] stride, int[3] padding, bool ceil_mode, bool count_include_pad, int? divisor_override) -> Tensor
  python_module: nn
  structured_delegate: avg_pool3d_backward.grad_input
  dispatch:
    MkldnnCPU: mkldnn_avg_pool3d_backward

# Return: (Tensor output, Tensor indices)
- func: fractional_max_pool2d.output(Tensor self, int[2] kernel_size, int[2] output_size, Tensor random_samples, *, Tensor(a!) output, Tensor(b!) indices) -> (Tensor(a!), Tensor(b!))
  python_module: nn
  structured: True
  dispatch:
    CPU: fractional_max_pool2d_out_cpu
    CUDA: fractional_max_pool2d_out_cuda

# Return: (Tensor output, Tensor indices)
- func: fractional_max_pool2d(Tensor self, int[2] kernel_size, int[2] output_size, Tensor random_samples) -> (Tensor, Tensor)
  python_module: nn
  structured_delegate: fractional_max_pool2d.output

- func: fractional_max_pool2d_backward.grad_input(Tensor grad_output, Tensor self, int[2] kernel_size, int[2] output_size, Tensor indices, *, Tensor(a!) grad_input) -> Tensor(a!)
  python_module: nn
  structured: True
  dispatch:
    CPU: fractional_max_pool2d_backward_cpu
    CUDA: fractional_max_pool2d_backward_cuda

- func: fractional_max_pool2d_backward(Tensor grad_output, Tensor self, int[2] kernel_size, int[2] output_size, Tensor indices) -> Tensor
  python_module: nn
  structured_delegate: fractional_max_pool2d_backward.grad_input

# Return: (Tensor output, Tensor indices)
- func: fractional_max_pool3d.output(Tensor self, int[3] kernel_size, int[3] output_size, Tensor random_samples, *, Tensor(a!) output, Tensor(b!) indices) -> (Tensor(a!), Tensor(b!))
  python_module: nn
  structured: True
  precomputed:
  - kernel_size -> int poolSizeT, int poolSizeH, int poolSizeW
  - output_size -> int outputT, int outputH, int outputW
  - int numBatch, int numPlanes, int inputT, int inputH, int inputW
  dispatch:
    CPU: fractional_max_pool3d_out_cpu
    CUDA: fractional_max_pool3d_out_cuda

# Return: (Tensor output, Tensor indices)
- func: fractional_max_pool3d(Tensor self, int[3] kernel_size, int[3] output_size, Tensor random_samples) -> (Tensor, Tensor)
  python_module: nn
  structured_delegate: fractional_max_pool3d.output

- func: fractional_max_pool3d_backward.grad_input(Tensor grad_output, Tensor self, int[3] kernel_size, int[3] output_size, Tensor indices, *, Tensor(a!) grad_input) -> Tensor(a!)
  python_module: nn
  dispatch:
    CPU: fractional_max_pool3d_backward_out_cpu
    CUDA: fractional_max_pool3d_backward_out_cuda

- func: fractional_max_pool3d_backward(Tensor grad_output, Tensor self, int[3] kernel_size, int[3] output_size, Tensor indices) -> Tensor
  python_module: nn
  dispatch:
    CPU: fractional_max_pool3d_backward_cpu
    CUDA: fractional_max_pool3d_backward_cuda

# Return: (Tensor output, Tensor indices)
- func: max_pool2d_with_indices.out(Tensor self, int[2] kernel_size, int[2] stride=[], int[2] padding=0, int[2] dilation=1, bool ceil_mode=False, *, Tensor(a!) out, Tensor(b!) indices) -> (Tensor(a!), Tensor(b!))
  python_module: nn
  structured: True
  dispatch:
    CPU: max_pool2d_with_indices_out_cpu
    CUDA: max_pool2d_with_indices_out_cuda
    MPS: max_pool2d_with_indices_out_mps

# Return: (Tensor output, Tensor indices)
- func: max_pool2d_with_indices(Tensor self, int[2] kernel_size, int[2] stride=[], int[2] padding=0, int[2] dilation=1, bool ceil_mode=False) -> (Tensor, Tensor)
  python_module: nn
  structured_delegate: max_pool2d_with_indices.out

- func: max_pool2d_with_indices_backward.grad_input(Tensor grad_output, Tensor self, int[2] kernel_size, int[2] stride, int[2] padding, int[2] dilation, bool ceil_mode, Tensor indices, *, Tensor(a!) grad_input) -> Tensor(a!)
  python_module: nn
  structured: True
  dispatch:
    CPU: max_pool2d_with_indices_backward_out_cpu
    CUDA: max_pool2d_with_indices_backward_out_cuda
    MPS: max_pool2d_with_indices_backward_out_mps

- func: max_pool2d_with_indices_backward(Tensor grad_output, Tensor self, int[2] kernel_size, int[2] stride, int[2] padding, int[2] dilation, bool ceil_mode, Tensor indices) -> Tensor
  python_module: nn
  structured_delegate: max_pool2d_with_indices_backward.grad_input

# Return: (Tensor output, Tensor indices)
- func: max_pool3d_with_indices.out(Tensor self, int[3] kernel_size, int[3] stride=[], int[3] padding=0, int[3] dilation=1, bool ceil_mode=False, *, Tensor(a!) out, Tensor(b!) indices) -> (Tensor(a!), Tensor(b!))
  python_module: nn
  dispatch:
    CPU: max_pool3d_with_indices_out_cpu
    CUDA: max_pool3d_with_indices_out_cuda

# Return: (Tensor output, Tensor indices)
- func: max_pool3d_with_indices(Tensor self, int[3] kernel_size, int[3] stride=[], int[3] padding=0, int[3] dilation=1, bool ceil_mode=False) -> (Tensor, Tensor)
  python_module: nn
  dispatch:
    CPU: max_pool3d_with_indices_cpu
    CUDA: max_pool3d_with_indices_cuda

- func: max_pool3d_with_indices_backward.grad_input(Tensor grad_output, Tensor self, int[3] kernel_size, int[3] stride, int[3] padding, int[3] dilation, bool ceil_mode, Tensor indices, *, Tensor(a!) grad_input) -> Tensor(a!)
  python_module: nn
  dispatch:
    CPU: max_pool3d_with_indices_backward_out_cpu
    CUDA: max_pool3d_with_indices_backward_out_cuda

- func: max_pool3d_with_indices_backward(Tensor grad_output, Tensor self, int[3] kernel_size, int[3] stride, int[3] padding, int[3] dilation, bool ceil_mode, Tensor indices) -> Tensor
  python_module: nn
  dispatch:
    CPU: max_pool3d_with_indices_backward_cpu
    CUDA: max_pool3d_with_indices_backward_cuda

- func: max_unpool2d.out(Tensor self, Tensor indices, int[2] output_size, *, Tensor(a!) out) -> Tensor(a!)
  python_module: nn
  dispatch:
    CPU: max_unpooling2d_forward_out_cpu
    CUDA: max_unpooling2d_forward_out_cuda

- func: max_unpool2d(Tensor self, Tensor indices, int[2] output_size) -> Tensor
  python_module: nn
  dispatch:
    CPU: max_unpooling2d_forward_cpu
    CUDA: max_unpooling2d_forward_cuda

- func: max_unpool3d.out(Tensor self, Tensor indices, int[3] output_size, int[3] stride, int[3] padding, *, Tensor(a!) out) -> Tensor(a!)
  python_module: nn
  dispatch:
    CPU: max_unpooling3d_forward_out_cpu
    CUDA: max_unpooling3d_forward_out_cuda

- func: max_unpool3d(Tensor self, Tensor indices, int[3] output_size, int[3] stride, int[3] padding) -> Tensor
  python_module: nn
  dispatch:
    CPU: max_unpooling3d_forward_cpu
    CUDA: max_unpooling3d_forward_cuda

- func: reflection_pad1d.out(Tensor self, int[2] padding, *, Tensor(a!) out) -> Tensor(a!)
  python_module: nn
  structured: True
  dispatch:
    CPU: reflection_pad1d_out_cpu
    QuantizedCPU: reflection_pad1d_out_quantized_cpu
    CUDA: reflection_pad1d_out_cuda
    MPS: reflection_pad1d_out_mps

- func: reflection_pad1d(Tensor self, int[2] padding) -> Tensor
  python_module: nn
  structured_delegate: reflection_pad1d.out

- func: reflection_pad1d_backward.grad_input(Tensor grad_output, Tensor self, int[2] padding, *, Tensor(a!) grad_input) -> Tensor(a!)
  python_module: nn
  structured: True
  dispatch:
    CPU: reflection_pad1d_backward_out_cpu
    CUDA: reflection_pad1d_backward_out_cuda
    MPS: reflection_pad1d_backward_out_mps

- func: reflection_pad1d_backward(Tensor grad_output, Tensor self, int[2] padding) -> Tensor
  python_module: nn
  structured_delegate: reflection_pad1d_backward.grad_input

- func: reflection_pad2d.out(Tensor self, int[4] padding, *, Tensor(a!) out) -> Tensor(a!)
  python_module: nn
  dispatch:
    CPU, QuantizedCPU: reflection_pad2d_out_cpu
    CUDA: reflection_pad2d_out_cuda
    MPS: reflection_pad2d_out_mps

- func: reflection_pad2d(Tensor self, int[4] padding) -> Tensor
  python_module: nn
  dispatch:
    CPU: reflection_pad2d_cpu
    QuantizedCPU: reflection_pad2d_quantized_cpu
    CUDA: reflection_pad2d_cuda
    MPS: reflection_pad2d_mps

- func: reflection_pad2d_backward.grad_input(Tensor grad_output, Tensor self, int[4] padding, *, Tensor(a!) grad_input) -> Tensor(a!)
  python_module: nn
  dispatch:
    CPU: reflection_pad2d_backward_out_cpu
    CUDA: reflection_pad2d_backward_out_cuda
    MPS: reflection_pad2d_backward_out_mps

- func: reflection_pad2d_backward(Tensor grad_output, Tensor self, int[4] padding) -> Tensor
  python_module: nn
  dispatch:
    CPU: reflection_pad2d_backward_cpu
    CUDA: reflection_pad2d_backward_cuda
    MPS: reflection_pad2d_backward_mps

- func: reflection_pad3d.out(Tensor self, int[6] padding, *, Tensor(a!) out) -> Tensor(a!)
  python_module: nn
  structured: True
  dispatch:
    CPU: reflection_pad3d_out_cpu
    CUDA: reflection_pad3d_out_cuda
    MPS: reflection_pad3d_out_mps

- func: reflection_pad3d(Tensor self, int[6] padding) -> Tensor
  python_module: nn
  structured_delegate: reflection_pad3d.out

- func: reflection_pad3d_backward.grad_input(Tensor grad_output, Tensor self, int[6] padding, *, Tensor(a!) grad_input) -> Tensor(a!)
  python_module: nn
  structured: True
  dispatch:
    CPU: reflection_pad3d_backward_out_cpu
    CUDA: reflection_pad3d_backward_out_cuda
    MPS: reflection_pad3d_backward_out_mps

- func: reflection_pad3d_backward(Tensor grad_output, Tensor self, int[6] padding) -> Tensor
  python_module: nn
  structured_delegate: reflection_pad3d_backward.grad_input

- func: replication_pad1d.out(Tensor self, int[2] padding, *, Tensor(a!) out) -> Tensor(a!)
  python_module: nn
  structured: True
  dispatch:
    CPU: replication_pad1d_out_cpu
    CUDA: replication_pad1d_out_cuda
    MPS: replication_pad1d_out_mps

- func: replication_pad1d(Tensor self, int[2] padding) -> Tensor
  python_module: nn
  structured_delegate: replication_pad1d.out

- func: replication_pad1d_backward.grad_input(Tensor grad_output, Tensor self, int[2] padding, *, Tensor(a!) grad_input) -> Tensor(a!)
  python_module: nn
  structured: True
  dispatch:
    CPU: replication_pad1d_backward_out_cpu
    CUDA: replication_pad1d_backward_out_cuda
    MPS: replication_pad1d_backward_out_mps

- func: replication_pad1d_backward(Tensor grad_output, Tensor self, int[2] padding) -> Tensor
  python_module: nn
  structured_delegate: replication_pad1d_backward.grad_input

- func: replication_pad2d.out(Tensor self, int[4] padding, *, Tensor(a!) out) -> Tensor(a!)
  python_module: nn
  structured: True
  dispatch:
    CPU: replication_pad2d_out_cpu
    CUDA: replication_pad2d_out_cuda
    MPS: replication_pad2d_out_mps

- func: replication_pad2d(Tensor self, int[4] padding) -> Tensor
  python_module: nn
  structured_delegate: replication_pad2d.out

- func: replication_pad2d_backward.grad_input(Tensor grad_output, Tensor self, int[4] padding, *, Tensor(a!) grad_input) -> Tensor(a!)
  python_module: nn
  dispatch:
    CPU: replication_pad2d_backward_out_cpu
    CUDA: replication_pad2d_backward_out_cuda
    MPS: replication_pad2d_backward_out_mps

- func: replication_pad2d_backward(Tensor grad_output, Tensor self, int[4] padding) -> Tensor
  python_module: nn
  dispatch:
    CPU: replication_pad2d_backward_cpu
    CUDA: replication_pad2d_backward_cuda
    MPS: replication_pad2d_backward_mps

- func: replication_pad3d.out(Tensor self, int[6] padding, *, Tensor(a!) out) -> Tensor(a!)
  python_module: nn
  structured: True
  dispatch:
    CPU: replication_pad3d_out_cpu
    CUDA: replication_pad3d_out_cuda
    MPS: replication_pad3d_out_mps

- func: replication_pad3d(Tensor self, int[6] padding) -> Tensor
  python_module: nn
  structured_delegate: replication_pad3d.out

- func: replication_pad3d_backward.grad_input(Tensor grad_output, Tensor self, int[6] padding, *, Tensor(a!) grad_input) -> Tensor(a!)
  python_module: nn
  dispatch:
    CPU: replication_pad3d_backward_out_cpu
    CUDA: replication_pad3d_backward_out_cuda
    MPS: replication_pad3d_backward_out_mps

- func: replication_pad3d_backward(Tensor grad_output, Tensor self, int[6] padding) -> Tensor
  python_module: nn
  dispatch:
    CPU: replication_pad3d_backward_cpu
    CUDA: replication_pad3d_backward_cuda
    MPS: replication_pad3d_backward_mps

- func: _pad_circular(Tensor self, int[] pad) -> Tensor
  python_module: nn

- func: _pad_enum(Tensor self, int[] pad, int mode, float? value=None) -> Tensor
  python_module: nn

- func: pad(Tensor self, int[] pad, str mode="constant", float? value=None) -> Tensor
  python_module: nn

- func: upsample_linear1d.vec(Tensor input, int[]? output_size, bool align_corners, float[]? scale_factors) -> Tensor
  python_module: nn
  dispatch:
    CompositeExplicitAutograd: upsample_linear1d

- func: upsample_linear1d_backward.vec(Tensor grad_output, int[]? output_size, int[] input_size, bool align_corners, float[]? scale_factors) -> Tensor
  python_module: nn
  dispatch:
    CompositeExplicitAutograd: upsample_linear1d_backward

- func: upsample_bilinear2d.vec(Tensor input, int[]? output_size, bool align_corners, float[]? scale_factors) -> Tensor
  python_module: nn
  dispatch:
    CompositeExplicitAutograd: upsample_bilinear2d

- func: upsample_bilinear2d_backward.vec(Tensor grad_output, int[]? output_size, int[] input_size, bool align_corners, float[]? scale_factors) -> Tensor
  python_module: nn
  dispatch:
    CompositeExplicitAutograd: upsample_bilinear2d_backward

- func: _upsample_bilinear2d_aa.vec(Tensor input, int[]? output_size, bool align_corners, float[]? scale_factors) -> Tensor
  python_module: nn
  dispatch:
    CompositeExplicitAutograd: _upsample_bilinear2d_aa

- func: _upsample_bilinear2d_aa_backward.vec(Tensor grad_output, int[]? output_size, int[] input_size, bool align_corners, float[]? scale_factors) -> Tensor
  python_module: nn
  dispatch:
    CompositeExplicitAutograd: _upsample_bilinear2d_aa_backward

- func: upsample_trilinear3d.vec(Tensor input, int[]? output_size, bool align_corners, float[]? scale_factors) -> Tensor
  python_module: nn
  dispatch:
    CompositeExplicitAutograd: upsample_trilinear3d

- func: upsample_trilinear3d_backward.vec(Tensor grad_output, int[]? output_size, int[] input_size, bool align_corners, float[]? scale_factors) -> Tensor
  python_module: nn
  dispatch:
    CompositeExplicitAutograd: upsample_trilinear3d_backward

- func: upsample_bicubic2d.vec(Tensor input, int[]? output_size, bool align_corners, float[]? scale_factors) -> Tensor
  python_module: nn
  dispatch:
    CompositeExplicitAutograd: upsample_bicubic2d

- func: upsample_bicubic2d_backward.vec(Tensor grad_output, int[]? output_size, int[] input_size, bool align_corners, float[]? scale_factors) -> Tensor
  python_module: nn
  dispatch:
    CompositeExplicitAutograd: upsample_bicubic2d_backward

- func: _upsample_bicubic2d_aa.vec(Tensor input, int[]? output_size, bool align_corners, float[]? scale_factors) -> Tensor
  python_module: nn
  dispatch:
    CompositeExplicitAutograd: _upsample_bicubic2d_aa

- func: _upsample_bicubic2d_aa_backward.vec(Tensor grad_output, int[]? output_size, int[] input_size, bool align_corners, float[]? scale_factors) -> Tensor
  python_module: nn
  dispatch:
    CompositeExplicitAutograd: _upsample_bicubic2d_aa_backward

- func: upsample_nearest1d.vec(Tensor input, int[]? output_size, float[]? scale_factors) -> Tensor
  python_module: nn
  dispatch:
    CompositeExplicitAutograd: upsample_nearest1d

- func: _upsample_nearest_exact1d.vec(Tensor input, int[]? output_size, float[]? scale_factors) -> Tensor
  python_module: nn
  dispatch:
    CompositeExplicitAutograd: _upsample_nearest_exact1d

- func: upsample_nearest1d_backward.vec(Tensor grad_output, int[]? output_size, int[] input_size, float[]? scale_factors) -> Tensor
  python_module: nn
  dispatch:
    CompositeExplicitAutograd: upsample_nearest1d_backward

- func: _upsample_nearest_exact1d_backward.vec(Tensor grad_output, int[]? output_size, int[] input_size, float[]? scale_factors) -> Tensor
  python_module: nn
  dispatch:
    CompositeExplicitAutograd: _upsample_nearest_exact1d_backward

- func: upsample_nearest2d.vec(Tensor input, int[]? output_size, float[]? scale_factors) -> Tensor
  python_module: nn
  dispatch:
    CompositeExplicitAutograd: upsample_nearest2d

- func: _upsample_nearest_exact2d.vec(Tensor input, int[]? output_size, float[]? scale_factors) -> Tensor
  python_module: nn
  dispatch:
    CompositeExplicitAutograd: _upsample_nearest_exact2d

- func: upsample_nearest2d_backward.vec(Tensor grad_output, int[]? output_size, int[] input_size, float[]? scale_factors) -> Tensor
  python_module: nn
  dispatch:
    CompositeExplicitAutograd: upsample_nearest2d_backward

- func: _upsample_nearest_exact2d_backward.vec(Tensor grad_output, int[]? output_size, int[] input_size, float[]? scale_factors) -> Tensor
  python_module: nn
  dispatch:
    CompositeExplicitAutograd: _upsample_nearest_exact2d_backward

- func: upsample_nearest3d.vec(Tensor input, int[]? output_size, float[]? scale_factors) -> Tensor
  python_module: nn
  dispatch:
    CPU: upsample_nearest3d_cpu
    CUDA: upsample_nearest3d_cuda
    QuantizedCPU: upsample_nearest3d_quantized_cpu

- func: _upsample_nearest_exact3d.vec(Tensor input, int[]? output_size, float[]? scale_factors) -> Tensor
  python_module: nn
  dispatch:
    CPU: _upsample_nearest_exact3d_cpu
    CUDA: _upsample_nearest_exact3d_cuda
    QuantizedCPU: _upsample_nearest_exact3d_quantized_cpu

- func: upsample_nearest3d_backward.vec(Tensor grad_output, int[]? output_size, int[] input_size, float[]? scale_factors) -> Tensor
  python_module: nn
  dispatch:
    CPU: upsample_nearest3d_backward_cpu
    CUDA: upsample_nearest3d_backward_cuda

- func: _upsample_nearest_exact3d_backward.vec(Tensor grad_output, int[]? output_size, int[] input_size, float[]? scale_factors) -> Tensor
  python_module: nn
  dispatch:
    CPU: _upsample_nearest_exact3d_backward_cpu
    CUDA: _upsample_nearest_exact3d_backward_cuda

# NOTE: all of the non-"vec" upsample overloads are only kept for backward compatibility.
- func: upsample_linear1d.out(Tensor self, int[1] output_size, bool align_corners, float? scales=None, *, Tensor(a!) out) -> Tensor(a!)
  python_module: nn
  structured: True
  dispatch:
    CPU: upsample_linear1d_out_cpu
    CUDA: upsample_linear1d_out_cuda

- func: upsample_linear1d(Tensor self, int[1] output_size, bool align_corners, float? scales=None) -> Tensor
  python_module: nn
  structured_delegate: upsample_linear1d.out

- func: upsample_linear1d_backward.grad_input(Tensor grad_output, int[1] output_size, int[3] input_size, bool align_corners, float? scales=None, *, Tensor(a!) grad_input) -> Tensor(a!)
  python_module: nn
  structured: True
  dispatch:
    CPU: upsample_linear1d_backward_out_cpu
    CUDA: upsample_linear1d_backward_out_cuda

- func: upsample_linear1d_backward(Tensor grad_output, int[1] output_size, int[3] input_size, bool align_corners, float? scales=None) -> Tensor
  python_module: nn
  structured_delegate: upsample_linear1d_backward.grad_input

- func: upsample_bilinear2d.out(Tensor self, int[2] output_size, bool align_corners, float? scales_h=None, float? scales_w=None, *, Tensor(a!) out) -> Tensor(a!)
  python_module: nn
  structured: True
  dispatch:
    CPU: upsample_bilinear2d_out_cpu
    CUDA: upsample_bilinear2d_out_cuda
    MPS: upsample_bilinear2d_out_mps

- func: upsample_bilinear2d(Tensor self, int[2] output_size, bool align_corners, float? scales_h=None, float? scales_w=None) -> Tensor
  python_module: nn
  structured_delegate: upsample_bilinear2d.out
  dispatch:
    QuantizedCPU: upsample_bilinear2d_quantized_cpu

- func: upsample_bilinear2d_backward.grad_input(Tensor grad_output, int[2] output_size, int[4] input_size, bool align_corners, float? scales_h=None, float? scales_w=None, *, Tensor(a!) grad_input) -> Tensor(a!)
  python_module: nn
  structured: True
  dispatch:
    CPU: upsample_bilinear2d_backward_out_cpu
    CUDA: upsample_bilinear2d_backward_out_cuda
    MPS: upsample_bilinear2d_backward_out_mps

- func: upsample_bilinear2d_backward(Tensor grad_output, int[2] output_size, int[4] input_size, bool align_corners, float? scales_h=None, float? scales_w=None) -> Tensor
  python_module: nn
  structured_delegate: upsample_bilinear2d_backward.grad_input

- func: _upsample_bilinear2d_aa.out(Tensor self, int[2] output_size, bool align_corners, float? scales_h=None, float? scales_w=None, *, Tensor(a!) out) -> Tensor(a!)
  python_module: nn
  structured: True
  dispatch:
    CPU: _upsample_bilinear2d_aa_out_cpu
    CUDA: _upsample_bilinear2d_aa_out_cuda

- func: _upsample_bilinear2d_aa(Tensor self, int[2] output_size, bool align_corners, float? scales_h=None, float? scales_w=None) -> Tensor
  python_module: nn
  structured_delegate: _upsample_bilinear2d_aa.out

- func: _upsample_bilinear2d_aa_backward.grad_input(Tensor grad_output, int[2] output_size, int[4] input_size, bool align_corners, float? scales_h=None, float? scales_w=None, *, Tensor(a!) grad_input) -> Tensor(a!)
  python_module: nn
  structured: True
  dispatch:
    CPU: _upsample_bilinear2d_aa_backward_out_cpu
    CUDA: _upsample_bilinear2d_aa_backward_out_cuda

- func: _upsample_bilinear2d_aa_backward(Tensor grad_output, int[2] output_size, int[4] input_size, bool align_corners, float? scales_h=None, float? scales_w=None) -> Tensor
  python_module: nn
  structured_delegate: _upsample_bilinear2d_aa_backward.grad_input

- func: upsample_bicubic2d.out(Tensor self, int[2] output_size, bool align_corners, float? scales_h=None, float? scales_w=None, *, Tensor(a!) out) -> Tensor(a!)
  python_module: nn
  structured: True
  dispatch:
    CPU: upsample_bicubic2d_out_cpu
    CUDA: upsample_bicubic2d_out_cuda

- func: upsample_bicubic2d(Tensor self, int[2] output_size, bool align_corners, float? scales_h=None, float? scales_w=None) -> Tensor
  python_module: nn
  structured_delegate: upsample_bicubic2d.out

- func: upsample_bicubic2d_backward.grad_input(Tensor grad_output, int[2] output_size, int[4] input_size, bool align_corners, float? scales_h=None, float? scales_w=None, *, Tensor(a!) grad_input) -> Tensor(a!)
  python_module: nn
  structured: True
  dispatch:
    CPU: upsample_bicubic2d_backward_out_cpu
    CUDA: upsample_bicubic2d_backward_out_cuda

- func: upsample_bicubic2d_backward(Tensor grad_output, int[2] output_size, int[4] input_size, bool align_corners, float? scales_h=None, float? scales_w=None) -> Tensor
  python_module: nn
  structured_delegate: upsample_bicubic2d_backward.grad_input

- func: _upsample_bicubic2d_aa.out(Tensor self, int[2] output_size, bool align_corners, float? scales_h=None, float? scales_w=None, *, Tensor(a!) out) -> Tensor(a!)
  python_module: nn
  structured: True
  dispatch:
    CPU: _upsample_bicubic2d_aa_out_cpu
    CUDA: _upsample_bicubic2d_aa_out_cuda

- func: _upsample_bicubic2d_aa(Tensor self, int[2] output_size, bool align_corners, float? scales_h=None, float? scales_w=None) -> Tensor
  python_module: nn
  structured_delegate: _upsample_bicubic2d_aa.out

- func: _upsample_bicubic2d_aa_backward.grad_input(Tensor grad_output, int[2] output_size, int[4] input_size, bool align_corners, float? scales_h=None, float? scales_w=None, *, Tensor(a!) grad_input) -> Tensor(a!)
  python_module: nn
  structured: True
  dispatch:
    CPU: _upsample_bicubic2d_aa_backward_out_cpu
    CUDA: _upsample_bicubic2d_aa_backward_out_cuda

- func: _upsample_bicubic2d_aa_backward(Tensor grad_output, int[2] output_size, int[4] input_size, bool align_corners, float? scales_h=None, float? scales_w=None) -> Tensor
  python_module: nn
  structured_delegate: _upsample_bicubic2d_aa_backward.grad_input

- func: upsample_trilinear3d.out(Tensor self, int[3] output_size, bool align_corners, float? scales_d=None, float? scales_h=None, float? scales_w=None, *, Tensor(a!) out) -> Tensor(a!)
  python_module: nn
  structured: True
  dispatch:
    CPU: upsample_trilinear3d_out_cpu
    CUDA: upsample_trilinear3d_out_cuda

- func: upsample_trilinear3d(Tensor self, int[3] output_size, bool align_corners, float? scales_d=None, float? scales_h=None, float? scales_w=None) -> Tensor
  python_module: nn
  structured_delegate: upsample_trilinear3d.out

- func: upsample_trilinear3d_backward.grad_input(Tensor grad_output, int[3] output_size, int[5] input_size, bool align_corners, float? scales_d=None, float? scales_h=None, float? scales_w=None, *, Tensor(a!) grad_input) -> Tensor(a!)
  python_module: nn
  structured: True
  dispatch:
    CPU: upsample_trilinear3d_backward_out_cpu
    CUDA: upsample_trilinear3d_backward_out_cuda

- func: upsample_trilinear3d_backward(Tensor grad_output, int[3] output_size, int[5] input_size, bool align_corners, float? scales_d=None, float? scales_h=None, float? scales_w=None) -> Tensor
  python_module: nn
  structured_delegate: upsample_trilinear3d_backward.grad_input

- func: upsample_nearest1d.out(Tensor self, int[1] output_size, float? scales=None, *, Tensor(a!) out) -> Tensor(a!)
  python_module: nn
  structured: True
  dispatch:
    CPU: upsample_nearest1d_out_cpu
    CUDA: upsample_nearest1d_out_cuda

- func: _upsample_nearest_exact1d.out(Tensor self, int[1] output_size, float? scales=None, *, Tensor(a!) out) -> Tensor(a!)
  python_module: nn
  structured: True
  dispatch:
    CPU: _upsample_nearest_exact1d_out_cpu
    CUDA: _upsample_nearest_exact1d_out_cuda

- func: upsample_nearest1d(Tensor self, int[1] output_size, float? scales=None) -> Tensor
  python_module: nn
  structured_delegate: upsample_nearest1d.out

- func: _upsample_nearest_exact1d(Tensor self, int[1] output_size, float? scales=None) -> Tensor
  python_module: nn
  structured_delegate: _upsample_nearest_exact1d.out

- func: upsample_nearest1d_backward.grad_input(Tensor grad_output, int[1] output_size, int[3] input_size, float? scales=None, *, Tensor(a!) grad_input) -> Tensor(a!)
  python_module: nn
  structured: True
  dispatch:
    CPU: upsample_nearest1d_backward_out_cpu
    CUDA: upsample_nearest1d_backward_out_cuda

- func: _upsample_nearest_exact1d_backward.grad_input(Tensor grad_output, int[1] output_size, int[3] input_size, float? scales=None, *, Tensor(a!) grad_input) -> Tensor(a!)
  python_module: nn
  structured: True
  dispatch:
    CPU: _upsample_nearest_exact1d_backward_out_cpu
    CUDA: _upsample_nearest_exact1d_backward_out_cuda

- func: upsample_nearest1d_backward(Tensor grad_output, int[1] output_size, int[3] input_size, float? scales=None) -> Tensor
  python_module: nn
  structured_delegate: upsample_nearest1d_backward.grad_input

- func: _upsample_nearest_exact1d_backward(Tensor grad_output, int[1] output_size, int[3] input_size, float? scales=None) -> Tensor
  python_module: nn
  structured_delegate: _upsample_nearest_exact1d_backward.grad_input

- func: upsample_nearest2d.out(Tensor self, int[2] output_size, float? scales_h=None, float? scales_w=None, *, Tensor(a!) out) -> Tensor(a!)
  python_module: nn
  structured: True
  dispatch:
    CPU: upsample_nearest2d_out_cpu
    CUDA: upsample_nearest2d_out_cuda
    MPS: upsample_nearest2d_out_mps

- func: _upsample_nearest_exact2d.out(Tensor self, int[2] output_size, float? scales_h=None, float? scales_w=None, *, Tensor(a!) out) -> Tensor(a!)
  python_module: nn
  structured: True
  dispatch:
    CPU: _upsample_nearest_exact2d_out_cpu
    CUDA: _upsample_nearest_exact2d_out_cuda
    MPS: _upsample_nearest_exact2d_out_mps

- func: upsample_nearest2d(Tensor self, int[2] output_size, float? scales_h=None, float? scales_w=None) -> Tensor
  python_module: nn
  structured_delegate: upsample_nearest2d.out
  dispatch:
    QuantizedCPU: upsample_nearest2d_quantized_cpu

- func: _upsample_nearest_exact2d(Tensor self, int[2] output_size, float? scales_h=None, float? scales_w=None) -> Tensor
  python_module: nn
  structured_delegate: _upsample_nearest_exact2d.out
  dispatch:
    QuantizedCPU: _upsample_nearest_exact2d_quantized_cpu

- func: upsample_nearest2d_backward.grad_input(Tensor grad_output, int[2] output_size, int[4] input_size, float? scales_h=None, float? scales_w=None, *, Tensor(a!) grad_input) -> Tensor(a!)
  python_module: nn
  structured: True
  dispatch:
    CPU: upsample_nearest2d_backward_out_cpu
    CUDA: upsample_nearest2d_backward_out_cuda
    MPS: upsample_nearest2d_backward_out_mps

- func: _upsample_nearest_exact2d_backward.grad_input(Tensor grad_output, int[2] output_size, int[4] input_size, float? scales_h=None, float? scales_w=None, *, Tensor(a!) grad_input) -> Tensor(a!)
  python_module: nn
  structured: True
  dispatch:
    CPU: _upsample_nearest_exact2d_backward_out_cpu
    CUDA: _upsample_nearest_exact2d_backward_out_cuda
    MPS: _upsample_nearest_exact2d_backward_out_mps

- func: upsample_nearest2d_backward(Tensor grad_output, int[2] output_size, int[4] input_size, float? scales_h=None, float? scales_w=None) -> Tensor
  python_module: nn
  structured_delegate: upsample_nearest2d_backward.grad_input

- func: _upsample_nearest_exact2d_backward(Tensor grad_output, int[2] output_size, int[4] input_size, float? scales_h=None, float? scales_w=None) -> Tensor
  python_module: nn
  structured_delegate: _upsample_nearest_exact2d_backward.grad_input

- func: upsample_nearest3d.out(Tensor self, int[3] output_size, float? scales_d=None, float? scales_h=None, float? scales_w=None, *, Tensor(a!) out) -> Tensor(a!)
  python_module: nn
  structured: True
  dispatch:
    CPU: upsample_nearest3d_out_cpu
    CUDA: upsample_nearest3d_out_cuda

- func: _upsample_nearest_exact3d.out(Tensor self, int[3] output_size, float? scales_d=None, float? scales_h=None, float? scales_w=None, *, Tensor(a!) out) -> Tensor(a!)
  python_module: nn
  structured: True
  dispatch:
    CPU: _upsample_nearest_exact3d_out_cpu
    CUDA: _upsample_nearest_exact3d_out_cuda

- func: upsample_nearest3d(Tensor self, int[3] output_size, float? scales_d=None, float? scales_h=None, float? scales_w=None) -> Tensor
  python_module: nn
  structured_delegate: upsample_nearest3d.out
  dispatch:
    QuantizedCPU: upsample_nearest3d_quantized_cpu

- func: _upsample_nearest_exact3d(Tensor self, int[3] output_size, float? scales_d=None, float? scales_h=None, float? scales_w=None) -> Tensor
  python_module: nn
  structured_delegate: _upsample_nearest_exact3d.out
  dispatch:
    QuantizedCPU: _upsample_nearest_exact3d_quantized_cpu

- func: upsample_nearest3d_backward.grad_input(Tensor grad_output, int[3] output_size, int[5] input_size, float? scales_d=None, float? scales_h=None, float? scales_w=None, *, Tensor(a!) grad_input) -> Tensor(a!)
  python_module: nn
  structured: True
  dispatch:
    CPU: upsample_nearest3d_backward_out_cpu
    CUDA: upsample_nearest3d_backward_out_cuda

- func: _upsample_nearest_exact3d_backward.grad_input(Tensor grad_output, int[3] output_size, int[5] input_size, float? scales_d=None, float? scales_h=None, float? scales_w=None, *, Tensor(a!) grad_input) -> Tensor(a!)
  python_module: nn
  structured: True
  dispatch:
    CPU: _upsample_nearest_exact3d_backward_out_cpu
    CUDA: _upsample_nearest_exact3d_backward_out_cuda

- func: upsample_nearest3d_backward(Tensor grad_output, int[3] output_size, int[5] input_size, float? scales_d=None, float? scales_h=None, float? scales_w=None) -> Tensor
  python_module: nn
  structured_delegate: upsample_nearest3d_backward.grad_input

- func: _upsample_nearest_exact3d_backward(Tensor grad_output, int[3] output_size, int[5] input_size, float? scales_d=None, float? scales_h=None, float? scales_w=None) -> Tensor
  python_module: nn
  structured_delegate: _upsample_nearest_exact3d_backward.grad_input

- func: sigmoid_backward.grad_input(Tensor grad_output, Tensor output, *, Tensor(a!) grad_input) -> Tensor(a!)
  python_module: nn
  structured: True
  structured_inherits: TensorIteratorBase
  dispatch:
    CPU, CUDA: sigmoid_backward_out
    MPS: sigmoid_backward_out_mps

- func: sigmoid_backward(Tensor grad_output, Tensor output) -> Tensor
  python_module: nn
  structured_delegate: sigmoid_backward.grad_input

- func: logit_backward.grad_input(Tensor grad_output, Tensor self, float? eps=None, *, Tensor(a!) grad_input) -> Tensor(a!)
  python_module: nn
  structured: True
  structured_inherits: TensorIteratorBase
  dispatch:
    CPU, CUDA: logit_backward_out

- func: logit_backward(Tensor grad_output, Tensor self, float? eps=None) -> Tensor
  python_module: nn
  structured_delegate: logit_backward.grad_input

- func: tanh_backward.grad_input(Tensor grad_output, Tensor output, *, Tensor(a!) grad_input) -> Tensor(a!)
  python_module: nn
  structured: True
  structured_inherits: TensorIteratorBase
  dispatch:
    CPU, CUDA: tanh_backward_out
    MPS: tanh_backward_out_mps

- func: tanh_backward(Tensor grad_output, Tensor output) -> Tensor
  python_module: nn
  structured_delegate: tanh_backward.grad_input

# What's a thnn_conv_ versus a slow_conv_?
#
# Historically, we have inefficient implementations of convolutions
# coming from the THNN/THCUNN library.  These convolutions typically
# operated by computing the Toeplitz matrix and then doing a matrix
# multiply with the input; this is very memory inefficient!  However,
# occasionally, we really don't have anything better, so it's helpful
# to have these fallbacks when there is no more optimized implementation
# in cudnn or mkldnn, etc.  Both thnn_ and slow_ convolutions fall
# into this bucket.
#
# The difference between these two designations, is that thnn_ refers
# to a convolution that is still written in the "legacy" style; that is,
# C code in the THNN/ or THCUNN/ directory.  A slow_ convolution is
# one that is written in the native style: modern C++.  Algorithmically,
# these are the same thing, but we give them different prefixes to
# make the operational distinction clear.

- func: slow_conv_transpose2d.out(Tensor self, Tensor weight, int[2] kernel_size, Tensor? bias=None, int[2] stride=1, int[2] padding=0, int[2] output_padding=0, int[2] dilation=1, *, Tensor(a!) out) -> Tensor(a!)
  python_module: nn
  structured: True
  dispatch:
    CPU: slow_conv_transpose2d_structured_cpu
    CUDA: slow_conv_transpose2d_structured_cuda

- func: slow_conv_transpose2d(Tensor self, Tensor weight, int[2] kernel_size, Tensor? bias=None, int[2] stride=1, int[2] padding=0, int[2] output_padding=0, int[2] dilation=1) -> Tensor
  python_module: nn
  structured_delegate: slow_conv_transpose2d.out

- func: slow_conv_transpose3d.out(Tensor self, Tensor weight, int[3] kernel_size, Tensor? bias=None, int[3] stride=1, int[3] padding=0, int[3] output_padding=0, int[3] dilation=1, *, Tensor(a!) out) -> Tensor(a!)
  python_module: nn
  dispatch:
    CPU: slow_conv_transpose3d_out_cpu
    CUDA: slow_conv_transpose3d_out_cuda

- func: slow_conv_transpose3d(Tensor self, Tensor weight, int[3] kernel_size, Tensor? bias=None, int[3] stride=1, int[3] padding=0, int[3] output_padding=0, int[3] dilation=1) -> Tensor
  python_module: nn
  dispatch:
    CPU: slow_conv_transpose3d_cpu
    CUDA: slow_conv_transpose3d_cuda

- func: thnn_conv2d.out(Tensor self, Tensor weight, int[2] kernel_size, Tensor? bias=None, int[2] stride=1, int[2] padding=0, *, Tensor(a!) out) -> Tensor(a!)
  python_module: nn

- func: thnn_conv2d(Tensor self, Tensor weight, int[2] kernel_size, Tensor? bias=None, int[2] stride=1, int[2] padding=0) -> Tensor
  python_module: nn

- func: _slow_conv2d_forward.output(Tensor self, Tensor weight, int[2] kernel_size, Tensor? bias, int[2] stride, int[2] padding, *, Tensor(a!) output) -> Tensor(a!)
  python_module: nn
  dispatch:
    CPU: slow_conv2d_forward_out_cpu
    CUDA: slow_conv2d_forward_out_cuda

- func: _slow_conv2d_forward(Tensor self, Tensor weight, int[2] kernel_size, Tensor? bias, int[2] stride, int[2] padding) -> Tensor
  python_module: nn
  dispatch:
    CPU: slow_conv2d_forward_cpu
    CUDA: slow_conv2d_forward_cuda

- func: _slow_conv2d_backward.grad_input(Tensor grad_output, Tensor self, Tensor weight, int[2] kernel_size, int[2] stride, int[2] padding, *, Tensor(a!) grad_input, Tensor(b!) grad_weight, Tensor(c!) grad_bias) -> (Tensor(a!), Tensor(b!), Tensor(c!))
  python_module: nn
  dispatch:
    CPU: slow_conv2d_backward_out_cpu
    CUDA: slow_conv2d_backward_out_cuda

- func: _slow_conv2d_backward.output_mask(Tensor grad_output, Tensor self, Tensor weight, int[2] kernel_size, int[2] stride, int[2] padding, bool[3] output_mask) -> (Tensor grad_input, Tensor grad_weight, Tensor grad_bias)
  python_module: nn
  dispatch:
    CPU: slow_conv2d_backward_cpu
    CUDA: slow_conv2d_backward_cuda

- func: _conv_depthwise2d.out(Tensor self, Tensor weight, int[2] kernel_size, Tensor? bias, int[2] stride, int[2] padding, int[2] dilation, *, Tensor(a!) out) -> Tensor(a!)
  use_const_ref_for_mutable_tensors: True
  python_module: nn
  dispatch:
    CUDA: conv_depthwise2d_cuda_out

- func: _conv_depthwise2d(Tensor self, Tensor weight, int[2] kernel_size, Tensor? bias, int[2] stride, int[2] padding, int[2] dilation) -> Tensor
  python_module: nn
  dispatch:
    CUDA: conv_depthwise2d_cuda

- func: conv_depthwise3d(Tensor self, Tensor weight, int[3] kernel_size, Tensor? bias, int[3] stride, int[3] padding, int[3] dilation) -> Tensor
  python_module: nn
  dispatch:
    CUDA: conv_depthwise3d_cuda

- func: slow_conv3d.out(Tensor self, Tensor weight, int[3] kernel_size, Tensor? bias=None, int[3] stride=1, int[3] padding=0, *, Tensor(a!) out) -> Tensor(a!)
  python_module: nn

- func: slow_conv3d(Tensor self, Tensor weight, int[3] kernel_size, Tensor? bias=None, int[3] stride=1, int[3] padding=0) -> Tensor
  python_module: nn

- func: slow_conv3d_forward.output(Tensor self, Tensor weight, int[3] kernel_size, Tensor? bias, int[3] stride, int[3] padding, *, Tensor(a!) output) -> Tensor(a!)
  python_module: nn
  dispatch:
    CPU: slow_conv3d_forward_out_cpu

- func: slow_conv3d_forward(Tensor self, Tensor weight, int[3] kernel_size, Tensor? bias, int[3] stride, int[3] padding) -> Tensor
  python_module: nn
  dispatch:
    CPU: slow_conv3d_forward_cpu

- func: slow_conv_dilated2d(Tensor self, Tensor weight, int[2] kernel_size, Tensor? bias=None, int[2] stride=1, int[2] padding=0, int[2] dilation=1) -> Tensor
  python_module: nn
  dispatch:
    CPU: slow_conv_dilated2d_cpu
    CUDA: slow_conv_dilated2d_cuda

- func: slow_conv_dilated3d(Tensor self, Tensor weight, int[3] kernel_size, Tensor? bias=None, int[3] stride=1, int[3] padding=0, int[3] dilation=1) -> Tensor
  python_module: nn
  dispatch:
    CPU: slow_conv_dilated3d_cpu
    CUDA: slow_conv_dilated3d_cuda

- func: col2im.out(Tensor self, int[2] output_size, int[2] kernel_size, int[2] dilation, int[2] padding, int[2] stride, *, Tensor(a!) out) -> Tensor(a!)
  python_module: nn
  dispatch:
    CPU: col2im_out_cpu
    CUDA: col2im_out_cuda

- func: col2im(Tensor self, int[2] output_size, int[2] kernel_size, int[2] dilation, int[2] padding, int[2] stride) -> Tensor
  python_module: nn
  dispatch:
    CPU: col2im_cpu
    CUDA: col2im_cuda

- func: col2im_backward.grad_input(Tensor grad_output, int[2] kernel_size, int[2] dilation, int[2] padding, int[2] stride, *, Tensor(a!) grad_input) -> Tensor(a!)
  python_module: nn
  dispatch:
    CPU: col2im_backward_out_cpu
    CUDA: col2im_backward_out_cuda

- func: col2im_backward(Tensor grad_output, int[2] kernel_size, int[2] dilation, int[2] padding, int[2] stride) -> Tensor
  python_module: nn
  dispatch:
    CPU: col2im_backward_cpu
    CUDA: col2im_backward_cuda

- func: column_stack(Tensor[] tensors) -> Tensor

- func: column_stack.out(Tensor[] tensors, *, Tensor(a!) out) -> Tensor(a!)

- func: im2col.out(Tensor self, int[2] kernel_size, int[2] dilation, int[2] padding, int[2] stride, *, Tensor(a!) out) -> Tensor(a!)
  python_module: nn
  dispatch:
    CPU: im2col_out_cpu
    CUDA: im2col_out_cuda

- func: im2col(Tensor self, int[2] kernel_size, int[2] dilation, int[2] padding, int[2] stride) -> Tensor
  python_module: nn
  dispatch:
    CPU: im2col_cpu
    CUDA: im2col_cuda

- func: im2col_backward.grad_input(Tensor grad_output, int[2] input_size, int[2] kernel_size, int[2] dilation, int[2] padding, int[2] stride, *, Tensor(a!) grad_input) -> Tensor(a!)
  python_module: nn
  dispatch:
    CPU: im2col_backward_out_cpu
    CUDA: im2col_backward_out_cuda

- func: im2col_backward(Tensor grad_output, int[2] input_size, int[2] kernel_size, int[2] dilation, int[2] padding, int[2] stride) -> Tensor
  python_module: nn
  dispatch:
    CPU: im2col_backward_cpu
    CUDA: im2col_backward_cuda

- func: isfinite(Tensor self) -> Tensor
  variants: function, method
  device_check: NoCheck
  device_guard: False

- func: isinf(Tensor self) -> Tensor
  variants: function, method
  device_check: NoCheck
  device_guard: False
  dispatch:
    CompositeExplicitAutograd: isinf
    SparseCPU, SparseCUDA: isinf_sparse
    SparseCsrCPU, SparseCsrCUDA: isinf_sparse_csr

- func: record_stream(Tensor(a!) self, Stream s) -> ()
  variants: method
  dispatch:
    CUDA: record_stream_cuda

- func: isposinf(Tensor self) -> Tensor
  variants: function, method
  structured_delegate: isposinf.out
  dispatch:
    SparseCPU, SparseCUDA: isposinf_sparse
    SparseCsrCPU, SparseCsrCUDA: isposinf_sparse_csr

- func: isposinf.out(Tensor self, *, Tensor(a!) out) -> Tensor(a!)
  structured: True
  structured_inherits: TensorIteratorBase
  dispatch:
    CPU, CUDA: isposinf_out
    SparseCPU, SparseCUDA: isposinf_sparse_out
    SparseCsrCPU, SparseCsrCUDA: isposinf_sparse_csr_out

- func: isneginf(Tensor self) -> Tensor
  variants: function, method
  structured_delegate: isneginf.out
  dispatch:
    SparseCPU, SparseCUDA: isneginf_sparse
    SparseCsrCPU, SparseCsrCUDA: isneginf_sparse_csr

- func: isneginf.out(Tensor self, *, Tensor(a!) out) -> Tensor(a!)
  structured: True
  structured_inherits: TensorIteratorBase
  dispatch:
    CPU, CUDA: isneginf_out
    SparseCPU, SparseCUDA: isneginf_sparse_out
    SparseCsrCPU, SparseCsrCUDA: isneginf_sparse_csr_out

# NOTE [_add_batch_dim and _remove_batch_dim]
# _add_batch_dim and _remove_batch_dim are meant to be used in the implementation
# of the vmap frontend API (see torch/_vmap_internals.py). They are not
# user-facing, hence the leading underscore. Please don't use them them anywhere else.
- func: _add_batch_dim(Tensor self, int batch_dim, int level) -> Tensor
  variants: function

# See NOTE [_add_batch_dim and _remove_batch_dim]
- func: _remove_batch_dim(Tensor self, int level, int batch_size, int out_dim) -> Tensor
  variants: function

## Functions related to the `torch.special` namespace
# Note [special namespace binding]
# Functions in the special python module should have their names start with
#   "special_" underscore and be bound to the desired Python name in
#   torch/special/__init__.py, and the desired C++ name in torch/csrc/api/include/torch/special.h.
#   The "special_" names should be hidden from the user and not documented.

- func: special_entr(Tensor self) -> Tensor
  structured_delegate: special_entr.out
  python_module: special
  variants: function

- func: special_entr.out(Tensor self, *, Tensor(a!) out) -> Tensor(a!)
  structured: True
  structured_inherits: TensorIteratorBase
  python_module: special
  variants: function
  dispatch:
    CPU, CUDA: special_entr_out

- func: special_ndtri(Tensor self) -> Tensor
  structured_delegate: special_ndtri.out
  python_module: special
  variants: function

- func: special_ndtri.out(Tensor self, *, Tensor(a!) out) -> Tensor(a!)
  structured: True
  structured_inherits: TensorIteratorBase
  python_module: special
  variants: function
  dispatch:
    CPU, CUDA: special_ndtri_out

- func: special_log_ndtr(Tensor self) -> Tensor
  structured_delegate: special_log_ndtr.out
  python_module: special
  variants: function

- func: special_log_ndtr.out(Tensor self, *, Tensor(a!) out) -> Tensor(a!)
  structured: True
  structured_inherits: TensorIteratorBase
  python_module: special
  variants: function
  dispatch:
    CPU, CUDA: special_log_ndtr_out

- func: special_expm1(Tensor self) -> Tensor
  python_module: special
  variants: function

- func: special_expm1.out(Tensor self, *, Tensor(a!) out) -> Tensor(a!)
  python_module: special
  variants: function

- func: special_exp2(Tensor self) -> Tensor
  python_module: special
  variants: function

- func: special_exp2.out(Tensor self, *, Tensor(a!) out) -> Tensor(a!)
  python_module: special
  variants: function

- func: special_psi(Tensor self) -> Tensor
  python_module: special
  variants: function

- func: special_psi.out(Tensor self, *, Tensor(a!) out) -> Tensor(a!)
  python_module: special
  variants: function

- func: special_digamma(Tensor self) -> Tensor
  python_module: special
  variants: function

- func: special_digamma.out(Tensor self, *, Tensor(a!) out) -> Tensor(a!)
  python_module: special
  variants: function

- func: special_gammaln(Tensor self) -> Tensor
  python_module: special
  variants: function

- func: special_gammaln.out(Tensor self, *, Tensor(a!) out) -> Tensor(a!)
  python_module: special
  variants: function

- func: special_erf(Tensor self) -> Tensor
  python_module: special
  variants: function

- func: special_erf.out(Tensor self, *, Tensor(a!) out) -> Tensor(a!)
  python_module: special
  variants: function

- func: special_erfc(Tensor self) -> Tensor
  python_module: special
  variants: function

- func: special_erfc.out(Tensor self, *, Tensor(a!) out) -> Tensor(a!)
  python_module: special

- func: special_erfcx(Tensor self) -> Tensor
  python_module: special
  variants: function
  structured_delegate: special_erfcx.out

- func: special_erfcx.out(Tensor self, *, Tensor(a!) out) -> Tensor(a!)
  python_module: special
  structured: True
  structured_inherits: TensorIteratorBase
  dispatch:
    CPU, CUDA: special_erfcx_out

- func: special_erfinv(Tensor self) -> Tensor
  python_module: special
  variants: function

- func: special_erfinv.out(Tensor self, *, Tensor(a!) out) -> Tensor(a!)
  python_module: special

- func: special_ndtr(Tensor self) -> Tensor
  python_module: special
  variants: function

- func: special_ndtr.out(Tensor self, *, Tensor(a!) out) -> Tensor(a!)
  python_module: special
  variants: function

- func: special_xlog1py(Tensor self, Tensor other) -> Tensor
  device_check: NoCheck   # TensorIterator
  python_module: special
  variants: function
  structured_delegate: special_xlog1py.out

- func: special_xlog1py.self_scalar(Scalar self, Tensor other) -> Tensor
  device_check: NoCheck   # TensorIterator
  python_module: special
  variants: function
  dispatch:
    CompositeExplicitAutograd: special_xlog1py

- func: special_xlog1py.other_scalar(Tensor self, Scalar other) -> Tensor
  device_check: NoCheck   # TensorIterator
  python_module: special
  variants: function
  dispatch:
    CompositeExplicitAutograd: special_xlog1py

- func: special_xlog1py.out(Tensor self, Tensor other, *, Tensor(a!) out) -> Tensor(a!)
  device_check: NoCheck   # TensorIterator
  structured: True
  structured_inherits: TensorIteratorBase
  python_module: special
  variants: function
  dispatch:
    CPU, CUDA: special_xlog1py_out

- func: special_xlog1py.self_scalar_out(Scalar self, Tensor other, *, Tensor(a!) out) -> Tensor(a!)
  device_check: NoCheck   # TensorIterator
  python_module: special
  variants: function
  dispatch:
    CompositeExplicitAutograd: special_xlog1py_out

- func: special_xlog1py.other_scalar_out(Tensor self, Scalar other, *, Tensor(a!) out) -> Tensor(a!)
  device_check: NoCheck   # TensorIterator
  python_module: special
  variants: function
  dispatch:
    CompositeExplicitAutograd: special_xlog1py_out

- func: special_xlogy(Tensor self, Tensor other) -> Tensor
  device_check: NoCheck   # TensorIterator
  python_module: special
  variants: function

- func: special_xlogy.self_scalar(Scalar self, Tensor other) -> Tensor
  device_check: NoCheck   # TensorIterator
  python_module: special
  variants: function

- func: special_xlogy.other_scalar(Tensor self, Scalar other) -> Tensor
  device_check: NoCheck   # TensorIterator
  python_module: special
  variants: function

- func: special_xlogy.out(Tensor self, Tensor other, *, Tensor(a!) out) -> Tensor(a!)
  device_check: NoCheck   # TensorIterator
  python_module: special
  variants: function

- func: special_xlogy.self_scalar_out(Scalar self, Tensor other, *, Tensor(a!) out) -> Tensor(a!)
  device_check: NoCheck   # TensorIterator
  python_module: special
  variants: function

- func: special_xlogy.other_scalar_out(Tensor self, Scalar other, *, Tensor(a!) out) -> Tensor(a!)
  device_check: NoCheck   # TensorIterator
  python_module: special
  variants: function

- func: special_zeta(Tensor self, Tensor other) -> Tensor
  device_check: NoCheck   # TensorIterator
  python_module: special
  variants: function
  structured_delegate: special_zeta.out

- func: special_zeta.self_scalar(Scalar self, Tensor other) -> Tensor
  device_check: NoCheck   # TensorIterator
  python_module: special
  variants: function
  dispatch:
    CompositeExplicitAutograd: special_zeta

- func: special_zeta.other_scalar(Tensor self, Scalar other) -> Tensor
  device_check: NoCheck   # TensorIterator
  python_module: special
  variants: function
  dispatch:
    CompositeExplicitAutograd: special_zeta

- func: special_zeta.out(Tensor self, Tensor other, *, Tensor(a!) out) -> Tensor(a!)
  device_check: NoCheck   # TensorIterator
  structured: True
  structured_inherits: TensorIteratorBase
  python_module: special
  variants: function
  dispatch:
    CPU, CUDA: special_zeta_out

- func: special_zeta.self_scalar_out(Scalar self, Tensor other, *, Tensor(a!) out) -> Tensor(a!)
  device_check: NoCheck   # TensorIterator
  python_module: special
  variants: function
  dispatch:
    CompositeExplicitAutograd: special_zeta_out

- func: special_zeta.other_scalar_out(Tensor self, Scalar other, *, Tensor(a!) out) -> Tensor(a!)
  device_check: NoCheck   # TensorIterator
  python_module: special
  variants: function
  dispatch:
    CompositeExplicitAutograd: special_zeta_out

- func: special_i0(Tensor self) -> Tensor
  python_module: special
  variants: function

- func: special_i0.out(Tensor self, *, Tensor(a!) out) -> Tensor(a!)
  python_module: special
  variants: function

- func: special_i0e(Tensor self) -> Tensor
  python_module: special
  variants: function
  structured_delegate: special_i0e.out

- func: special_i0e.out(Tensor self, *, Tensor(a!) out) -> Tensor(a!)
  python_module: special
  structured: True
  structured_inherits: TensorIteratorBase
  dispatch:
    CPU, CUDA: special_i0e_out

- func: special_i1(Tensor self) -> Tensor
  python_module: special
  variants: function
  structured_delegate: special_i1.out

- func: special_i1.out(Tensor self, *, Tensor(a!) out) -> Tensor(a!)
  python_module: special
  structured: True
  structured_inherits: TensorIteratorBase
  dispatch:
    CPU, CUDA: special_i1_out

- func: special_i1e(Tensor self) -> Tensor
  python_module: special
  variants: function
  structured_delegate: special_i1e.out

- func: special_i1e.out(Tensor self, *, Tensor(a!) out) -> Tensor(a!)
  python_module: special
  structured: True
  structured_inherits: TensorIteratorBase
  dispatch:
    CPU, CUDA: special_i1e_out

- func: special_logit(Tensor self, float? eps=None) -> Tensor
  python_module: special
  variants: function

- func: special_logit.out(Tensor self, float? eps=None, *, Tensor(a!) out) -> Tensor(a!)
  python_module: special

- func: special_polygamma(int n, Tensor self) -> Tensor
  python_module: special
  variants: function

- func: special_polygamma.out(int n, Tensor self, *, Tensor(a!) out) -> Tensor(a!)
  python_module: special

- func: special_logsumexp(Tensor self, int[1] dim, bool keepdim=False) -> Tensor
  python_module: special
  variants: function

- func: special_logsumexp.out(Tensor self, int[1] dim, bool keepdim=False, *, Tensor(a!) out) -> Tensor(a!)
  python_module: special

- func: special_expit(Tensor self) -> Tensor
  python_module: special
  variants: function

- func: special_expit.out(Tensor self, *, Tensor(a!) out) -> Tensor(a!)
  python_module: special
  variants: function

- func: special_sinc(Tensor self) -> Tensor
  python_module: special
  variants: function

- func: special_sinc.out(Tensor self, *, Tensor(a!) out) -> Tensor(a!)
  python_module: special
  variants: function

- func: special_round(Tensor self, *, int decimals=0) -> Tensor
  python_module: special
  variants: function

- func: special_round.out(Tensor self, *, int decimals=0, Tensor(a!) out) -> Tensor(a!)
  python_module: special
  variants: function

- func: special_log1p(Tensor self) -> Tensor
  python_module: special
  variants: function

- func: special_log1p.out(Tensor self, *, Tensor(a!) out) -> Tensor(a!)
  python_module: special
  variants: function

- func: special_log_softmax(Tensor self, int dim, *, ScalarType? dtype=None) -> Tensor
  python_module: special
  variants: function

- func: special_gammainc.out(Tensor self, Tensor other, *, Tensor(a!) out) -> Tensor(a!)
  python_module: special
  variants: function

- func: special_gammainc(Tensor self, Tensor other) -> Tensor
  python_module: special
  variants: function

- func: special_gammaincc.out(Tensor self, Tensor other, *, Tensor(a!) out) -> Tensor(a!)
  python_module: special
  variants: function

- func: special_gammaincc(Tensor self, Tensor other) -> Tensor
  python_module: special
  variants: function

- func: special_multigammaln(Tensor self, int p) -> Tensor
  python_module: special
  variants: function

- func: special_multigammaln.out(Tensor self, int p, *, Tensor(a!) out) -> Tensor(a!)
  python_module: special
  variants: function

- func: special_softmax(Tensor self, int dim, ScalarType? dtype=None) -> Tensor
  python_module: special
  variants: function

## Functions related to the fast Fourier transform and the torch.fft namespace
# Note [FFT namespace binding]
# Functions in the fft python module should have their names start with
#   "fft_" underscore and be bound to the desired Python name in
#   torch/fft/__init__.py, and the desired C++ name in torch/csrc/api/include/torch/fft.h.
#   The "fft_" names should be hidden from the user and not documented.
#
# See fft_fft as an example.

# torch.fft.fft
# NOTE: NOT an alias for torch.fft, which has different semantics
- func: fft_fft(Tensor self, int? n=None, int dim=-1, str? norm=None) -> Tensor
  python_module: fft
  variants: function

- func: fft_fft.out(Tensor self, int? n=None, int dim=-1, str? norm=None, *, Tensor(a!) out) -> Tensor(a!)
  python_module: fft
  variants: function

- func: fft_ifft(Tensor self, int? n=None, int dim=-1, str? norm=None) -> Tensor
  python_module: fft
  variants: function

- func: fft_ifft.out(Tensor self, int? n=None, int dim=-1, str? norm=None, *, Tensor(a!) out) -> Tensor(a!)
  python_module: fft
  variants: function

- func: fft_rfft(Tensor self, int? n=None, int dim=-1, str? norm=None) -> Tensor
  python_module: fft
  variants: function

- func: fft_rfft.out(Tensor self, int? n=None, int dim=-1, str? norm=None, *, Tensor(a!) out) -> Tensor(a!)
  python_module: fft
  variants: function

- func: fft_irfft(Tensor self, int? n=None, int dim=-1, str? norm=None) -> Tensor
  python_module: fft
  variants: function

- func: fft_irfft.out(Tensor self, int? n=None, int dim=-1, str? norm=None, *, Tensor(a!) out) -> Tensor(a!)
  python_module: fft
  variants: function

- func: fft_hfft(Tensor self, int? n=None, int dim=-1, str? norm=None) -> Tensor
  python_module: fft
  variants: function

- func: fft_hfft.out(Tensor self, int? n=None, int dim=-1, str? norm=None, *, Tensor(a!) out) -> Tensor(a!)
  python_module: fft
  variants: function

- func: fft_ihfft(Tensor self, int? n=None, int dim=-1, str? norm=None) -> Tensor
  python_module: fft
  variants: function

- func: fft_ihfft.out(Tensor self, int? n=None, int dim=-1, str? norm=None, *, Tensor(a!) out) -> Tensor(a!)
  python_module: fft
  variants: function

- func: fft_fft2(Tensor self, int[1]? s=None, int[1] dim=[-2,-1], str? norm=None) -> Tensor
  python_module: fft
  variants: function

- func: fft_fft2.out(Tensor self, int[1]? s=None, int[1] dim=[-2,-1], str? norm=None, *, Tensor(a!) out) -> Tensor(a!)
  python_module: fft
  variants: function

- func: fft_ifft2(Tensor self, int[1]? s=None, int[1] dim=[-2,-1], str? norm=None) -> Tensor
  python_module: fft
  variants: function

- func: fft_ifft2.out(Tensor self, int[1]? s=None, int[1] dim=[-2,-1], str? norm=None, *, Tensor(a!) out) -> Tensor(a!)
  python_module: fft
  variants: function

- func: fft_rfft2(Tensor self, int[1]? s=None, int[1] dim=[-2,-1], str? norm=None) -> Tensor
  python_module: fft
  variants: function

- func: fft_rfft2.out(Tensor self, int[1]? s=None, int[1] dim=[-2,-1], str? norm=None, *, Tensor(a!) out) -> Tensor(a!)
  python_module: fft
  variants: function

- func: fft_irfft2(Tensor self, int[1]? s=None, int[1] dim=[-2,-1], str? norm=None) -> Tensor
  python_module: fft
  variants: function

- func: fft_irfft2.out(Tensor self, int[1]? s=None, int[1] dim=[-2,-1], str? norm=None, *, Tensor(a!) out) -> Tensor(a!)
  python_module: fft
  variants: function

- func: fft_hfft2(Tensor self, int[1]? s=None, int[1] dim=[-2,-1], str? norm=None) -> Tensor
  use_const_ref_for_mutable_tensors: True
  python_module: fft
  variants: function

- func: fft_hfft2.out(Tensor self, int[1]? s=None, int[1] dim=[-2,-1], str? norm=None, *, Tensor(a!) out) -> Tensor(a!)
  use_const_ref_for_mutable_tensors: True
  python_module: fft
  variants: function

- func: fft_ihfft2(Tensor self, int[1]? s=None, int[1] dim=[-2,-1], str? norm=None) -> Tensor
  use_const_ref_for_mutable_tensors: True
  python_module: fft
  variants: function

- func: fft_ihfft2.out(Tensor self, int[1]? s=None, int[1] dim=[-2,-1], str? norm=None, *, Tensor(a!) out) -> Tensor(a!)
  use_const_ref_for_mutable_tensors: True
  python_module: fft
  variants: function

- func: fft_fftn(Tensor self, int[1]? s=None, int[1]? dim=None, str? norm=None) -> Tensor
  python_module: fft
  variants: function

- func: fft_fftn.out(Tensor self, int[1]? s=None, int[1]? dim=None, str? norm=None, *, Tensor(a!) out) -> Tensor(a!)
  python_module: fft
  variants: function

- func: fft_ifftn(Tensor self, int[1]? s=None, int[1]? dim=None, str? norm=None) -> Tensor
  python_module: fft
  variants: function

- func: fft_ifftn.out(Tensor self, int[1]? s=None, int[1]? dim=None, str? norm=None, *, Tensor(a!) out) -> Tensor(a!)
  python_module: fft
  variants: function

- func: fft_rfftn(Tensor self, int[1]? s=None, int[1]? dim=None, str? norm=None) -> Tensor
  python_module: fft
  variants: function

- func: fft_rfftn.out(Tensor self, int[1]? s=None, int[1]? dim=None, str? norm=None, *, Tensor(a!) out) -> Tensor(a!)
  python_module: fft
  variants: function

- func: fft_irfftn(Tensor self, int[1]? s=None, int[1]? dim=None, str? norm=None) -> Tensor
  python_module: fft
  variants: function

- func: fft_irfftn.out(Tensor self, int[1]? s=None, int[1]? dim=None, str? norm=None, *, Tensor(a!) out) -> Tensor(a!)
  python_module: fft
  variants: function

- func: fft_hfftn(Tensor self, int[1]? s=None, int[1]? dim=None, str? norm=None) -> Tensor
  use_const_ref_for_mutable_tensors: True
  python_module: fft
  variants: function

- func: fft_hfftn.out(Tensor self, int[1]? s=None, int[1]? dim=None, str? norm=None, *, Tensor(a!) out) -> Tensor(a!)
  use_const_ref_for_mutable_tensors: True
  python_module: fft
  variants: function

- func: fft_ihfftn(Tensor self, int[1]? s=None, int[1]? dim=None, str? norm=None) -> Tensor
  use_const_ref_for_mutable_tensors: True
  python_module: fft
  variants: function

- func: fft_ihfftn.out(Tensor self, int[1]? s=None, int[1]? dim=None, str? norm=None, *, Tensor(a!) out) -> Tensor(a!)
  use_const_ref_for_mutable_tensors: True
  python_module: fft
  variants: function

- func: fft_fftfreq(int n, float d=1.0, *, ScalarType? dtype=None, Layout? layout=None, Device? device=None, bool? pin_memory=None) -> Tensor
  python_module: fft
  variants: function

- func: fft_fftfreq.out(int n, float d=1.0, *, Tensor(a!) out) -> Tensor(a!)
  python_module: fft
  variants: function

- func: fft_rfftfreq(int n, float d=1.0, *, ScalarType? dtype=None, Layout? layout=None, Device? device=None, bool? pin_memory=None) -> Tensor
  python_module: fft
  variants: function

- func: fft_rfftfreq.out(int n, float d=1.0, *, Tensor(a!) out) -> Tensor(a!)
  python_module: fft
  variants: function

- func: fft_fftshift(Tensor self, int[1]? dim=None) -> Tensor
  python_module: fft
  variants: function

- func: fft_ifftshift(Tensor self, int[1]? dim=None) -> Tensor
  python_module: fft
  variants: function

## Functions for linear algebra and the torch.linalg namespace
# Note [linalg namespace binding]
# Functions in the linalg python module should have their names start with
#   "linalg_" and be bound to the desired Python name in
#   torch/linalg/__init__.py, and the desired C++ name in torch/csrc/api/include/torch/linalg.h.
#   The "linalg_" names should be hidden from the user and not documented.
#
# See linalg_det as an example.

# "_ex" stands for experimental
- func: linalg_cholesky_ex(Tensor self, *, bool upper=False, bool check_errors=False) -> (Tensor L, Tensor info)
  python_module: linalg
  variants: function
  dispatch:
    CPU, CUDA: linalg_cholesky_ex

- func: linalg_cholesky_ex.L(Tensor self, *, bool upper=False, bool check_errors=False, Tensor(a!) L, Tensor(b!) info) -> (Tensor(a!) L, Tensor(b!) info)
  python_module: linalg
  variants: function
  dispatch:
    CPU, CUDA: linalg_cholesky_ex_out

- func: linalg_cholesky(Tensor self, *, bool upper=False) -> Tensor
  python_module: linalg
  variants: function

- func: linalg_cholesky.out(Tensor self, *, bool upper=False, Tensor(a!) out) -> Tensor(a!)
  python_module: linalg
  variants: function

- func: linalg_cross(Tensor self, Tensor other, *, int dim=-1) -> Tensor
  python_module: linalg
  variants: function
  structured_delegate: linalg_cross.out
  dispatch:
    ZeroTensor: linalg_cross_zerotensor

- func: linalg_cross.out(Tensor self, Tensor other, *, int dim=-1, Tensor(a!) out) -> Tensor(a!)
  python_module: linalg
  structured: True
  precomputed:
  - dim -> int dim
  dispatch:
    CPU, CUDA: linalg_cross_out

# linalg.lu_factor
- func: linalg_lu_factor(Tensor A, *, bool pivot=True) -> (Tensor LU, Tensor pivots)
  python_module: linalg
  variants: function

- func: linalg_lu_factor.out(Tensor A, *, bool pivot=True, Tensor(a!) LU, Tensor(b!) pivots) -> (Tensor(a!) LU, Tensor(b!) pivots)
  python_module: linalg
  variants: function

- func: linalg_lu_factor_ex(Tensor A, *, bool pivot=True, bool check_errors=False) -> (Tensor LU, Tensor pivots, Tensor info)
  python_module: linalg
  structured_delegate: linalg_lu_factor_ex.out
  variants: function

- func: linalg_lu_factor_ex.out(Tensor A, *, bool pivot=True, bool check_errors=False, Tensor(a!) LU, Tensor(b!) pivots, Tensor(c!) info) -> (Tensor(a!) LU, Tensor(b!) pivots, Tensor(c!) info)
  python_module: linalg
  variants: function
  structured: True
  dispatch:
    CPU, CUDA: linalg_lu_factor_ex_out

# linalg.lu
- func: linalg_lu(Tensor A, *, bool pivot=True) -> (Tensor P, Tensor L, Tensor U)
  python_module: linalg
  structured_delegate: linalg_lu.out
  variants: function

- func: linalg_lu.out(Tensor A, *, bool pivot=True, Tensor(a!) P, Tensor(b!) L, Tensor(c!) U) -> (Tensor(a!) P, Tensor(b!) L, Tensor(c!) U)
  python_module: linalg
  variants: function
  structured: True
  dispatch:
    CPU, CUDA: linalg_lu_out

# linalg.lu_solve
- func: linalg_lu_solve(Tensor LU, Tensor pivots, Tensor B, *, bool left=True, bool adjoint=False) -> Tensor
  python_module: linalg
  structured_delegate: linalg_lu_solve.out
  variants: function

- func: linalg_lu_solve.out(Tensor LU, Tensor pivots, Tensor B, *, bool left=True, bool adjoint=False, Tensor(a!) out) -> Tensor(a!)
  python_module: linalg
  variants: function
  structured: True
  dispatch:
    CPU, CUDA: linalg_lu_solve_out

# linalg.det
- func: linalg_det(Tensor self) -> Tensor
  python_module: linalg
  variants: function

- func: linalg_det.out(Tensor self, *, Tensor(a!) out) -> Tensor(a!)
  python_module: linalg

# torch.det, alias for torch.linalg.det
- func: det(Tensor self) -> Tensor
  variants: function, method

- func: _det_lu_based_helper(Tensor self) -> (Tensor det, Tensor lu, Tensor pivs)
  variants: function
  dispatch:
    CPU, CUDA: _det_lu_based_helper

- func: _det_lu_based_helper_backward_helper(Tensor det_grad, Tensor det, Tensor self, Tensor lu, Tensor pivs) -> Tensor
  variants: function
  dispatch:
    CPU, CUDA: _det_lu_based_helper_backward_helper

- func: linalg_ldl_factor_ex(Tensor self, *, bool hermitian=False, bool check_errors=False) -> (Tensor LD, Tensor pivots, Tensor info)
  structured_delegate: linalg_ldl_factor_ex.out
  python_module: linalg
  variants: function

- func: linalg_ldl_factor_ex.out(Tensor self, *, bool hermitian=False, bool check_errors=False, Tensor(a!) LD, Tensor(b!) pivots, Tensor(c!) info) -> (Tensor(a!) LD, Tensor(b!) pivots, Tensor(c!) info)
  structured: True
  python_module: linalg
  variants: function
  dispatch:
    CPU, CUDA: linalg_ldl_factor_ex_out

- func: linalg_ldl_factor(Tensor self, *, bool hermitian=False) -> (Tensor LD, Tensor pivots)
  python_module: linalg
  variants: function

- func: linalg_ldl_factor.out(Tensor self, *, bool hermitian=False, Tensor(a!) LD, Tensor(b!) pivots) -> (Tensor(a!) LD, Tensor(b!) pivots)
  python_module: linalg
  variants: function

- func: linalg_ldl_solve(Tensor LD, Tensor pivots, Tensor B, *, bool hermitian=False) -> Tensor
  structured_delegate: linalg_ldl_solve.out
  python_module: linalg
  variants: function

- func: linalg_ldl_solve.out(Tensor LD, Tensor pivots, Tensor B, *, bool hermitian=False, Tensor(a!) out) -> Tensor(a!)
  structured: True
  python_module: linalg
  variants: function
  dispatch:
    CPU, CUDA: linalg_ldl_solve_out

- func: linalg_lstsq(Tensor self, Tensor b, float? rcond=None, *, str? driver=None) -> (Tensor solution, Tensor residuals, Tensor rank, Tensor singular_values)
  python_module: linalg
  variants: function
  dispatch:
    CompositeExplicitAutograd: linalg_lstsq
  tags: dynamic_output_shape

- func: linalg_lstsq.out(Tensor self, Tensor b, float? rcond=None, *, str? driver=None, Tensor(a!) solution, Tensor(b!) residuals, Tensor(c!) rank, Tensor(d!) singular_values) -> (Tensor(a!) solution, Tensor(b!) residuals, Tensor(c!) rank, Tensor(d!) singular_values)
  python_module: linalg
  variants: function
  dispatch:
    CPU, CUDA: linalg_lstsq_out
  tags: dynamic_output_shape

# torch.linalg.matmul, alias for torch.matmul
- func: linalg_matmul(Tensor self, Tensor other) -> Tensor
  python_module: linalg
  variants: function

- func: linalg_matmul.out(Tensor self, Tensor other, *, Tensor(a!) out) -> Tensor(a!)
  python_module: linalg

- func: linalg_matrix_exp(Tensor self) -> Tensor
  python_module: linalg
  variants: function
  dispatch:
    CPU, CUDA: linalg_matrix_exp

- func: linalg_slogdet(Tensor self) -> (Tensor sign, Tensor logabsdet)
  python_module: linalg
  variants: function
  dispatch:
    CPU, CUDA: linalg_slogdet

- func: linalg_slogdet.out(Tensor self, *, Tensor(a!) sign, Tensor(b!) logabsdet) -> (Tensor(a!) sign, Tensor(b!) logabsdet)
  python_module: linalg
  dispatch:
    CPU, CUDA: linalg_slogdet_out

- func: linalg_eig(Tensor self) -> (Tensor eigenvalues, Tensor eigenvectors)
  python_module: linalg
  variants: function
  dispatch:
    CPU, CUDA: linalg_eig

- func: linalg_eig.out(Tensor self, *, Tensor(a!) eigenvalues, Tensor(b!) eigenvectors) -> (Tensor(a!) eigenvalues, Tensor(b!) eigenvectors)
  python_module: linalg
  dispatch:
    CPU, CUDA: linalg_eig_out

- func: linalg_eigvals(Tensor self) -> Tensor
  python_module: linalg

- func: linalg_eigvals.out(Tensor self, *, Tensor(a!) out) -> Tensor(a!)
  python_module: linalg

# This function is exposes the `compute_v` flag, which is then used to implement `linalg.eigh` and
# `linalg.eigvalsh` as composite functions that call this one
- func: _linalg_eigh(Tensor A, str UPLO="L", bool compute_v=True) -> (Tensor eigenvalues, Tensor eigenvectors)
  structured_delegate: _linalg_eigh.eigenvalues

- func: _linalg_eigh.eigenvalues(Tensor A, str UPLO="L", bool compute_v=True, *, Tensor(a!) eigenvalues, Tensor(b!) eigenvectors) -> (Tensor(a!) eigenvalues, Tensor(b!) eigenvectors)
  structured: True
  dispatch:
    CPU, CUDA: _linalg_eigh_out

- func: linalg_eigh(Tensor self, str UPLO="L") -> (Tensor eigenvalues, Tensor eigenvectors)
  python_module: linalg

- func: linalg_eigh.eigvals(Tensor self, str UPLO="L", *, Tensor(a!) eigvals, Tensor(b!) eigvecs) -> (Tensor(a!) eigenvalues, Tensor(b!) eigenvectors)
  python_module: linalg

- func: linalg_eigvalsh(Tensor self, str UPLO="L") -> Tensor
  python_module: linalg

- func: linalg_eigvalsh.out(Tensor self, str UPLO="L", *, Tensor(a!) out) -> Tensor(a!)
  python_module: linalg

- func: linalg_householder_product(Tensor input, Tensor tau) -> Tensor
  python_module: linalg
  variants: function
  dispatch:
    CPU, CUDA: linalg_householder_product

- func: linalg_householder_product.out(Tensor input, Tensor tau, *, Tensor(a!) out) -> Tensor(a!)
  python_module: linalg
  dispatch:
    CPU, CUDA: linalg_householder_product_out

- func: _linalg_inv_out_helper_(Tensor(a!) self, Tensor(b!) infos_lu, Tensor(c!) infos_getri) -> Tensor(a!)
  variants: function
  dispatch:
    CPU: _linalg_inv_out_helper_cpu
    CUDA: _linalg_inv_out_helper_cuda
  autogen: _linalg_inv_out_helper, _linalg_inv_out_helper.out

- func: linalg_inv_ex(Tensor self, *, bool check_errors=False) -> (Tensor inverse, Tensor info)
  python_module: linalg
  variants: function
  dispatch:
    CompositeExplicitAutograd: linalg_inv_ex

- func: linalg_inv_ex.inverse(Tensor self, *, bool check_errors=False, Tensor(a!) inverse, Tensor(b!) info) -> (Tensor(a!) inverse, Tensor(b!) info)
  python_module: linalg
  variants: function
  dispatch:
    CompositeExplicitAutograd: linalg_inv_ex_out

- func: linalg_inv(Tensor self) -> Tensor
  python_module: linalg
  variants: function

- func: linalg_inv.out(Tensor self, *, Tensor(a!) out) -> Tensor(a!)
  python_module: linalg
  variants: function

- func: inner(Tensor self, Tensor other) -> Tensor
  variants: function, method

- func: inner.out(Tensor self, Tensor other, *, Tensor(a!) out) -> Tensor(a!)

- func: outer(Tensor self, Tensor vec2) -> Tensor
  variants: function, method

- func: outer.out(Tensor self, Tensor vec2, *, Tensor(a!) out) -> Tensor(a!)

# torch.ger, alias for torch.outer
- func: ger(Tensor self, Tensor vec2) -> Tensor
  variants: function, method

- func: ger.out(Tensor self, Tensor vec2, *, Tensor(a!) out) -> Tensor(a!)

- func: linalg_norm(Tensor self, Scalar? ord=None, int[1]? dim=None, bool keepdim=False, *, ScalarType? dtype=None) -> Tensor
  python_module: linalg
  variants: function

- func: linalg_norm.ord_str(Tensor self, str ord, int[1]? dim=None, bool keepdim=False, *, ScalarType? dtype=None) -> Tensor
  python_module: linalg
  variants: function

- func: linalg_norm.out(Tensor self, Scalar? ord=None, int[1]? dim=None, bool keepdim=False, *, ScalarType? dtype=None, Tensor(a!) out) -> Tensor(a!)
  python_module: linalg
  variants: function

- func: linalg_norm.ord_str_out(Tensor self, str ord, int[1]? dim=None, bool keepdim=False, *, ScalarType? dtype=None, Tensor(a!) out) -> Tensor(a!)
  python_module: linalg
  variants: function

- func: linalg_vector_norm(Tensor self, Scalar ord=2, int[1]? dim=None, bool keepdim=False, *, ScalarType? dtype=None) -> Tensor
  python_module: linalg
  variants: function
  structured_delegate: linalg_vector_norm.out

- func: linalg_vector_norm.out(Tensor self, Scalar ord=2, int[1]? dim=None, bool keepdim=False, *, ScalarType? dtype=None, Tensor(a!) out) -> Tensor(a!)
  python_module: linalg
  structured: True
  dispatch:
    CPU, CUDA: linalg_vector_norm_out

- func: linalg_matrix_norm(Tensor self, Scalar ord, int[] dim=[-2,-1], bool keepdim=False, *, ScalarType? dtype=None) -> Tensor
  python_module: linalg

- func: linalg_matrix_norm.out(Tensor self, Scalar ord, int[] dim=[-2,-1], bool keepdim=False, *, ScalarType? dtype=None, Tensor(a!) out) -> Tensor(a!)
  python_module: linalg

- func: linalg_matrix_norm.str_ord(Tensor self, str ord='fro', int[] dim=[-2,-1], bool keepdim=False, *, ScalarType? dtype=None) -> Tensor
  python_module: linalg

- func: linalg_matrix_norm.str_ord_out(Tensor self, str ord='fro', int[] dim=[-2,-1], bool keepdim=False, *, ScalarType? dtype=None, Tensor(a!) out) -> Tensor(a!)
  python_module: linalg

# This function is exposes the `compute_uv` flag, which is then used to implement `linalg.svd` and
# `linalg.svdvals` as composite functions that call this one
- func: _linalg_svd(Tensor A, bool full_matrices=False, bool compute_uv=True, *, str? driver=None) -> (Tensor U, Tensor S, Tensor Vh)
  variants: function
  structured_delegate: _linalg_svd.U

- func: _linalg_svd.U(Tensor A, bool full_matrices=False, bool compute_uv=True, *, str? driver=None, Tensor(a!) U, Tensor(b!) S, Tensor(c!) Vh) -> (Tensor(a!) U, Tensor(b!) S, Tensor(c!) Vh)
  structured: True
  dispatch:
    CPU, CUDA: _linalg_svd_out

- func: linalg_svd(Tensor A, bool full_matrices=True, *, str? driver=None) -> (Tensor U, Tensor S, Tensor Vh)
  python_module: linalg
  variants: function

- func: linalg_svd.U(Tensor A, bool full_matrices=True, *, str? driver=None, Tensor(a!) U, Tensor(b!) S, Tensor(c!) Vh) -> (Tensor(a!) U, Tensor(b!) S, Tensor(c!) Vh)
  python_module: linalg
  variants: function

- func: linalg_svdvals(Tensor A, *, str? driver=None) -> Tensor
  python_module: linalg
  variants: function

- func: linalg_svdvals.out(Tensor A, *, str? driver=None, Tensor(a!) out) -> Tensor(a!)
  python_module: linalg
  variants: function

- func: linalg_cond(Tensor self, Scalar? p=None) -> Tensor
  python_module: linalg
  variants: function

- func: linalg_cond.out(Tensor self, Scalar? p=None, *, Tensor(a!) out) -> Tensor(a!)
  python_module: linalg
  variants: function

- func: linalg_cond.p_str(Tensor self, str p) -> Tensor
  python_module: linalg
  variants: function

- func: linalg_cond.p_str_out(Tensor self, str p, *, Tensor(a!) out) -> Tensor(a!)
  python_module: linalg
  variants: function

- func: linalg_pinv.atol_rtol_tensor(Tensor self, *, Tensor? atol=None, Tensor? rtol=None, bool hermitian=False) -> Tensor
  python_module: linalg
  variants: function
  dispatch:
    CompositeExplicitAutograd: linalg_pinv

- func: linalg_pinv.atol_rtol_tensor_out(Tensor self, *, Tensor? atol=None, Tensor? rtol=None, bool hermitian=False, Tensor(a!) out) -> Tensor(a!)
  python_module: linalg
  variants: function
  dispatch:
    CompositeExplicitAutograd: linalg_pinv_out

- func: linalg_pinv.atol_rtol_float(Tensor self, *, float? atol=None, float? rtol=None, bool hermitian=False) -> Tensor
  cpp_no_default_args: ['atol', 'rtol']
  python_module: linalg
  variants: function

- func: linalg_pinv.atol_rtol_float_out(Tensor self, *, float? atol=None, float? rtol=None, bool hermitian=False, Tensor(a!) out) -> Tensor(a!)
  cpp_no_default_args: ['atol', 'rtol']
  python_module: linalg
  variants: function

- func: linalg_pinv(Tensor self, float rcond, bool hermitian=False) -> Tensor
  python_module: linalg
  variants: function

- func: linalg_pinv.rcond_tensor(Tensor self, Tensor rcond, bool hermitian=False) -> Tensor
  python_module: linalg
  variants: function

- func: linalg_pinv.out(Tensor self, float rcond, bool hermitian=False, *, Tensor(a!) out) -> Tensor(a!)
  python_module: linalg
  variants: function

- func: linalg_pinv.out_rcond_tensor(Tensor self, Tensor rcond, bool hermitian=False, *, Tensor(a!) out) -> Tensor(a!)
  python_module: linalg
  variants: function

- func: _linalg_solve(Tensor A, Tensor B, *, bool left=True) -> (Tensor result, Tensor LU, Tensor pivots)
  structured_delegate: _linalg_solve.result

- func: _linalg_solve.result(Tensor A, Tensor B, *, bool left=True, Tensor(a!) result, Tensor(b!) LU, Tensor(c!) pivots) -> (Tensor(a!) result, Tensor(b!) LU, Tensor(c!) pivots)
  structured: True
  dispatch:
    CPU, CUDA: _linalg_solve_out

- func: linalg_solve(Tensor A, Tensor B, *, bool left=True) -> Tensor
  python_module: linalg

- func: linalg_solve.out(Tensor A, Tensor B, *, bool left=True, Tensor(a!) out) -> Tensor(a!)
  python_module: linalg

- func: linalg_tensorinv(Tensor self, int ind=2) -> Tensor
  python_module: linalg
  variants: function

- func: linalg_tensorinv.out(Tensor self, int ind=2, *, Tensor(a!) out) -> Tensor(a!)
  python_module: linalg
  variants: function

- func: linalg_tensorsolve(Tensor self, Tensor other, int[]? dims=None) -> Tensor
  python_module: linalg
  variants: function

- func: linalg_tensorsolve.out(Tensor self, Tensor other, int[]? dims=None, *, Tensor(a!) out) -> Tensor(a!)
  python_module: linalg
  variants: function

- func: linalg_qr(Tensor A, str mode='reduced') -> (Tensor Q, Tensor R)
  python_module: linalg
  variants: function
  structured_delegate: linalg_qr.out

- func: linalg_qr.out(Tensor A, str mode='reduced', *, Tensor(a!) Q, Tensor(b!) R) -> (Tensor(a!) Q, Tensor(b!) R)
  python_module: linalg
  structured: True
  dispatch:
    CPU, CUDA: linalg_qr_out

- func: linalg_matrix_power(Tensor self, int n) -> Tensor
  python_module: linalg

- func: linalg_matrix_power.out(Tensor self, int n, *, Tensor(a!) out) -> Tensor(a!)
  python_module: linalg

- func: linalg_matrix_rank.atol_rtol_tensor(Tensor input, *, Tensor? atol=None, Tensor? rtol=None, bool hermitian=False) -> Tensor
  python_module: linalg
  variants: function

- func: linalg_matrix_rank.atol_rtol_tensor_out(Tensor input, *, Tensor? atol=None, Tensor? rtol=None, bool hermitian=False, Tensor(a!) out) -> Tensor(a!)
  python_module: linalg
  variants: function

- func: linalg_matrix_rank.atol_rtol_float(Tensor self, *, float? atol=None, float? rtol=None, bool hermitian=False) -> Tensor
  cpp_no_default_args: ['atol', 'rtol']
  python_module: linalg
  variants: function

- func: linalg_matrix_rank.atol_rtol_float_out(Tensor self, *, float? atol=None, float? rtol=None, bool hermitian=False, Tensor(a!) out) -> Tensor(a!)
  cpp_no_default_args: ['atol', 'rtol']
  python_module: linalg
  variants: function

- func: linalg_matrix_rank(Tensor self, float tol, bool hermitian=False) -> Tensor
  python_module: linalg
  variants: function

- func: linalg_matrix_rank.out(Tensor self, float tol, bool hermitian=False, *, Tensor(a!) out) -> Tensor(a!)
  python_module: linalg
  variants: function

- func: linalg_matrix_rank.tol_tensor(Tensor input, Tensor tol, bool hermitian=False) -> Tensor
  python_module: linalg
  variants: function

- func: linalg_matrix_rank.out_tol_tensor(Tensor input, Tensor tol, bool hermitian=False, *, Tensor(a!) out) -> Tensor(a!)
  python_module: linalg
  variants: function

- func: linalg_multi_dot(Tensor[] tensors) -> Tensor
  python_module: linalg

- func: linalg_multi_dot.out(Tensor[] tensors, *, Tensor(a!) out) -> Tensor(a!)
  python_module: linalg

## Functions that are only for testing
# It is undocumented and should not be used outside of tests.
- func: _test_serialization_subcmul(Tensor self, Tensor other, Scalar alpha=1) -> Tensor

# Note: this function is only for testing.
- func: _test_optional_intlist(Tensor values, int[]? addends) -> Tensor
  python_module: nn
  dispatch:
    CPU: _test_optional_intlist

# Note: this function is only for testing.
- func: _test_optional_filled_intlist(Tensor values, int[2]? addends) -> Tensor
  python_module: nn
  dispatch:
    CPU: _test_optional_intlist

# Note: this function is only for testing.
- func: _test_optional_floatlist(Tensor values, float[]? addends) -> Tensor
  python_module: nn
  dispatch:
    CPU: _test_optional_floatlist

# Note: this function is only for testing.
- func: _test_string_default(Tensor dummy, str a="\"'\\", str b='"\'\\') -> Tensor
  python_module: nn

# Note: this function is only for testing.
- func: _test_ambiguous_defaults.a(Tensor dummy, int a=1, int b=1) -> Tensor
  python_module: nn

# Note: this function is only for testing.
- func: _test_ambiguous_defaults.b(Tensor dummy, int a=2, str b="2") -> Tensor
  cpp_no_default_args: ['a', 'b']
  python_module: nn

# Note: this function is only for testing.
- func: _test_warn_in_autograd(Tensor self) -> Tensor
  python_module: nn
  dispatch:
    CompositeExplicitAutograd: _test_warn_in_autograd

- func: segment_reduce(Tensor data, str reduce, *, Tensor? lengths=None, Tensor? indices=None, Tensor? offsets=None, int axis=0, bool unsafe=False, Scalar? initial=None) -> Tensor
  variants: function
  dispatch:
    CPU, CUDA: segment_reduce_kernel

- func: _segment_reduce_backward(Tensor grad, Tensor output, Tensor data, str reduce, *, Tensor? lengths=None, Tensor? offsets=None, int axis=0, Scalar? initial=None) -> Tensor
  variants: function
  dispatch:
    CPU, CUDA: _segment_reduce_backward_kernel

- func: pad_sequence(Tensor[] sequences, bool batch_first=False, float padding_value=0.0) -> Tensor
  python_module: nn
  variants: function

- func: flatten_dense_tensors(Tensor[] tensors) -> Tensor
  variants: function
  python_module: nn

- func: unflatten_dense_tensors(Tensor flat, Tensor[] tensors) -> Tensor[]
  variants: function
  python_module: nn

- func: nested_tensor(Tensor[] list, ScalarType? dtype=None, Layout? layout=None, Device? device=None, bool? pin_memory=None) -> Tensor
  variants: function

- func: _fw_primal_copy(Tensor self, int level) -> Tensor
  variants: function
  dispatch:
    CompositeExplicitAutogradNonFunctional: _fw_primal_copy
  tags: view_copy

- func: _make_dual_copy(Tensor primal, Tensor tangent, int level) -> Tensor
  variants: function
  dispatch:
    CompositeExplicitAutogradNonFunctional: _make_dual_copy
  tags: view_copy

- func: view_as_real_copy(Tensor self) -> Tensor
  variants: function
  dispatch:
    CompositeExplicitAutogradNonFunctional: view_as_real_copy
  tags: view_copy

- func: view_as_complex_copy(Tensor self) -> Tensor
  variants: function
  dispatch:
    CompositeExplicitAutogradNonFunctional: view_as_complex_copy
  tags: view_copy

- func: _conj_copy(Tensor self) -> Tensor
  variants: function
  dispatch:
    CompositeExplicitAutogradNonFunctional: _conj_copy
  tags: view_copy

- func: _neg_view_copy(Tensor self) -> Tensor
  variants: function
  dispatch:
    CompositeExplicitAutogradNonFunctional: _neg_view_copy
  tags: view_copy

- func: as_strided_copy(Tensor self, int[] size, int[] stride, int? storage_offset=None) -> Tensor
  variants: function
  dispatch:
    CompositeExplicitAutogradNonFunctional: as_strided_copy
  tags: view_copy

- func: _sparse_broadcast_to_copy(Tensor self, int[] size) -> Tensor
  variants: function
  dispatch:
    CompositeExplicitAutogradNonFunctional: _sparse_broadcast_to_copy
  tags: view_copy

- func: diagonal_copy(Tensor self, int offset=0, int dim1=0, int dim2=1) -> Tensor
  variants: function
  dispatch:
    CompositeExplicitAutogradNonFunctional: diagonal_copy
  tags: view_copy

- func: expand_copy(Tensor self, int[] size, *, bool implicit=False) -> Tensor
  variants: function
  dispatch:
    CompositeExplicitAutogradNonFunctional: expand_copy
  tags: view_copy

- func: expand_copy.SymInt(Tensor self, SymInt[] size, *, bool implicit=False) -> Tensor
  variants: function
  dispatch:
    CompositeExplicitAutogradNonFunctional: expand_copy_SymInt
  tags: view_copy

- func: permute_copy(Tensor self, int[] dims) -> Tensor
  variants: function
  dispatch:
    CompositeExplicitAutogradNonFunctional: permute_copy
  tags: view_copy

- func: _reshape_alias_copy(Tensor self, int[] size, int[] stride) -> Tensor
  variants: function
  dispatch:
    CompositeExplicitAutogradNonFunctional: _reshape_alias_copy
  tags: view_copy

- func: select_copy.int(Tensor self, int dim, int index) -> Tensor
  variants: function
  dispatch:
    CompositeExplicitAutogradNonFunctional: select_copy_int
  tags: view_copy

- func: detach_copy(Tensor self) -> Tensor
  variants: function
  dispatch:
    CompositeExplicitAutogradNonFunctional: detach_copy
  tags: view_copy

- func: slice_copy.Tensor(Tensor self, int dim=0, int? start=None, int? end=None, int step=1) -> Tensor
  variants: function
  dispatch:
    CompositeExplicitAutogradNonFunctional: slice_copy_Tensor
  tags: view_copy

- func: split_copy.Tensor(Tensor self, int split_size, int dim=0) -> Tensor[]
  variants: function
  dispatch:
    CompositeExplicitAutogradNonFunctional: split_copy_Tensor
  tags: view_copy

- func: split_with_sizes_copy(Tensor self, int[] split_sizes, int dim=0) -> Tensor[]
  variants: function
  dispatch:
    CompositeExplicitAutogradNonFunctional: split_with_sizes_copy
  tags: view_copy

- func: squeeze_copy(Tensor self) -> Tensor
  variants: function
  dispatch:
    CompositeExplicitAutogradNonFunctional: squeeze_copy
  tags: view_copy

- func: squeeze_copy.dim(Tensor self, int dim) -> Tensor
  variants: function
  dispatch:
    CompositeExplicitAutogradNonFunctional: squeeze_copy_dim
  tags: view_copy

- func: t_copy(Tensor self) -> Tensor
  variants: function
  dispatch:
    CompositeExplicitAutogradNonFunctional: t_copy
  tags: view_copy

- func: transpose_copy.int(Tensor self, int dim0, int dim1) -> Tensor
  variants: function
  dispatch:
    CompositeExplicitAutogradNonFunctional: transpose_copy_int
  tags: view_copy

- func: unsqueeze_copy(Tensor self, int dim) -> Tensor
  variants: function
  dispatch:
    CompositeExplicitAutogradNonFunctional: unsqueeze_copy
  tags: view_copy

- func: _indices_copy(Tensor self) -> Tensor
  variants: function
  dispatch:
    CompositeExplicitAutogradNonFunctional: _indices_copy
  tags: view_copy

- func: _values_copy(Tensor self) -> Tensor
  variants: function
  dispatch:
    CompositeExplicitAutogradNonFunctional: _values_copy
  tags: view_copy

- func: indices_copy(Tensor self) -> Tensor
  variants: function
  dispatch:
    CompositeExplicitAutogradNonFunctional: indices_copy
  tags: view_copy

- func: values_copy(Tensor self) -> Tensor
  variants: function
  dispatch:
    CompositeExplicitAutogradNonFunctional: values_copy
  tags: view_copy

- func: crow_indices_copy(Tensor self) -> Tensor
  variants: function
  dispatch:
    CompositeExplicitAutogradNonFunctional: crow_indices_copy
  tags: view_copy

- func: col_indices_copy(Tensor self) -> Tensor
  variants: function
  dispatch:
    CompositeExplicitAutogradNonFunctional: col_indices_copy
  tags: view_copy

- func: ccol_indices_copy(Tensor self) -> Tensor
  variants: function
  dispatch:
    CompositeExplicitAutograd: ccol_indices_copy
  tags: view_copy

- func: row_indices_copy(Tensor self) -> Tensor
  variants: function
  dispatch:
    CompositeExplicitAutograd: row_indices_copy
  tags: view_copy

- func: unbind_copy.int(Tensor self, int dim=0) -> Tensor[]
  variants: function
  dispatch:
    CompositeExplicitAutogradNonFunctional: unbind_copy_int
  tags: view_copy

- func: view_copy(Tensor self, int[] size) -> Tensor
  variants: function
  dispatch:
    CompositeExplicitAutogradNonFunctional: view_copy
  tags: view_copy

- func: view_copy.dtype(Tensor self, ScalarType dtype) -> Tensor
  variants: function
  dispatch:
    CompositeExplicitAutogradNonFunctional: view_copy_dtype
  tags: view_copy

- func: unfold_copy(Tensor self, int dimension, int size, int step) -> Tensor
  variants: function
  dispatch:
    CompositeExplicitAutogradNonFunctional: unfold_copy
  tags: view_copy

- func: alias_copy(Tensor self) -> Tensor
  variants: function
  dispatch:
    CompositeExplicitAutogradNonFunctional: alias_copy
  tags: view_copy

- func: _fw_primal_copy.out(Tensor self, int level, *, Tensor(a!) out) -> Tensor(a!)
  variants: function
  dispatch:
    CompositeExplicitAutograd: _fw_primal_copy_out


- func: _make_dual_copy.out(Tensor primal, Tensor tangent, int level, *, Tensor(a!) out) -> Tensor(a!)
  variants: function
  dispatch:
    CompositeExplicitAutograd: _make_dual_copy_out


- func: view_as_real_copy.out(Tensor self, *, Tensor(a!) out) -> Tensor(a!)
  variants: function
  dispatch:
    CompositeExplicitAutograd: view_as_real_copy_out


- func: view_as_complex_copy.out(Tensor self, *, Tensor(a!) out) -> Tensor(a!)
  variants: function
  dispatch:
    CompositeExplicitAutograd: view_as_complex_copy_out


- func: _conj_copy.out(Tensor self, *, Tensor(a!) out) -> Tensor(a!)
  variants: function
  dispatch:
    CompositeExplicitAutograd: _conj_copy_out


- func: _neg_view_copy.out(Tensor self, *, Tensor(a!) out) -> Tensor(a!)
  variants: function
  dispatch:
    CompositeExplicitAutograd: _neg_view_copy_out


- func: as_strided_copy.out(Tensor self, int[] size, int[] stride, int? storage_offset=None, *, Tensor(a!) out) -> Tensor(a!)
  variants: function
  dispatch:
    CompositeExplicitAutograd: as_strided_copy_out


- func: _sparse_broadcast_to_copy.out(Tensor self, int[] size, *, Tensor(a!) out) -> Tensor(a!)
  variants: function
  dispatch:
    CompositeExplicitAutograd: _sparse_broadcast_to_copy_out


- func: diagonal_copy.out(Tensor self, int offset=0, int dim1=0, int dim2=1, *, Tensor(a!) out) -> Tensor(a!)
  variants: function
  dispatch:
    CompositeExplicitAutograd: diagonal_copy_out


- func: expand_copy.SymInt_out(Tensor self, SymInt[] size, *, bool implicit=False, Tensor(a!) out) -> Tensor(a!)
  variants: function
  dispatch:
    CompositeExplicitAutograd: expand_copy_SymInt_out


- func: expand_copy.out(Tensor self, int[] size, *, bool implicit=False, Tensor(a!) out) -> Tensor(a!)
  variants: function
  dispatch:
    CompositeExplicitAutograd: expand_copy_out


- func: permute_copy.out(Tensor self, int[] dims, *, Tensor(a!) out) -> Tensor(a!)
  variants: function
  dispatch:
    CompositeExplicitAutograd: permute_copy_out


- func: _reshape_alias_copy.out(Tensor self, int[] size, int[] stride, *, Tensor(a!) out) -> Tensor(a!)
  variants: function
  dispatch:
    CompositeExplicitAutograd: _reshape_alias_copy_out


- func: select_copy.int_out(Tensor self, int dim, int index, *, Tensor(a!) out) -> Tensor(a!)
  variants: function
  dispatch:
    CompositeExplicitAutograd: select_copy_int_out


- func: detach_copy.out(Tensor self, *, Tensor(a!) out) -> Tensor(a!)
  variants: function
  dispatch:
    CompositeExplicitAutograd: detach_copy_out


- func: slice_copy.Tensor_out(Tensor self, int dim=0, int? start=None, int? end=None, int step=1, *, Tensor(a!) out) -> Tensor(a!)
  variants: function
  dispatch:
    CompositeExplicitAutograd: slice_copy_Tensor_out


- func: split_copy.Tensor_out(Tensor self, int split_size, int dim=0, *, Tensor(a!)[] out) -> ()
  variants: function
  dispatch:
    CompositeExplicitAutograd: split_copy_Tensor_out


- func: split_with_sizes_copy.out(Tensor self, int[] split_sizes, int dim=0, *, Tensor(a!)[] out) -> ()
  variants: function
  dispatch:
    CompositeExplicitAutograd: split_with_sizes_copy_out


- func: squeeze_copy.out(Tensor self, *, Tensor(a!) out) -> Tensor(a!)
  variants: function
  dispatch:
    CompositeExplicitAutograd: squeeze_copy_out


- func: squeeze_copy.dim_out(Tensor self, int dim, *, Tensor(a!) out) -> Tensor(a!)
  variants: function
  dispatch:
    CompositeExplicitAutograd: squeeze_copy_dim_out


- func: t_copy.out(Tensor self, *, Tensor(a!) out) -> Tensor(a!)
  variants: function
  dispatch:
    CompositeExplicitAutograd: t_copy_out


- func: transpose_copy.int_out(Tensor self, int dim0, int dim1, *, Tensor(a!) out) -> Tensor(a!)
  variants: function
  dispatch:
    CompositeExplicitAutograd: transpose_copy_int_out


- func: unsqueeze_copy.out(Tensor self, int dim, *, Tensor(a!) out) -> Tensor(a!)
  variants: function
  dispatch:
    CompositeExplicitAutograd: unsqueeze_copy_out


- func: _indices_copy.out(Tensor self, *, Tensor(a!) out) -> Tensor(a!)
  variants: function
  dispatch:
    CompositeExplicitAutograd: _indices_copy_out


- func: _values_copy.out(Tensor self, *, Tensor(a!) out) -> Tensor(a!)
  variants: function
  dispatch:
    CompositeExplicitAutograd: _values_copy_out


- func: indices_copy.out(Tensor self, *, Tensor(a!) out) -> Tensor(a!)
  variants: function
  dispatch:
    CompositeExplicitAutograd: indices_copy_out


- func: values_copy.out(Tensor self, *, Tensor(a!) out) -> Tensor(a!)
  variants: function
  dispatch:
    CompositeExplicitAutograd: values_copy_out


- func: crow_indices_copy.out(Tensor self, *, Tensor(a!) out) -> Tensor(a!)
  variants: function
  dispatch:
    CompositeExplicitAutograd: crow_indices_copy_out


- func: col_indices_copy.out(Tensor self, *, Tensor(a!) out) -> Tensor(a!)
  variants: function
  dispatch:
    CompositeExplicitAutograd: col_indices_copy_out


- func: unbind_copy.int_out(Tensor self, int dim=0, *, Tensor(a!)[] out) -> ()
  variants: function
  dispatch:
    CompositeExplicitAutograd: unbind_copy_int_out


- func: view_copy.out(Tensor self, int[] size, *, Tensor(a!) out) -> Tensor(a!)
  variants: function
  dispatch:
    CompositeExplicitAutograd: view_copy_out


- func: view_copy.dtype_out(Tensor self, ScalarType dtype, *, Tensor(a!) out) -> Tensor(a!)
  variants: function
  dispatch:
    CompositeExplicitAutograd: view_copy_dtype_out


- func: unfold_copy.out(Tensor self, int dimension, int size, int step, *, Tensor(a!) out) -> Tensor(a!)
  variants: function
  dispatch:
    CompositeExplicitAutograd: unfold_copy_out


- func: alias_copy.out(Tensor self, *, Tensor(a!) out) -> Tensor(a!)
  variants: function
  dispatch:
    CompositeExplicitAutograd: alias_copy_out

- func: to_padded_tensor(Tensor self, float padding, int[]? output_size=None) -> Tensor
  variants: method
  dispatch:
    NestedTensorCPU: NestedTensor_to_padded_tensor_generic
    NestedTensorCUDA: NestedTensor_to_padded_tensor_cuda

- func: _nested_tensor_layer_norm(Tensor self, Tensor? weight, Tensor? bias, float eps) -> Tensor
  variants: method
  dispatch:
    NestedTensorCPU, NestedTensorCUDA: NestedTensor_layer_norm

# Apparently, putting "forward" in the name will cause Python bindings to be skipped, so "fwd" it is.
- func: _transformer_encoder_layer_fwd(Tensor src, int embed_dim, int num_heads, Tensor qkv_weight, Tensor qkv_bias, Tensor proj_weight, Tensor proj_bias, bool use_gelu, bool norm_first, float eps, Tensor norm_weight_1, Tensor norm_bias_1, Tensor norm_weight_2, Tensor norm_bias_2, Tensor ffn_weight_1, Tensor ffn_bias_1, Tensor ffn_weight_2, Tensor ffn_bias_2, Tensor? mask=None) -> Tensor
  variants: function
  dispatch:
    CPU, CUDA, NestedTensorCPU, NestedTensorCUDA: transformer_encoder_layer_forward

- func: _native_multi_head_attention(Tensor query, Tensor key, Tensor value, int embed_dim, int num_head, Tensor qkv_weight, Tensor qkv_bias, Tensor proj_weight, Tensor proj_bias, Tensor? mask=None, bool need_weights=True, bool average_attn_weights=True) -> (Tensor, Tensor)
  variants: function
  dispatch:
    CPU, CUDA, NestedTensorCPU, NestedTensorCUDA: native_multi_head_attention

- func: _transformer_decoder_only_layer_fwd(Tensor src, int embed_dim, int num_heads, Tensor qkv_weight, Tensor qkv_bias, Tensor proj_weight, Tensor proj_bias, bool use_gelu, bool norm_first, float eps, Tensor norm_weight_1, Tensor norm_bias_1, Tensor norm_weight_2, Tensor norm_bias_2, Tensor ffn_weight_1, Tensor ffn_bias_1, Tensor ffn_weight_2, Tensor ffn_bias_2, Tensor? mask=None, Tensor? incr_key=None, Tensor? incr_value=None) -> (Tensor, Tensor, Tensor)
  variants: function
  dispatch:
    CPU, CUDA, NestedTensorCPU, NestedTensorCUDA: transformer_decoder_only_layer_forward

- func: _native_decoder_only_multi_head_attention(Tensor query, Tensor key, Tensor value, int embed_dim, int num_head, Tensor qkv_weight, Tensor qkv_bias, Tensor proj_weight, Tensor proj_bias, Tensor? mask=None, Tensor? incr_key=None, Tensor? incr_value=None, bool need_weights=True, bool average_attn_weights=True) -> (Tensor, Tensor, Tensor, Tensor)
  variants: function
  dispatch:
    CPU, CUDA, NestedTensorCPU, NestedTensorCUDA: native_decoder_only_multi_head_attention

- func: special_bessel_j0(Tensor self) -> Tensor
  python_module: special
  structured_delegate: special_bessel_j0.out
  variants: function

- func: special_bessel_j0.out(Tensor self, *, Tensor(a!) out) -> Tensor(a!)
  dispatch:
    CPU, CUDA: special_bessel_j0_out
  python_module: special
  structured_inherits: TensorIteratorBase
  structured: True
  variants: function

- func: special_bessel_j1(Tensor self) -> Tensor
  python_module: special
  structured_delegate: special_bessel_j1.out
  variants: function

- func: special_bessel_j1.out(Tensor self, *, Tensor(a!) out) -> Tensor(a!)
  dispatch:
    CPU, CUDA: special_bessel_j1_out
  python_module: special
  structured_inherits: TensorIteratorBase
  structured: True
  variants: function

- func: special_bessel_y0(Tensor self) -> Tensor
  python_module: special
  structured_delegate: special_bessel_y0.out
  variants: function

- func: special_bessel_y0.out(Tensor self, *, Tensor(a!) out) -> Tensor(a!)
  dispatch:
    CPU, CUDA: special_bessel_y0_out
  python_module: special
  structured_inherits: TensorIteratorBase
  structured: True
  variants: function

- func: special_bessel_y1(Tensor self) -> Tensor
  python_module: special
  structured_delegate: special_bessel_y1.out
  variants: function

- func: special_bessel_y1.out(Tensor self, *, Tensor(a!) out) -> Tensor(a!)
  dispatch:
    CPU, CUDA: special_bessel_y1_out
  python_module: special
  structured_inherits: TensorIteratorBase
  structured: True
  variants: function

- func: special_chebyshev_polynomial_t(Tensor x, Tensor n) -> Tensor
  device_check: NoCheck
  python_module: special
  structured_delegate: special_chebyshev_polynomial_t.out
  variants: function

- func: special_chebyshev_polynomial_t.x_scalar(Scalar x, Tensor n) -> Tensor
  device_check: NoCheck
  python_module: special
  variants: function

- func: special_chebyshev_polynomial_t.n_scalar(Tensor x, Scalar n) -> Tensor
  device_check: NoCheck
  python_module: special
  variants: function

- func: special_chebyshev_polynomial_t.out(Tensor x, Tensor n, *, Tensor(a!) out) -> Tensor(a!)
  device_check: NoCheck
  dispatch:
    CPU, CUDA: special_chebyshev_polynomial_t_out
  python_module: special
  structured_inherits: TensorIteratorBase
  structured: True
  variants: function

- func: special_chebyshev_polynomial_t.x_scalar_out(Scalar x, Tensor n, *, Tensor(a!) out) -> Tensor(a!)
  device_check: NoCheck
  python_module: special
  variants: function

- func: special_chebyshev_polynomial_t.n_scalar_out(Tensor x, Scalar n, *, Tensor(a!) out) -> Tensor(a!)
  dispatch:
    CompositeExplicitAutograd: special_chebyshev_polynomial_t_out
  device_check: NoCheck
  python_module: special
  variants: function

- func: special_chebyshev_polynomial_u(Tensor x, Tensor n) -> Tensor
  device_check: NoCheck
  python_module: special
  structured_delegate: special_chebyshev_polynomial_u.out
  variants: function

- func: special_chebyshev_polynomial_u.x_scalar(Scalar x, Tensor n) -> Tensor
  device_check: NoCheck
  python_module: special
  variants: function

- func: special_chebyshev_polynomial_u.n_scalar(Tensor x, Scalar n) -> Tensor
  device_check: NoCheck
  python_module: special
  variants: function

- func: special_chebyshev_polynomial_u.out(Tensor x, Tensor n, *, Tensor(a!) out) -> Tensor(a!)
  device_check: NoCheck
  dispatch:
    CPU, CUDA: special_chebyshev_polynomial_u_out
  python_module: special
  structured_inherits: TensorIteratorBase
  structured: True
  variants: function

- func: special_chebyshev_polynomial_u.x_scalar_out(Scalar x, Tensor n, *, Tensor(a!) out) -> Tensor(a!)
  device_check: NoCheck
  python_module: special
  variants: function

- func: special_chebyshev_polynomial_u.n_scalar_out(Tensor x, Scalar n, *, Tensor(a!) out) -> Tensor(a!)
  dispatch:
    CompositeExplicitAutograd: special_chebyshev_polynomial_u_out
  device_check: NoCheck
  python_module: special
  variants: function

- func: special_chebyshev_polynomial_v(Tensor x, Tensor n) -> Tensor
  device_check: NoCheck
  python_module: special
  structured_delegate: special_chebyshev_polynomial_v.out
  variants: function

- func: special_chebyshev_polynomial_v.x_scalar(Scalar x, Tensor n) -> Tensor
  device_check: NoCheck
  python_module: special
  variants: function

- func: special_chebyshev_polynomial_v.n_scalar(Tensor x, Scalar n) -> Tensor
  device_check: NoCheck
  python_module: special
  variants: function

- func: special_chebyshev_polynomial_v.out(Tensor x, Tensor n, *, Tensor(a!) out) -> Tensor(a!)
  device_check: NoCheck
  dispatch:
    CPU, CUDA: special_chebyshev_polynomial_v_out
  python_module: special
  structured_inherits: TensorIteratorBase
  structured: True
  variants: function

- func: special_chebyshev_polynomial_v.x_scalar_out(Scalar x, Tensor n, *, Tensor(a!) out) -> Tensor(a!)
  device_check: NoCheck
  python_module: special
  variants: function

- func: special_chebyshev_polynomial_v.n_scalar_out(Tensor x, Scalar n, *, Tensor(a!) out) -> Tensor(a!)
  dispatch:
    CompositeExplicitAutograd: special_chebyshev_polynomial_v_out
  device_check: NoCheck
  python_module: special
  variants: function

- func: special_chebyshev_polynomial_w(Tensor x, Tensor n) -> Tensor
  device_check: NoCheck
  python_module: special
  structured_delegate: special_chebyshev_polynomial_w.out
  variants: function

- func: special_chebyshev_polynomial_w.x_scalar(Scalar x, Tensor n) -> Tensor
  device_check: NoCheck
  python_module: special
  variants: function

- func: special_chebyshev_polynomial_w.n_scalar(Tensor x, Scalar n) -> Tensor
  device_check: NoCheck
  python_module: special
  variants: function

- func: special_chebyshev_polynomial_w.out(Tensor x, Tensor n, *, Tensor(a!) out) -> Tensor(a!)
  device_check: NoCheck
  dispatch:
    CPU, CUDA: special_chebyshev_polynomial_w_out
  python_module: special
  structured_inherits: TensorIteratorBase
  structured: True
  variants: function

- func: special_chebyshev_polynomial_w.x_scalar_out(Scalar x, Tensor n, *, Tensor(a!) out) -> Tensor(a!)
  device_check: NoCheck
  python_module: special
  variants: function

- func: special_chebyshev_polynomial_w.n_scalar_out(Tensor x, Scalar n, *, Tensor(a!) out) -> Tensor(a!)
  dispatch:
    CompositeExplicitAutograd: special_chebyshev_polynomial_w_out
  device_check: NoCheck
  python_module: special
  variants: function

- func: special_hermite_polynomial_h(Tensor x, Tensor n) -> Tensor
  device_check: NoCheck
  python_module: special
  structured_delegate: special_hermite_polynomial_h.out
  variants: function

- func: special_hermite_polynomial_h.x_scalar(Scalar x, Tensor n) -> Tensor
  device_check: NoCheck
  python_module: special
  variants: function

- func: special_hermite_polynomial_h.n_scalar(Tensor x, Scalar n) -> Tensor
  device_check: NoCheck
  python_module: special
  variants: function

- func: special_hermite_polynomial_h.out(Tensor x, Tensor n, *, Tensor(a!) out) -> Tensor(a!)
  device_check: NoCheck
  dispatch:
    CPU, CUDA: special_hermite_polynomial_h_out
  python_module: special
  structured_inherits: TensorIteratorBase
  structured: True
  variants: function

- func: special_hermite_polynomial_h.x_scalar_out(Scalar x, Tensor n, *, Tensor(a!) out) -> Tensor(a!)
  device_check: NoCheck
  python_module: special
  variants: function

- func: special_hermite_polynomial_h.n_scalar_out(Tensor x, Scalar n, *, Tensor(a!) out) -> Tensor(a!)
  dispatch:
    CompositeExplicitAutograd: special_hermite_polynomial_h_out
  device_check: NoCheck
  python_module: special
  variants: function

- func: special_hermite_polynomial_he(Tensor x, Tensor n) -> Tensor
  device_check: NoCheck
  python_module: special
  structured_delegate: special_hermite_polynomial_he.out
  variants: function

- func: special_hermite_polynomial_he.x_scalar(Scalar x, Tensor n) -> Tensor
  device_check: NoCheck
  python_module: special
  variants: function

- func: special_hermite_polynomial_he.n_scalar(Tensor x, Scalar n) -> Tensor
  device_check: NoCheck
  python_module: special
  variants: function

- func: special_hermite_polynomial_he.out(Tensor x, Tensor n, *, Tensor(a!) out) -> Tensor(a!)
  device_check: NoCheck
  dispatch:
    CPU, CUDA: special_hermite_polynomial_he_out
  python_module: special
  structured_inherits: TensorIteratorBase
  structured: True
  variants: function

- func: special_hermite_polynomial_he.x_scalar_out(Scalar x, Tensor n, *, Tensor(a!) out) -> Tensor(a!)
  device_check: NoCheck
  python_module: special
  variants: function

- func: special_hermite_polynomial_he.n_scalar_out(Tensor x, Scalar n, *, Tensor(a!) out) -> Tensor(a!)
  dispatch:
    CompositeExplicitAutograd: special_hermite_polynomial_he_out
  device_check: NoCheck
  python_module: special
  variants: function

- func: special_laguerre_polynomial_l(Tensor x, Tensor n) -> Tensor
  device_check: NoCheck
  python_module: special
  structured_delegate: special_laguerre_polynomial_l.out
  variants: function

- func: special_laguerre_polynomial_l.x_scalar(Scalar x, Tensor n) -> Tensor
  device_check: NoCheck
  python_module: special
  variants: function

- func: special_laguerre_polynomial_l.n_scalar(Tensor x, Scalar n) -> Tensor
  device_check: NoCheck
  python_module: special
  variants: function

- func: special_laguerre_polynomial_l.out(Tensor x, Tensor n, *, Tensor(a!) out) -> Tensor(a!)
  device_check: NoCheck
  dispatch:
    CPU, CUDA: special_laguerre_polynomial_l_out
  python_module: special
  structured_inherits: TensorIteratorBase
  structured: True
  variants: function

- func: special_laguerre_polynomial_l.x_scalar_out(Scalar x, Tensor n, *, Tensor(a!) out) -> Tensor(a!)
  device_check: NoCheck
  python_module: special
  variants: function

- func: special_laguerre_polynomial_l.n_scalar_out(Tensor x, Scalar n, *, Tensor(a!) out) -> Tensor(a!)
  dispatch:
    CompositeExplicitAutograd: special_laguerre_polynomial_l_out
  device_check: NoCheck
  python_module: special
  variants: function

- func: special_legendre_polynomial_p(Tensor x, Tensor n) -> Tensor
  device_check: NoCheck
  python_module: special
  structured_delegate: special_legendre_polynomial_p.out
  variants: function

- func: special_legendre_polynomial_p.x_scalar(Scalar x, Tensor n) -> Tensor
  device_check: NoCheck
  python_module: special
  variants: function

- func: special_legendre_polynomial_p.n_scalar(Tensor x, Scalar n) -> Tensor
  device_check: NoCheck
  python_module: special
  variants: function

- func: special_legendre_polynomial_p.out(Tensor x, Tensor n, *, Tensor(a!) out) -> Tensor(a!)
  device_check: NoCheck
  dispatch:
    CPU, CUDA: special_legendre_polynomial_p_out
  python_module: special
  structured_inherits: TensorIteratorBase
  structured: True
  variants: function

- func: special_legendre_polynomial_p.x_scalar_out(Scalar x, Tensor n, *, Tensor(a!) out) -> Tensor(a!)
  device_check: NoCheck
  python_module: special
  variants: function

- func: special_legendre_polynomial_p.n_scalar_out(Tensor x, Scalar n, *, Tensor(a!) out) -> Tensor(a!)
  dispatch:
    CompositeExplicitAutograd: special_legendre_polynomial_p_out
  device_check: NoCheck
  python_module: special
  variants: function

- func: special_modified_bessel_i0(Tensor self) -> Tensor
  python_module: special
  structured_delegate: special_modified_bessel_i0.out
  variants: function

- func: special_modified_bessel_i0.out(Tensor self, *, Tensor(a!) out) -> Tensor(a!)
  dispatch:
    CPU, CUDA: special_modified_bessel_i0_out
  python_module: special
  structured_inherits: TensorIteratorBase
  structured: True
  variants: function

- func: special_modified_bessel_i1(Tensor self) -> Tensor
  python_module: special
  structured_delegate: special_modified_bessel_i1.out
  variants: function

- func: special_modified_bessel_i1.out(Tensor self, *, Tensor(a!) out) -> Tensor(a!)
  dispatch:
    CPU, CUDA: special_modified_bessel_i1_out
  python_module: special
  structured_inherits: TensorIteratorBase
  structured: True
  variants: function

- func: special_modified_bessel_k0(Tensor self) -> Tensor
  python_module: special
  structured_delegate: special_modified_bessel_k0.out
  variants: function

- func: special_modified_bessel_k0.out(Tensor self, *, Tensor(a!) out) -> Tensor(a!)
  dispatch:
    CPU, CUDA: special_modified_bessel_k0_out
  python_module: special
  structured_inherits: TensorIteratorBase
  structured: True
  variants: function

- func: special_modified_bessel_k1(Tensor self) -> Tensor
  python_module: special
  structured_delegate: special_modified_bessel_k1.out
  variants: function

- func: special_modified_bessel_k1.out(Tensor self, *, Tensor(a!) out) -> Tensor(a!)
  dispatch:
    CPU, CUDA: special_modified_bessel_k1_out
  python_module: special
  structured_inherits: TensorIteratorBase
  structured: True
  variants: function

- func: special_shifted_chebyshev_polynomial_t(Tensor x, Tensor n) -> Tensor
  device_check: NoCheck
  python_module: special
  structured_delegate: special_shifted_chebyshev_polynomial_t.out
  variants: function

- func: special_shifted_chebyshev_polynomial_t.x_scalar(Scalar x, Tensor n) -> Tensor
  device_check: NoCheck
  python_module: special
  variants: function

- func: special_shifted_chebyshev_polynomial_t.n_scalar(Tensor x, Scalar n) -> Tensor
  device_check: NoCheck
  python_module: special
  variants: function

- func: special_shifted_chebyshev_polynomial_t.out(Tensor x, Tensor n, *, Tensor(a!) out) -> Tensor(a!)
  device_check: NoCheck
  dispatch:
    CPU, CUDA: special_shifted_chebyshev_polynomial_t_out
  python_module: special
  structured_inherits: TensorIteratorBase
  structured: True
  variants: function

- func: special_shifted_chebyshev_polynomial_t.x_scalar_out(Scalar x, Tensor n, *, Tensor(a!) out) -> Tensor(a!)
  device_check: NoCheck
  python_module: special
  variants: function

- func: special_shifted_chebyshev_polynomial_t.n_scalar_out(Tensor x, Scalar n, *, Tensor(a!) out) -> Tensor(a!)
  dispatch:
    CompositeExplicitAutograd: special_shifted_chebyshev_polynomial_t_out
  device_check: NoCheck
  python_module: special
  variants: function

- func: special_shifted_chebyshev_polynomial_u(Tensor x, Tensor n) -> Tensor
  device_check: NoCheck
  python_module: special
  structured_delegate: special_shifted_chebyshev_polynomial_u.out
  variants: function

- func: special_shifted_chebyshev_polynomial_u.x_scalar(Scalar x, Tensor n) -> Tensor
  device_check: NoCheck
  python_module: special
  variants: function

- func: special_shifted_chebyshev_polynomial_u.n_scalar(Tensor x, Scalar n) -> Tensor
  device_check: NoCheck
  python_module: special
  variants: function

- func: special_shifted_chebyshev_polynomial_u.out(Tensor x, Tensor n, *, Tensor(a!) out) -> Tensor(a!)
  device_check: NoCheck
  dispatch:
    CPU, CUDA: special_shifted_chebyshev_polynomial_u_out
  python_module: special
  structured_inherits: TensorIteratorBase
  structured: True
  variants: function

- func: special_shifted_chebyshev_polynomial_u.x_scalar_out(Scalar x, Tensor n, *, Tensor(a!) out) -> Tensor(a!)
  device_check: NoCheck
  python_module: special
  variants: function

- func: special_shifted_chebyshev_polynomial_u.n_scalar_out(Tensor x, Scalar n, *, Tensor(a!) out) -> Tensor(a!)
  dispatch:
    CompositeExplicitAutograd: special_shifted_chebyshev_polynomial_u_out
  device_check: NoCheck
  python_module: special
  variants: function

- func: special_shifted_chebyshev_polynomial_v(Tensor x, Tensor n) -> Tensor
  device_check: NoCheck
  python_module: special
  structured_delegate: special_shifted_chebyshev_polynomial_v.out
  variants: function

- func: special_shifted_chebyshev_polynomial_v.x_scalar(Scalar x, Tensor n) -> Tensor
  device_check: NoCheck
  python_module: special
  variants: function

- func: special_shifted_chebyshev_polynomial_v.n_scalar(Tensor x, Scalar n) -> Tensor
  device_check: NoCheck
  python_module: special
  variants: function

- func: special_shifted_chebyshev_polynomial_v.out(Tensor x, Tensor n, *, Tensor(a!) out) -> Tensor(a!)
  device_check: NoCheck
  dispatch:
    CPU, CUDA: special_shifted_chebyshev_polynomial_v_out
  python_module: special
  structured_inherits: TensorIteratorBase
  structured: True
  variants: function

- func: special_shifted_chebyshev_polynomial_v.x_scalar_out(Scalar x, Tensor n, *, Tensor(a!) out) -> Tensor(a!)
  device_check: NoCheck
  python_module: special
  variants: function

- func: special_shifted_chebyshev_polynomial_v.n_scalar_out(Tensor x, Scalar n, *, Tensor(a!) out) -> Tensor(a!)
  dispatch:
    CompositeExplicitAutograd: special_shifted_chebyshev_polynomial_v_out
  device_check: NoCheck
  python_module: special
  variants: function

- func: special_shifted_chebyshev_polynomial_w(Tensor x, Tensor n) -> Tensor
  device_check: NoCheck
  python_module: special
  structured_delegate: special_shifted_chebyshev_polynomial_w.out
  variants: function

- func: special_shifted_chebyshev_polynomial_w.x_scalar(Scalar x, Tensor n) -> Tensor
  device_check: NoCheck
  python_module: special
  variants: function

- func: special_shifted_chebyshev_polynomial_w.n_scalar(Tensor x, Scalar n) -> Tensor
  device_check: NoCheck
  python_module: special
  variants: function

- func: special_shifted_chebyshev_polynomial_w.out(Tensor x, Tensor n, *, Tensor(a!) out) -> Tensor(a!)
  device_check: NoCheck
  dispatch:
    CPU, CUDA: special_shifted_chebyshev_polynomial_w_out
  python_module: special
  structured_inherits: TensorIteratorBase
  structured: True
  variants: function

- func: special_shifted_chebyshev_polynomial_w.x_scalar_out(Scalar x, Tensor n, *, Tensor(a!) out) -> Tensor(a!)
  device_check: NoCheck
  python_module: special
  variants: function

- func: special_shifted_chebyshev_polynomial_w.n_scalar_out(Tensor x, Scalar n, *, Tensor(a!) out) -> Tensor(a!)
  dispatch:
    CompositeExplicitAutograd: special_shifted_chebyshev_polynomial_w_out
  device_check: NoCheck
  python_module: special
<<<<<<< HEAD
=======
  variants: function

- func: special_spherical_bessel_j0(Tensor x) -> Tensor
  python_module: special
  structured_delegate: special_spherical_bessel_j0.out
  variants: function

- func: special_spherical_bessel_j0.out(Tensor x, *, Tensor(a!) out) -> Tensor(a!)
  dispatch:
    CPU, CUDA: special_spherical_bessel_j0_out
  python_module: special
  structured_inherits: TensorIteratorBase
  structured: True
>>>>>>> 135af0fe
  variants: function<|MERGE_RESOLUTION|>--- conflicted
+++ resolved
@@ -766,7 +766,7 @@
   device_guard: False
   tags: inplace_view
   dispatch:
-    CompositeExplicitAutograd: as_strided_
+    CompositeExplicitAutogradNonFunctional: as_strided_
 
 - func: asin(Tensor self) -> Tensor
   device_check: NoCheck   # TensorIterator
@@ -967,9 +967,6 @@
   dispatch:
     CompositeExplicitAutograd: binary_cross_entropy_with_logits
 
-- func: binary_cross_entropy_with_logits_backward(Tensor grad_output, Tensor self, Tensor target, Tensor? weight=None, Tensor? pos_weight=None, int reduction=Mean) -> Tensor
-  variants: function
-
 - func: bincount(Tensor self, Tensor? weights=None, int minlength=0) -> Tensor
   variants: function, method
   dispatch:
@@ -1041,6 +1038,7 @@
   device_check: NoCheck   # TensorIterator
   dispatch:
     CPU, CUDA: logical_not_out
+    MPS: logical_not_out_mps
 
 - func: logical_xor(Tensor self, Tensor other) -> Tensor
   device_check: NoCheck   # TensorIterator
@@ -1058,6 +1056,7 @@
   device_check: NoCheck   # TensorIterator
   dispatch:
     CPU, CUDA: logical_xor_out
+    MPS: logical_xor_out_mps
 
 - func: logical_and(Tensor self, Tensor other) -> Tensor
   device_check: NoCheck   # TensorIterator
@@ -1075,6 +1074,7 @@
   device_check: NoCheck   # TensorIterator
   dispatch:
     CPU, CUDA: logical_and_out
+    MPS: logical_and_out_mps
 
 - func: logical_or(Tensor self, Tensor other) -> Tensor
   device_check: NoCheck   # TensorIterator
@@ -1092,6 +1092,7 @@
   device_check: NoCheck   # TensorIterator
   dispatch:
     CPU, CUDA: logical_or_out
+    MPS: logical_or_out_mps
 
 - func: blackman_window(int window_length, *, ScalarType? dtype=None, Layout? layout=None, Device? device=None, bool? pin_memory=None) -> Tensor
 
@@ -1103,6 +1104,7 @@
   dispatch:
     SparseCPU: bmm_sparse_cpu
     SparseCUDA: bmm_sparse_cuda
+    NestedTensorCPU, NestedTensorCUDA: bmm_nested
 
 - func: bmm.out(Tensor self, Tensor mat2, *, Tensor(a!) out) -> Tensor(a!)
   structured: True
@@ -1969,6 +1971,17 @@
     SparseCsrCPU, SparseCsrCUDA: empty_sparse_compressed
     QuantizedCPU, QuantizedCUDA: empty_unknown_quantized
 
+- func: empty.SymInt(SymInt[] size, *, ScalarType? dtype=None, Layout? layout=None, Device? device=None, bool? pin_memory=None, MemoryFormat? memory_format=None) -> Tensor
+  dispatch:
+    CPU: empty_symint_cpu
+    CUDA: empty_symint_cuda
+    MPS: empty_symint_mps
+    Meta: empty_symint_meta
+    MkldnnCPU: empty_symint_mkldnn
+    SparseCPU, SparseCUDA: empty_symint_sparse
+    SparseCsrCPU, SparseCsrCUDA: empty_symint_sparse_compressed
+    QuantizedCPU, QuantizedCUDA: empty_symint_unknown_quantized
+
 # We do not make new_empty a composite that calls into new_empty_strided, as the strided version
 # is significantly more difficult to implement by different backends
 - func: new_empty(Tensor self, int[] size, *, ScalarType? dtype=None, Layout? layout=None, Device? device=None, bool? pin_memory=None) -> Tensor
@@ -1979,7 +1992,7 @@
 - func: new_empty_strided(Tensor self, int[] size, int[] stride, *, ScalarType? dtype=None, Layout? layout=None, Device? device=None, bool? pin_memory=None) -> Tensor
   variants: method
   dispatch:
-    CompositeExplicitAutograd: new_empty_strided
+    CompositeExplicitAutogradNonFunctional: new_empty_strided
 
 - func: new_full(Tensor self, int[] size, Scalar fill_value, *, ScalarType? dtype=None, Layout? layout=None, Device? device=None, bool? pin_memory=None) -> Tensor
   variants: method
@@ -2728,9 +2741,18 @@
 
 - func: linear(Tensor input, Tensor weight, Tensor? bias=None) -> Tensor
   python_module: nn
+  dispatch:
+    CompositeImplicitAutograd: linear
+    NestedTensorCPU, NestedTensorCUDA: nested_linear
+
+- func: linear_backward(Tensor self, Tensor grad_output, Tensor weight, bool[3] output_mask) -> (Tensor, Tensor, Tensor)
+  dispatch:
+    NestedTensorCPU, NestedTensorCUDA: nested_linear_backward
 
 - func: linear.out(Tensor input, Tensor weight, Tensor? bias=None, *, Tensor(a!) out) -> Tensor(a!)
   python_module: nn
+  dispatch:
+    CompositeExplicitAutograd: linear_out
 
 # TODO: Add this function to MPS dispatch key so that we avoid declaring it in
 # native_functions.yaml
@@ -2953,11 +2975,6 @@
   dispatch:
     CompositeExplicitAutograd: xlogy_out
 
-- func: logdet(Tensor self) -> Tensor
-  variants: function, method
-  dispatch:
-    CompositeExplicitAutograd: logdet
-
 - func: logspace(Scalar start, Scalar end, int steps, float base=10.0, *, ScalarType? dtype=None, Layout? layout=None, Device? device=None, bool? pin_memory=None) -> Tensor
 
 - func: logspace.out(Scalar start, Scalar end, int steps, float base=10.0, *, Tensor(a!) out) -> Tensor(a!)
@@ -3030,7 +3047,8 @@
 - func: logsumexp.out(Tensor self, int[1] dim, bool keepdim=False, *, Tensor(a!) out) -> Tensor(a!)
   device_check: NoCheck   # TensorIterator
   dispatch:
-    CompositeExplicitAutograd: logsumexp_out
+    # calls squeeze
+    CompositeExplicitAutogradNonFunctional: logsumexp_out
 
 - func: logsumexp.names(Tensor self, Dimname[1] dim, bool keepdim=False) -> Tensor
   device_check: NoCheck   # TensorIterator
@@ -3597,6 +3615,7 @@
   dispatch:
     CompositeExplicitAutograd: permute
     MPS: permute_mps
+    SparseCPU, SparseCUDA: permute_sparse_coo
 
 - func: movedim.intlist(Tensor(a) self, int[] source, int[] destination) -> Tensor(a)
   variants: function, method
@@ -3639,12 +3658,12 @@
 - func: pixel_shuffle(Tensor self, int upscale_factor) -> Tensor
   dispatch:
     CPU: pixel_shuffle_cpu
-    CompositeExplicitAutograd: math_pixel_shuffle
+    CompositeExplicitAutogradNonFunctional: math_pixel_shuffle
 
 - func: pixel_unshuffle(Tensor self, int downscale_factor) -> Tensor
   dispatch:
     CPU: pixel_unshuffle_cpu
-    CompositeExplicitAutograd: math_pixel_unshuffle
+    CompositeExplicitAutogradNonFunctional: math_pixel_unshuffle
 
 - func: channel_shuffle(Tensor self, int groups) -> Tensor
   dispatch:
@@ -4090,7 +4109,7 @@
   device_check: NoCheck
   device_guard: False
   dispatch:
-    CompositeExplicitAutograd: select_backward
+    CompositeExplicitAutogradNonFunctional: select_backward
 
 - func: selu(Tensor self) -> Tensor
   device_check: NoCheck   # TensorIterator
@@ -4341,17 +4360,15 @@
   dispatch:
     CompositeExplicitAutograd: as_strided_scatter
 
-- func: slogdet(Tensor self) -> (Tensor sign, Tensor logabsdet)
-  variants: function, method
-  dispatch:
-    CompositeExplicitAutograd: slogdet
-
 - func: smm(Tensor self, Tensor mat2) -> Tensor
   variants: function, method
 
 # softmax allows positional dtype, unlike most operators, because kwonly is BC-breaking when loading jit models.
 - func: softmax.int(Tensor self, int dim, ScalarType? dtype=None) -> Tensor
   variants: function, method
+  dispatch:
+    CompositeImplicitAutograd: softmax
+    NestedTensorCPU, NestedTensorCUDA: softmax
 
 - func: softmax.int_out(Tensor self, int dim, ScalarType? dtype=None, *, Tensor(a!) out) -> Tensor(a!)
   variants: function
@@ -4365,6 +4382,7 @@
   structured_delegate: _softmax.out
   dispatch:
     MkldnnCPU: mkldnn_softmax
+    NestedTensorCPU, NestedTensorCUDA: softmax_nested
 
 - func: _softmax.out(Tensor self, int dim, bool half_to_float, *, Tensor(a!) out) -> Tensor(a!)
   structured: True
@@ -4859,6 +4877,7 @@
   variants: function, method
   dispatch:
     CPU, QuantizedCPU, CUDA, QuantizedCUDA: flip
+    MPS: flip_mps
 
 - func: fliplr(Tensor self) -> Tensor
   variants: function, method
@@ -4920,7 +4939,8 @@
 
 - func: _trilinear(Tensor i1, Tensor i2, Tensor i3, int[] expand1, int[] expand2, int[] expand3, int[] sumdim, int unroll_dim=1) -> Tensor
   dispatch:
-    CompositeExplicitAutograd: _trilinear
+      # calls unsqueeze
+    CompositeExplicitAutogradNonFunctional: _trilinear
 
 - func: triplet_margin_loss(Tensor anchor, Tensor positive, Tensor negative, float margin=1.0, float p=2, float eps=1e-06, bool swap=False, int reduction=Mean) -> Tensor
 
@@ -5264,6 +5284,11 @@
   dispatch:
     SparseCPU: log_softmax_backward_sparse_cpu
     SparseCUDA: log_softmax_backward_sparse_cuda
+
+- func: _spdiags(Tensor diagonals, Tensor offsets, int[] shape, Layout? layout=None) -> Tensor
+  python_module: sparse
+  dispatch:
+    CPU: spdiags
 
 - func: norm.ScalarOpt_dtype(Tensor self, Scalar? p, *, ScalarType dtype) -> Tensor
   device_check: NoCheck   # TensorIterator
@@ -8299,6 +8324,7 @@
   dispatch:
     CPU: cpu_equal
     CUDA: cuda_equal
+    MPS: mps_equal
     QuantizedCPU: equal_quantized_cpu
 
 - func: pow.Tensor_Tensor_out(Tensor self, Tensor exponent, *, Tensor(a!) out) -> Tensor(a!)
@@ -8397,7 +8423,7 @@
 - func: normal.Tensor_float(Tensor mean, float std=1, *, Generator? generator=None) -> Tensor
   dispatch:
     CPU, CUDA: normal
-    #MPS: normal_mps
+    MPS: normal_mps
     Meta: normal_meta
 
 - func: normal.float_Tensor_out(float mean, Tensor std, *, Generator? generator=None, Tensor(a!) out) -> Tensor(a!)
@@ -8409,8 +8435,8 @@
 - func: normal.float_Tensor(float mean, Tensor std, *, Generator? generator=None) -> Tensor
   dispatch:
     CPU, CUDA: normal
+    MPS: normal_mps
     Meta: normal_meta
-    #MPS: normal_mps
 
 - func: normal.Tensor_Tensor_out(Tensor mean, Tensor std, *, Generator? generator=None, Tensor(a!) out) -> Tensor(a!)
   dispatch:
@@ -8421,8 +8447,8 @@
 - func: normal.Tensor_Tensor(Tensor mean, Tensor std, *, Generator? generator=None) -> Tensor
   dispatch:
     CPU, CUDA: normal
+    MPS: normal_mps
     Meta: normal_meta
-    #MPS: normal_mps
 
 - func: normal.float_float(float mean, float std, int[] size, *, Generator? generator=None, ScalarType? dtype=None, Layout? layout=None, Device? device=None, bool? pin_memory=None) -> Tensor
 
@@ -9463,6 +9489,7 @@
   python_module: nn
   dispatch:
     CPU, CUDA: glu_out
+    MPS: glu_out_mps
 
 - func: glu(Tensor self, int dim=-1) -> Tensor
   structured_delegate: glu.out
@@ -9474,12 +9501,14 @@
   dispatch:
     CPU: glu_backward_cpu_out
     CUDA: glu_backward_cuda_out
+    MPS: glu_backward_mps_out
 
 - func: glu_backward(Tensor grad_output, Tensor self, int dim) -> Tensor
   python_module: nn
   dispatch:
     CPU: glu_backward_cpu
     CUDA: glu_backward_cuda
+    MPS: glu_backward_mps
 
 - func: glu_jvp(Tensor glu, Tensor x, Tensor dx, int dim) -> Tensor
   python_module: nn
@@ -11431,23 +11460,19 @@
 # "_ex" stands for experimental
 - func: linalg_cholesky_ex(Tensor self, *, bool upper=False, bool check_errors=False) -> (Tensor L, Tensor info)
   python_module: linalg
-  variants: function
-  dispatch:
-    CPU, CUDA: linalg_cholesky_ex
+  structured_delegate: linalg_cholesky_ex.L
 
 - func: linalg_cholesky_ex.L(Tensor self, *, bool upper=False, bool check_errors=False, Tensor(a!) L, Tensor(b!) info) -> (Tensor(a!) L, Tensor(b!) info)
   python_module: linalg
-  variants: function
+  structured: True
   dispatch:
     CPU, CUDA: linalg_cholesky_ex_out
 
 - func: linalg_cholesky(Tensor self, *, bool upper=False) -> Tensor
   python_module: linalg
-  variants: function
 
 - func: linalg_cholesky.out(Tensor self, *, bool upper=False, Tensor(a!) out) -> Tensor(a!)
   python_module: linalg
-  variants: function
 
 - func: linalg_cross(Tensor self, Tensor other, *, int dim=-1) -> Tensor
   python_module: linalg
@@ -11512,26 +11537,24 @@
     CPU, CUDA: linalg_lu_solve_out
 
 # linalg.det
-- func: linalg_det(Tensor self) -> Tensor
+- func: _linalg_det(Tensor A) -> (Tensor result, Tensor LU, Tensor pivots)
+  structured_delegate: _linalg_det.result
+
+- func: _linalg_det.result(Tensor A, *, Tensor(a!) result, Tensor(b!) LU, Tensor(c!) pivots) -> (Tensor(a!) result, Tensor(b!) LU, Tensor(c!) pivots)
+  structured: True
+  dispatch:
+    CPU, CUDA: _linalg_det_out
+
+- func: linalg_det(Tensor A) -> Tensor
   python_module: linalg
   variants: function
 
-- func: linalg_det.out(Tensor self, *, Tensor(a!) out) -> Tensor(a!)
+- func: linalg_det.out(Tensor A, *, Tensor(a!) out) -> Tensor(a!)
   python_module: linalg
 
 # torch.det, alias for torch.linalg.det
 - func: det(Tensor self) -> Tensor
   variants: function, method
-
-- func: _det_lu_based_helper(Tensor self) -> (Tensor det, Tensor lu, Tensor pivs)
-  variants: function
-  dispatch:
-    CPU, CUDA: _det_lu_based_helper
-
-- func: _det_lu_based_helper_backward_helper(Tensor det_grad, Tensor det, Tensor self, Tensor lu, Tensor pivs) -> Tensor
-  variants: function
-  dispatch:
-    CPU, CUDA: _det_lu_based_helper_backward_helper
 
 - func: linalg_ldl_factor_ex(Tensor self, *, bool hermitian=False, bool check_errors=False) -> (Tensor LD, Tensor pivots, Tensor info)
   structured_delegate: linalg_ldl_factor_ex.out
@@ -11593,16 +11616,28 @@
   dispatch:
     CPU, CUDA: linalg_matrix_exp
 
-- func: linalg_slogdet(Tensor self) -> (Tensor sign, Tensor logabsdet)
+- func: _linalg_slogdet(Tensor A) -> (Tensor sign, Tensor logabsdet, Tensor LU, Tensor pivots)
+  structured_delegate: _linalg_slogdet.sign
+
+- func: _linalg_slogdet.sign(Tensor A, *, Tensor(a!) sign, Tensor(b!) logabsdet, Tensor(c!) LU, Tensor(d!) pivots) -> (Tensor(a!) sign, Tensor(b!) logabsdet, Tensor(c!) LU, Tensor(d!) pivots)
+  structured: True
+  dispatch:
+    CPU, CUDA: _linalg_slogdet_out
+
+- func: linalg_slogdet(Tensor A) -> (Tensor sign, Tensor logabsdet)
   python_module: linalg
-  variants: function
-  dispatch:
-    CPU, CUDA: linalg_slogdet
-
-- func: linalg_slogdet.out(Tensor self, *, Tensor(a!) sign, Tensor(b!) logabsdet) -> (Tensor(a!) sign, Tensor(b!) logabsdet)
+
+- func: linalg_slogdet.out(Tensor A, *, Tensor(a!) sign, Tensor(b!) logabsdet) -> (Tensor(a!) sign, Tensor(b!) logabsdet)
   python_module: linalg
-  dispatch:
-    CPU, CUDA: linalg_slogdet_out
+
+- func: slogdet(Tensor self) -> (Tensor sign, Tensor logabsdet)
+  variants: function, method
+
+- func: slogdet.out(Tensor self, *, Tensor(a!) sign, Tensor(b!) logabsdet) -> (Tensor(a!) sign, Tensor(b!) logabsdet)
+  variants: function
+
+- func: logdet(Tensor self) -> Tensor
+  variants: function, method
 
 - func: linalg_eig(Tensor self) -> (Tensor eigenvalues, Tensor eigenvectors)
   python_module: linalg
@@ -11665,13 +11700,15 @@
   python_module: linalg
   variants: function
   dispatch:
-    CompositeExplicitAutograd: linalg_inv_ex
+    # calls transpose_
+    CompositeExplicitAutogradNonFunctional: linalg_inv_ex
 
 - func: linalg_inv_ex.inverse(Tensor self, *, bool check_errors=False, Tensor(a!) inverse, Tensor(b!) info) -> (Tensor(a!) inverse, Tensor(b!) info)
   python_module: linalg
   variants: function
   dispatch:
-    CompositeExplicitAutograd: linalg_inv_ex_out
+    # calls transpose_
+    CompositeExplicitAutogradNonFunctional: linalg_inv_ex_out
 
 - func: linalg_inv(Tensor self) -> Tensor
   python_module: linalg
@@ -11783,7 +11820,9 @@
   python_module: linalg
   variants: function
   dispatch:
-    CompositeExplicitAutograd: linalg_pinv
+    # calls svd, which calls mH() (view op)
+    # also calls narrow()
+    CompositeExplicitAutogradNonFunctional: linalg_pinv
 
 - func: linalg_pinv.atol_rtol_tensor_out(Tensor self, *, Tensor? atol=None, Tensor? rtol=None, bool hermitian=False, Tensor(a!) out) -> Tensor(a!)
   python_module: linalg
@@ -11817,13 +11856,19 @@
   python_module: linalg
   variants: function
 
-- func: _linalg_solve(Tensor A, Tensor B, *, bool left=True) -> (Tensor result, Tensor LU, Tensor pivots)
-  structured_delegate: _linalg_solve.result
-
-- func: _linalg_solve.result(Tensor A, Tensor B, *, bool left=True, Tensor(a!) result, Tensor(b!) LU, Tensor(c!) pivots) -> (Tensor(a!) result, Tensor(b!) LU, Tensor(c!) pivots)
-  structured: True
-  dispatch:
-    CPU, CUDA: _linalg_solve_out
+- func: _linalg_solve_ex(Tensor A, Tensor B, *, bool left=True, bool check_errors=False) -> (Tensor result, Tensor LU, Tensor pivots, Tensor info)
+  structured_delegate: _linalg_solve_ex.result
+
+- func: _linalg_solve_ex.result(Tensor A, Tensor B, *, bool left=True, bool check_errors=False, Tensor(a!) result, Tensor(b!) LU, Tensor(c!) pivots, Tensor(d!) info) -> (Tensor(a!) result, Tensor(b!) LU, Tensor(c!) pivots, Tensor(d!) info)
+  structured: True
+  dispatch:
+    CPU, CUDA: _linalg_solve_ex_out
+
+- func: linalg_solve_ex(Tensor A, Tensor B, *, bool left=True, bool check_errors=False) -> (Tensor result, Tensor info)
+  python_module: linalg
+
+- func: linalg_solve_ex.out(Tensor A, Tensor B, *, bool left=True, bool check_errors=False, Tensor(a!) result, Tensor(b!) info) -> (Tensor(a!) result, Tensor(b!) info)
+  python_module: linalg
 
 - func: linalg_solve(Tensor A, Tensor B, *, bool left=True) -> Tensor
   python_module: linalg
@@ -11969,6 +12014,8 @@
 
 - func: nested_tensor(Tensor[] list, ScalarType? dtype=None, Layout? layout=None, Device? device=None, bool? pin_memory=None) -> Tensor
   variants: function
+  dispatch:
+    CompositeExplicitAutograd: nested_tensor
 
 - func: _fw_primal_copy(Tensor self, int level) -> Tensor
   variants: function
@@ -12033,7 +12080,7 @@
 - func: expand_copy.SymInt(Tensor self, SymInt[] size, *, bool implicit=False) -> Tensor
   variants: function
   dispatch:
-    CompositeExplicitAutogradNonFunctional: expand_copy_SymInt
+    CompositeExplicitAutograd: expand_copy_SymInt
   tags: view_copy
 
 - func: permute_copy(Tensor self, int[] dims) -> Tensor
@@ -12411,6 +12458,19 @@
   dispatch:
     CPU, CUDA, NestedTensorCPU, NestedTensorCUDA: native_multi_head_attention
 
+- func: special_airy_ai(Tensor x) -> Tensor
+  python_module: special
+  structured_delegate: special_airy_ai.out
+  variants: function
+
+- func: special_airy_ai.out(Tensor x, *, Tensor(a!) out) -> Tensor(a!)
+  dispatch:
+    CPU, CUDA: special_airy_ai_out
+  python_module: special
+  structured_inherits: TensorIteratorBase
+  structured: True
+  variants: function
+
 - func: _transformer_decoder_only_layer_fwd(Tensor src, int embed_dim, int num_heads, Tensor qkv_weight, Tensor qkv_bias, Tensor proj_weight, Tensor proj_bias, bool use_gelu, bool norm_first, float eps, Tensor norm_weight_1, Tensor norm_bias_1, Tensor norm_weight_2, Tensor norm_bias_2, Tensor ffn_weight_1, Tensor ffn_bias_1, Tensor ffn_weight_2, Tensor ffn_bias_2, Tensor? mask=None, Tensor? incr_key=None, Tensor? incr_value=None) -> (Tensor, Tensor, Tensor)
   variants: function
   dispatch:
@@ -12821,6 +12881,32 @@
   structured: True
   variants: function
 
+- func: special_scaled_modified_bessel_k0(Tensor x) -> Tensor
+  python_module: special
+  structured_delegate: special_scaled_modified_bessel_k0.out
+  variants: function
+
+- func: special_scaled_modified_bessel_k0.out(Tensor x, *, Tensor(a!) out) -> Tensor(a!)
+  dispatch:
+    CPU, CUDA: special_scaled_modified_bessel_k0_out
+  python_module: special
+  structured_inherits: TensorIteratorBase
+  structured: True
+  variants: function
+
+- func: special_scaled_modified_bessel_k1(Tensor x) -> Tensor
+  python_module: special
+  structured_delegate: special_scaled_modified_bessel_k1.out
+  variants: function
+
+- func: special_scaled_modified_bessel_k1.out(Tensor x, *, Tensor(a!) out) -> Tensor(a!)
+  dispatch:
+    CPU, CUDA: special_scaled_modified_bessel_k1_out
+  python_module: special
+  structured_inherits: TensorIteratorBase
+  structured: True
+  variants: function
+
 - func: special_shifted_chebyshev_polynomial_t(Tensor x, Tensor n) -> Tensor
   device_check: NoCheck
   python_module: special
@@ -12967,8 +13053,6 @@
     CompositeExplicitAutograd: special_shifted_chebyshev_polynomial_w_out
   device_check: NoCheck
   python_module: special
-<<<<<<< HEAD
-=======
   variants: function
 
 - func: special_spherical_bessel_j0(Tensor x) -> Tensor
@@ -12982,5 +13066,4 @@
   python_module: special
   structured_inherits: TensorIteratorBase
   structured: True
->>>>>>> 135af0fe
   variants: function