#include <ATen/AccumulateType.h>
#include <ATen/ATen.h>
#include <ATen/ExpandUtils.h>
#include <ATen/InferSize.h>
#include <ATen/MemoryOverlap.h>
#include <ATen/NamedTensorUtils.h>
#include <ATen/core/DimVector.h>
#include <ATen/core/IListRef.h>
#include <ATen/native/Copy.h>
#include <ATen/native/Resize.h>
#include <ATen/native/TensorIterator.h>
#include <ATen/native/TypeProperties.h>
#include <ATen/native/TensorShape.h>
#include <ATen/native/cpu/CatKernel.h>
#include <ATen/native/cpu/StackKernel.h>
#include <ATen/native/cpu/SerialStackImpl.h>
#include <ATen/NativeFunctions.h>
#include <ATen/quantized/QTensorImpl.h>
#include <ATen/SparseTensorUtils.h>
#include <ATen/WrapDimUtils.h>
#include <c10/util/accumulate.h>
#include <c10/util/Exception.h>
#include <c10/util/irange.h>
#include <c10/util/Optional.h>
#include <c10/util/SmallVector.h>

#include <algorithm>
#include <cstdint>
#include <vector>

namespace at {
namespace meta {
inline void cat_check_no_zero_dim(const MaterializedITensorListRef& tensors) {
  size_t i = 0;
  for (const Tensor& t : tensors) {
    TORCH_CHECK(
        t.dim() > 0,
        "zero-dimensional tensor (at position ", i, ") cannot be concatenated");
    i++;
  }
}

inline c10::MemoryFormat cat_compute_output_memory_format(const MaterializedITensorListRef& inputs) {
  c10::optional<c10::MemoryFormat> format = c10::nullopt;
  for (const Tensor& t : inputs) {
    auto f = t.suggest_memory_format();
    if (f == c10::MemoryFormat::Contiguous) {
        return f;
    }
    if (format.has_value() && format.value() != f) {
        return c10::MemoryFormat::Contiguous;
    }
    format = f;
  }
  return format.value();
}

TORCH_PRECOMPUTE_META_FUNC(cat)(ITensorListRef tensors, int64_t dim) {
  // previously, size [0] tensors were the only possible empty tensors; thus, it wasn't possible
  // to cat empty tensors unless all the other tensors were 1-dimensional, so we allowed these tensors
  // to be "skipped".  We maintain this behavior for backwards compatibility, but only for this specific
  // size (i.e. other empty sizes are not skipped).
  auto materialized = tensors.materialize();

  cat_check_no_zero_dim(materialized);
  dim = at::legacy_cat_wrap_dim(dim, tensors);

  // Checking names before the actual dimensions.
  auto maybe_outnames = namedinference::compute_cat_outnames(tensors);

  TORCH_CHECK(
      materialized.size() > 0, "torch.cat(): expected a non-empty list of Tensors");

  // Look for the first valid tensor.
  size_t valid = materialized.size();
  for (const auto i : c10::irange(materialized.size())) {
    if (!at::native::cat_should_skip_tensor(materialized[i].get())) {
      valid = i;
      break;
    }
  }

  bool all_contiguous = true;
  bool all_same_dtype = true;
  bool all_same_sizes_and_stride = true;
  auto memory_format = cat_compute_output_memory_format(materialized);

  // Compute what the output dtype should be:
  const auto& result = maybe_get_output();
  auto is_out_defined = result.defined();
  auto out_dtype = at::native::result_type(tensors);

  // If the output tensor is defined, we need to take it into account
  // when computing the actual output dtype and the flags.
  if (is_out_defined) {
    // Check for type promotion, if the output tensor is defined.
    TORCH_CHECK(
        canCast(out_dtype, result.scalar_type()),
        "torch.cat(): input types can't be cast to the desired output type ",
        result.scalar_type());
    out_dtype = result.scalar_type();
    all_contiguous = result.is_contiguous(memory_format);
  }

  // Fallback 'set_output' parameters.
  // (in case we don't find a valid tensor)
  DimVector sizes {0};
  TensorOptions options = materialized[0].get().options()
      .dtype(out_dtype)
      .memory_format(memory_format);

  // If we found a valid tensor, check whether the input tensors
  // are compatible, i.e. we can execute `cat` on them.
  bool found_valid_tensor = valid < materialized.size();
  if (found_valid_tensor) {
    TORCH_CHECK(
        dim <= materialized[valid].get().dim(), "torch.cat(): dimension ", dim, "out of range");

    // Compute the output tensor size.
    // It should have the same shape as any other valid tensor,
    // except in the dimension 'dim'.
    size_t size_at_dim = 0;
    for (const auto i : c10::irange(materialized.size())) {
      const Tensor& t = materialized[i];
      if (!at::native::cat_should_skip_tensor(t)) {
        at::native::check_cat_shape_except_dim(materialized[valid], t, dim, i);
        size_at_dim += t.size(dim);
        all_contiguous = all_contiguous && t.is_contiguous(memory_format);
        all_same_dtype = all_same_dtype && out_dtype == t.scalar_type();
        all_same_sizes_and_stride = all_same_sizes_and_stride &&
            t.sizes() == materialized[valid].get().sizes() &&
            t.strides() == materialized[valid].get().strides();
      } else {
        all_contiguous = false;
      }
    }

    // Actually set the output.
    sizes = materialized[valid].get().sizes().vec();
    sizes[dim] = size_at_dim;
    options = materialized[valid].get().options()
        .dtype(out_dtype)
        .memory_format(memory_format);
  }

<<<<<<< HEAD
  set_output_raw_strided(0, sizes, {}, options, maybe_outnames);
=======
  set_output(0, sizes, {}, options, maybe_outnames);
>>>>>>> 8d93f6b4
  // Checks for overlaps between the inputs and the output tensor.
  if (is_out_defined && found_valid_tensor) {
    at::assert_no_internal_overlap(result);
    for (const Tensor& t : materialized) {
      at::assert_no_overlap(result, t);
    }
  }

  return TORCH_PRECOMPUTE_STRUCT(cat)()
      .set_dim(dim)
      .set_valid(valid)
      .set_all_contiguous(all_contiguous)
      .set_all_same_dtype(all_same_dtype)
      .set_all_same_sizes_and_stride(all_same_sizes_and_stride)
      .set_memory_format(memory_format);
}
} // namespace meta

namespace native {

DEFINE_DISPATCH(cat_serial_stub);
DEFINE_DISPATCH(stack_serial_stub);

Tensor _reshape_from_tensor(const Tensor& self, const Tensor& shape_tensor) {
  TORCH_CHECK(shape_tensor.dim() == 1);
  std::vector<int64_t> shape;
  auto accessor = shape_tensor.accessor<int64_t, 1>();
  for (const auto i : c10::irange(shape_tensor.numel())) {
    shape.push_back(accessor[i]);
  }
  return self.reshape(IntArrayRef(shape));
}

Tensor _shape_as_tensor(const Tensor& self) {
  auto options = TensorOptions(at::kLong);
  return at::tensor(self.sizes(), options);
}

Tensor& set_(Tensor& result, Storage source) {
  int64_t new_size =
      static_cast<int64_t>(source.nbytes() / result.dtype().itemsize());
  return result.set_(source, 0, new_size, {});
}

// unify with cuda implementation?  This is not done to avoid a dispatch in resize_impl_cpu_
Tensor& set_storage_cpu_(Tensor& result, Storage storage, int64_t storage_offset, IntArrayRef size, IntArrayRef stride) {
  checkSetStorage(result, storage, storage_offset, size, stride);

  result.unsafeGetTensorImpl()->set_storage_offset(storage_offset);
  at::OptionalIntArrayRef stride_opt = stride.data() != nullptr ?
                                          at::OptionalIntArrayRef(stride) : c10::nullopt;
  // We can re-use this kernel for the meta device.
  // We just need to make sure we don't actually try to resize the (null) storage.
  at::native::resize_impl_cpu_(result.unsafeGetTensorImpl(), size, stride_opt, /*resize_storage=*/!result.is_meta());
  return result;
}

Tensor& set_(Tensor& result, const Tensor& storage, int64_t storage_offset, IntArrayRef size, IntArrayRef stride) {
  TORCH_CHECK(storage.is_contiguous(), "passed in tensor to be used as storage must be contiguous");
  return result.set_(storage.storage(), storage_offset + storage.storage_offset(), size, stride);
}

Tensor& set_tensor_(Tensor& result, const Tensor& source) {
  if (result.unsafeGetTensorImpl() != source.unsafeGetTensorImpl()) {
    return result.set_(source.storage(), source.storage_offset(), source.sizes(), source.strides());
  }
  return result;
}

// this needs to be split along CPU/CUDA lines because we don't have a consistent
// way of getting the allocator to use for a device (c10::GetAllocator is not
// the same as at::cuda::getCUDADeviceAllocator().
Tensor& set_cpu_(Tensor& result) {
  caffe2::TypeMeta dtype = result.dtype();
  Storage storage(
      Storage::use_byte_size_t(),
      0,
      c10::GetAllocator(kCPU),
      true);
  result.set_(storage, 0, {0}, {});
  TORCH_INTERNAL_ASSERT(dtype == result.dtype());
  return result;
}

// We can't re-use the cpu kernel here because we don't want to use the cpu allocator.
Tensor& set_meta_(Tensor& result) {
  caffe2::TypeMeta dtype = result.dtype();
  Storage storage(
      Storage::use_byte_size_t(),
      0,
      c10::GetAllocator(kMeta),
      true);
  result.set_(storage, 0, {0}, {});
  TORCH_INTERNAL_ASSERT(dtype == result.dtype());
  return result;
}

Tensor sparse_broadcast_to(const Tensor& self, IntArrayRef size) {
  TORCH_CHECK(self.is_sparse(), "input must be sparse tensor");
  int64_t sparse_extra_ndim = size.size() - self.dim();
  int64_t sparse_ndim = size.size() - self.dense_dim();
  TORCH_CHECK(sparse_extra_ndim >= 0, "input not broadcastable to size with smaller dimensionality");
  Tensor indices = self._indices();
  Tensor values = self._values();
  auto nnz = values.size(0);

  std::vector<int64_t> broadcast_sizes;
  std::vector<int64_t> broadcast_dense_sizes;
  std::vector<int64_t> broadcast_dims;
  std::vector<int64_t> unchanged_dims;
  broadcast_sizes.reserve(sparse_ndim);
  broadcast_dense_sizes.reserve(self.dense_dim() + 1);
  broadcast_dims.reserve(self.sparse_dim());
  unchanged_dims.reserve(self.sparse_dim());
  int64_t nnz_factor = 1;
  int64_t min_broadcast_dim = (sparse_extra_ndim > 0 ? 0: -1);
  int64_t max_unchanged_dim = -1;
  for (int64_t i=0; i<sparse_extra_ndim; i++) {
    auto d = size[i];
    nnz_factor *= d;
    broadcast_sizes.emplace_back(d);
  }
  for (int64_t i=0; i<self.sparse_dim(); i++) {
    auto d = size[sparse_extra_ndim + i];
    if (self.size(i) != d) {
      TORCH_CHECK(self.size(i) == 1,
                  "The expanded size of the tensor (",size[sparse_extra_ndim + i],") ",
                  "must match the existing size (",self.size(i),")");
      nnz_factor *= d;
      broadcast_sizes.emplace_back(d);
      if (min_broadcast_dim == -1) {
        min_broadcast_dim = sparse_extra_ndim + i;
      }
      broadcast_dims.emplace_back(i);
    } else {
      unchanged_dims.emplace_back(i);
      max_unchanged_dim = sparse_extra_ndim + i;
    }
  }
  // to_broadcast conserves is_coalesced property iff only the last
  // sparse dimensions are expaned. Possible expansion of dense
  // dimensions can be discarded as it does not affect the is_coalesce
  // property.
  bool is_coalesced = self.dim()==0 || (self.is_coalesced() && (max_unchanged_dim < min_broadcast_dim || min_broadcast_dim == -1));

  broadcast_dense_sizes.emplace_back(nnz);
  for (int64_t i=0; i<self.dense_dim(); i++) {
    broadcast_dense_sizes.emplace_back(size[sparse_extra_ndim + self.sparse_dim() + i]);
  }

  std::vector<int64_t> new_indices_size{sparse_ndim, nnz * nnz_factor};
  std::vector<int64_t> new_values_size(values.sizes().vec());
  new_values_size[0] = new_indices_size[1];

  Tensor new_values = values.expand(broadcast_dense_sizes).repeat_interleave(nnz_factor, 0);
  Tensor new_indices = at::native::new_empty(indices, new_indices_size);
  if (broadcast_sizes.size()>0) {
    // ones(broadcast_sizes).nonzero() is equivalent to
    // product(map(arange, broadcast_sizes)) but avoids creating
    // auxilary arange tensors
    Tensor broadcast_indices = at::native::new_ones(indices, broadcast_sizes).nonzero().transpose(0, 1).tile(nnz);
    new_indices.narrow(0, 0, sparse_extra_ndim).copy_(broadcast_indices.narrow(0, 0, sparse_extra_ndim));
    for (size_t i=0; i<broadcast_dims.size(); i++) {
      int64_t j=broadcast_dims[i];
      new_indices.select(0, sparse_extra_ndim + j).copy_(broadcast_indices.select(0, sparse_extra_ndim + i));
    }
  }
  for (int64_t j:unchanged_dims) {
    new_indices.select(0, sparse_extra_ndim + j).copy_(indices.select(0, j).repeat_interleave(nnz_factor));
  }
  return at::sparse_coo_tensor(new_indices, new_values, size)._coalesced_(is_coalesced);
}

Tensor broadcast_to(const Tensor& self, IntArrayRef size) {
  return self.expand(size);
}

std::vector<Tensor> broadcast_tensors(TensorList tensors) {
  return expand_outplace(tensors);
}

TORCH_IMPL_FUNC(cat_out_cpu)
(ITensorListRef tensors,
 int64_t dim,
 int64_t valid,
 bool all_contiguous,
 bool all_same_dtype,
 bool all_same_sizes_and_stride,
 MemoryFormat memory_format,
 const Tensor& result) {
  if (result.numel() == 0) {
    return;
  }

  auto materialized = tensors.materialize();

  // fast path for single thread when both inputs and result are contiguous and not empty
  bool use_serial_kernel = result.numel() < at::internal::GRAIN_SIZE || at::get_num_threads() == 1;
  ScalarType dtype = materialized[valid].get().scalar_type();
  bool serial_dtype = (dtype == ScalarType::Double || dtype == ScalarType::Float || dtype == ScalarType::BFloat16);
  if (use_serial_kernel && all_contiguous && all_same_dtype && serial_dtype) {
    cat_serial_stub(kCPU, result, materialized, dim);
    return;
  }

  int64_t offset = 0;
  if (all_same_sizes_and_stride && result.is_contiguous(memory_format) &&
      all_same_dtype) {
    const Tensor& source_slice = materialized[valid];
    auto slice_dim_size = source_slice.sizes()[dim];
    auto result_slice = result.narrow(dim, 0, slice_dim_size);
    auto result_slice_data = result_slice.data_ptr();
    auto result_stride_bytes = result.stride(dim) * elementSize(result.scalar_type());

    auto iter = TensorIteratorConfig()
      .set_check_mem_overlap(false)
      .resize_outputs(false)
      .add_output(result_slice)
      .add_input(source_slice)
      .enforce_safe_casting_to_output(true)
      .build();

    for (const Tensor& tensor : materialized) {
      if (cat_should_skip_tensor(tensor)) {
        continue;
      }
      auto source_data = static_cast<char*>(tensor.data_ptr());
      auto result_data = static_cast<char*>(result_slice_data) + offset * result_stride_bytes;
      iter.unsafe_replace_operand(0, result_data);
      iter.unsafe_replace_operand(1, source_data);
      copy_stub(iter.device_type(), iter, false);
      offset += slice_dim_size;
    }
  } else {
    for (const Tensor& tensor: materialized) {
      if (cat_should_skip_tensor(tensor)) {
        continue;
      }
      auto slice_dim_size = tensor.sizes()[dim];
      auto result_slice = result.narrow(dim, offset, slice_dim_size);

      auto iter = TensorIteratorConfig()
        .set_check_mem_overlap(false)  // Already checked above
        .resize_outputs(false)
        .add_output(result_slice)
        .add_input(tensor)
        .promote_inputs_to_common_dtype(true)
        .cast_common_dtype_to_outputs(true)
        .enforce_safe_casting_to_output(true)
        .build();
      copy_stub(iter.device_type(), iter, false);
      offset += slice_dim_size;
    }
  }
}

Tensor& cat_out(TensorList tensors, Dimname dim, Tensor& result) {
  TORCH_CHECK(!tensors.empty(), "expected a non-empty list of Tensors");
  return at::cat_out(result, tensors, dimname_to_position(tensors[0], dim));
}

Tensor cat(TensorList tensors, Dimname dim) {
  TORCH_CHECK(!tensors.empty(), "expected a non-empty list of Tensors");
  return at::cat(tensors, dimname_to_position(tensors[0], dim));
}

// torch.concat, alias for torch.cat
Tensor& concat_out(TensorList tensors, Dimname dim, Tensor& result) {
  return at::cat_out(result, tensors, dimname_to_position(tensors[0], dim));
}

Tensor concat(TensorList tensors, Dimname dim) {
  return at::cat(tensors, dimname_to_position(tensors[0], dim));
}

Tensor & concat_out(TensorList tensors, int64_t dim, Tensor & result) {
  return at::cat_out(result, tensors, dim);
}

Tensor concat(TensorList tensors, int64_t dim) {
  return at::cat(tensors, dim);
}

static bool sizes_match_except(IntArrayRef s1, IntArrayRef s2, int64_t dim_except /* should already be wrapped */) {
  if (s1.size() != s2.size()) {
    return false;
  }
  for (const auto i : c10::irange(static_cast<int64_t>(s1.size()))) {
    if (i != dim_except && s1[i] != s2[i]) {
      return false;
    }
  }
  return true;
}

// Check to see if the shape of tensors is compatible
// for being concatenated along a given dimension.
static void check_cat_sparse_dims(Tensor const &t,
  int64_t pos /* used only for debug messages */,
  IntArrayRef sizes,
  int64_t wrapped,
  int64_t sparse_dim,
  int64_t dense_dim) {
    TORCH_CHECK(t.is_sparse(),
            "Concatenating sparse tensors, but a dense tensor was found at position ", pos, ".");
    TORCH_CHECK(sizes_match_except(sizes, t.sizes(), wrapped),
            "All tensors must have the same shape: ", sizes, " (except in the concatenating dimension),"
            " but found shape: ", t.sizes(), " at position ", pos, ".");
    TORCH_CHECK(t.sparse_dim() == sparse_dim && t.dense_dim() == dense_dim,
            "All tensors must have the same sparse_dim and dense_dim: ", sparse_dim, ", ", dense_dim,
            ", but tensor at position ", pos, " has ", t.sparse_dim(), ", ", t.dense_dim(), ".");
}

static Tensor cat_sparse_impl(TensorList tensors, int64_t dim) {
  std::vector<Tensor> indices;
  std::vector<Tensor> values;
  int64_t wrapped = maybe_wrap_dim(dim, tensors[0].dim());
  int64_t sparse_dim = tensors[0].sparse_dim();
  int64_t dense_dim = tensors[0].dense_dim();
  IntArrayRef sizes = tensors[0].sizes();
  if (wrapped < sparse_dim) {
    for (const auto i : c10::irange(tensors.size())) {
      auto const &t = tensors[i];
      check_cat_sparse_dims(t, i, sizes, wrapped, sparse_dim, dense_dim);
      indices.push_back(t._indices());
      values.push_back(t._values());
    }
    Tensor idxs = at::cat(indices, 1);
    Tensor vals = at::cat(values, 0);

    // We now need to move the indices of each
    // input tensor up along `dim` by an appropriate amount.
    // E.g., if t1 has indices [[2,3,4],[5,6,7]],
    // and sizes [10, 7]
    // then torch.cat((t1,t1,t1),1) should have indices
    // [[2,3,4,2,3,4,2,3,4],[5,6,7,12,13,14,19,20,21]],
    // so we need to increase idxs[1][3:6] by 7
    // and idxs[1][6:9] by 14.
    int64_t col = 0;
    int64_t cumulative_offset = 0;
    for (const auto i : c10::irange(tensors.size())) {
      auto const &t = tensors[i];
      int64_t this_piece_size = t._nnz();
      // cumulative_offset is zero for the first piece, so
      // don't waste time doing this operation unless i > 0.
      if (i > 0) {
        idxs[wrapped].narrow(0, col, this_piece_size) += cumulative_offset;
      }
      cumulative_offset += t.size(wrapped);
      col += this_piece_size;
    }
    auto sizes_copy = sizes.vec();
    sizes_copy[wrapped] = cumulative_offset;
    return native::sparse_coo_tensor(
        idxs,
        vals,
        sizes_copy,
        optTypeMetaToScalarType(tensors[0].options().dtype_opt()),
        tensors[0].options().layout_opt(),
        tensors[0].options().device_opt(),
        tensors[0].options().pinned_memory_opt());
  }
  else {
    // Catting along a dense dimension requires us to create new values.
    // For illustration, consider the sparse 3d tensors t1 and t2,
    // given by t1 = [[[1,2],[3,4]], ... (zeros) ..., [[5,6],[7,8]]]
    // and t2 = [... (zeros) ..., [[9, 10], [11,12]], ... (zeros) ...],
    // Their concatenation along dimension 2 is:
    // [[[1,2,0,0],[3,4,0,0]], ... (zeros) ..., [[0,0,9,10],[0,0,11,12]], ... (zeros) ..., [[5,6,0,0],[7,8,0,0]]]
    //
    // Their values tensors are, respectively,
    // [[[1,2],[3,4]],[[5,6],[7,8]]] and [[[9,10],[11,12]]].
    //
    // and so the values tensor of their concatenation along dim 2 will be:
    // [[[1,2,0,0],[3,4,0,0]],[[5,6,0,0],[7,8,0,0]],[[0,0,9,10],[0,0,11,12]]]
    //
    // which we can get by taking the values tensor of each tensor, catting it with zeros of the appropriate size on the left and right,
    // and then catting all those results together.

    // The dimension in each tensor's values object that corresponds to the overall dimension along which we're catting.
    int64_t values_dim = wrapped - sparse_dim + 1;
    // The final size along the catted dimension.
    const int64_t total_size = std::accumulate(tensors.begin(), tensors.end(), static_cast<int64_t>(0), [values_dim](int64_t l, Tensor const &r) {
      return l + r._values().size(values_dim);
    });
    auto zeros_sizes = tensors[0]._values().sizes().vec();
    int64_t cumulative_size = 0;
    std::vector<Tensor> vals_pieces;
    std::vector<Tensor> idxs_pieces;
    for (const auto i : c10::irange(tensors.size())) {
      auto const &t = tensors[i];
      check_cat_sparse_dims(t, i, sizes, wrapped, sparse_dim, dense_dim);
      // dimension 0 of values corresponds to the number of values,
      // rather than to any logical dimension of the sparse tensor.
      zeros_sizes[0] = t._values().size(0);
      zeros_sizes[values_dim] = cumulative_size;
      cumulative_size += t._values().size(values_dim);
      auto z1 = native::zeros(
          zeros_sizes,
          optTypeMetaToScalarType(t._values().options().dtype_opt()),
          t._values().options().layout_opt(),
          t._values().options().device_opt(),
          t._values().options().pinned_memory_opt());
      zeros_sizes[values_dim] = total_size - cumulative_size;
      auto z2 = native::zeros(
          zeros_sizes,
          optTypeMetaToScalarType(t._values().options().dtype_opt()),
          t._values().options().layout_opt(),
          t._values().options().device_opt(),
          t._values().options().pinned_memory_opt());
      vals_pieces.push_back(at::cat({z1, t._values(), z2}, values_dim));
      idxs_pieces.push_back(t._indices());
    }
    auto sizes_copy = sizes.vec();
    sizes_copy[wrapped] = total_size;
    // This can create an uncoalesced tensor
    return native::sparse_coo_tensor(
        at::cat(idxs_pieces, 1),
        at::cat(vals_pieces),
        sizes_copy,
        optTypeMetaToScalarType(tensors[0].options().dtype_opt()),
        tensors[0].options().layout_opt(),
        tensors[0].options().device_opt(),
        tensors[0].options().pinned_memory_opt());
  }
}

Tensor cat_sparse(TensorList tensors, int64_t dim) {
  auto maybe_outnames = namedinference::compute_cat_outnames(tensors);
  auto result = cat_sparse_impl(tensors, at::legacy_cat_wrap_dim(dim, tensors));
  namedinference::propagate_names_if_nonempty(result, maybe_outnames);
  return result;
}

Tensor block_diag(TensorList tensors) {
  Tensor result;
  if (tensors.size() == 0) {
    result = at::empty({1, 0});
    return result;
  }

  const Device& device = tensors[0].device();
  for (const auto tensor_idx : c10::irange(tensors.size())) {
    const Tensor& tensor = tensors[tensor_idx];

    TORCH_CHECK(
      tensor.device() == device,
      "torch.block_diag: input tensors must all be on the same device.",
      " Input 0 is on device ", device,
      " and input ", tensor_idx, " is on device ", tensor.device()
    );
  }

  ScalarType output_scalar_type = native::result_type(tensors);
  int64_t result_dim0 = 0;
  int64_t result_dim1 = 0;
  std::vector<Tensor> tensors_2D(tensors.size());

  // Sum the dimensions of the tensors, check tensor sizes,
  // and expand all 0-D and 1-D tensors so that everything
  // is 2-D
  for (const auto tensor_idx : c10::irange(tensors.size())) {
    const Tensor& tensor = tensors[tensor_idx];
    int64_t ndims = tensor.dim();
    TORCH_CHECK(
      ndims <= 2,
      "torch.block_diag: Input tensors must have 2 or fewer dimensions. Input ",
      tensor_idx, " has ", ndims, " dimensions"
    );

    int64_t dim0 = 1;
    int64_t dim1 = 1;

    if (ndims == 2) {
      dim0 = tensor.size(0);
      dim1 = tensor.size(1);
      tensors_2D[tensor_idx] = tensor;
    } else if (ndims == 1) {
      // Switching dim 0 to dim 1 is intentional
      dim1 = tensor.size(0);
      tensors_2D[tensor_idx] = tensor.expand({dim0, dim1});
    } else {
      tensors_2D[tensor_idx] = tensor.expand({dim0, dim1});
    }
    result_dim0 += dim0;
    result_dim1 += dim1;
  }

  result = at::zeros(
    {result_dim0, result_dim1},
    tensors[0].options().dtype(output_scalar_type)
  );

  int64_t cur_dim0 = 0;
  int64_t cur_dim1 = 0;

  // Copy each tensor into the appropriate location in the result matrix
  for (const auto& tensor : tensors_2D) {
    int64_t dim0 = tensor.size(0);
    int64_t dim1 = tensor.size(1);
    result.slice(0, cur_dim0, cur_dim0+dim0).slice(1, cur_dim1, cur_dim1+dim1).copy_(tensor);

    cur_dim0 += dim0;
    cur_dim1 += dim1;
  }

  return result;
}

std::vector<Tensor> chunk(const Tensor& self, int64_t chunks, int64_t dim) {
  TORCH_CHECK(self.dim() > 0,
           "chunk expects at least a 1-dimensional tensor");
  TORCH_CHECK(chunks > 0,
           "chunk expects `chunks` to be greater than 0, got: ", chunks);

  const auto dim_size = self.size(dim);
  int64_t split_size = (dim_size + chunks - 1) / chunks;

  // We need to call split_with_sizes in the case where split_size and dimension size are 0, because
  // a call to split would discard the number of chunks (because we can have an arbitrary number of
  // 0-sized chunks adding up to 0).  So, call split_with_sizes with the correct number of chunks,
  // eventually we will do this for all cases.
  if (split_size == 0 && dim_size == 0) {
    std::vector<int64_t> split_sizes(chunks, split_size);
    split_sizes[chunks - 1] = split_size - (split_size * chunks - dim_size);
    return self.split_with_sizes(split_sizes, dim);
  } else {
    return self.split(split_size, dim);
  }
}

std::vector<Tensor> tensor_split(const Tensor& self, int64_t sections, int64_t dim) {
  TORCH_CHECK(self.dim() > 0, "tensor_split expected at least a 1-dimensional tensor, but got a tensor with ", self.dim()," dims");
  int64_t dim_ = maybe_wrap_dim(dim, self.dim());
  TORCH_CHECK(sections > 0, "number of sections must be larger than 0, got ", sections);
  const auto dim_size = self.size(dim_);
  std::vector<Tensor> splits(sections);
  int64_t min_split_size = dim_size / sections;
  int64_t num_splits_one_extra = dim_size % sections;
  int64_t start_idx = 0;
  for (const auto split_idx : c10::irange(sections)) {
    int64_t split_size = (split_idx < num_splits_one_extra) ? (min_split_size + 1) : min_split_size;
    splits[split_idx] = at::slice(self, dim_, start_idx, start_idx + split_size);
    start_idx += split_size;
  }
  return splits;
}

std::vector<Tensor> tensor_split(const Tensor& self, IntArrayRef indices, int64_t dim) {
  TORCH_CHECK(self.dim() > 0, "tensor_split expected at least a 1-dimensional tensor, but got a tensor with ", self.dim()," dims");
  int64_t dim_ = maybe_wrap_dim(dim, self.dim());
  int64_t num_indices = indices.size();
  std::vector<Tensor> splits(num_indices + 1);
  int64_t start_idx = 0;
  for (const auto split_idx : c10::irange(num_indices)) {
    int64_t end_idx = indices[split_idx];
    splits[split_idx] = at::slice(self, dim_, start_idx, end_idx);
    start_idx = end_idx;
  }
  splits[num_indices] = at::slice(self, dim_, start_idx, self.size(dim_));
  return splits;
}

std::vector<Tensor> tensor_split(const Tensor& self, const Tensor& tensor_indices_or_sections, int64_t dim) {
  TORCH_CHECK(self.dim() > 0, "tensor_split expected at least a 1-dimensional tensor, but got a tensor with ", self.dim()," dims");
  auto split_device = tensor_indices_or_sections.device();
  TORCH_CHECK(split_device == kCPU,
    "tensor_split expected tensor_indices_or_sections to be on cpu, but it's on ", split_device);
  auto split_dtype = tensor_indices_or_sections.scalar_type();
  TORCH_CHECK(split_dtype == at::kLong,
    "tensor_split expected tensor_indices_or_sections to have dtype of long, but got ", split_dtype);
  auto split_dim = tensor_indices_or_sections.dim();
  TORCH_CHECK(split_dim == 1 || split_dim == 0,
    "tensor_split expected tensor_indices_or_sections to be a zero-dimensional or one-dimensional tensor, but got a tensor with ", split_dim, " dims");

  if (split_dim == 0) {
    int64_t sections = tensor_indices_or_sections.item<int64_t>();
    return self.tensor_split(sections, dim);
  } else {
    auto indices_data = tensor_indices_or_sections.data_ptr<int64_t>();
    auto stride = tensor_indices_or_sections.stride(0);
    auto numel = tensor_indices_or_sections.numel();
    std::vector<int64_t> indices(numel);
    for (const auto offset : c10::irange(numel)) {
      // indices tensor could be non-contiguous
      indices[offset] = *(indices_data + offset * stride);
    }
    return self.tensor_split(indices, dim);
  }
}

std::vector<Tensor> unsafe_chunk(const Tensor& self, int64_t chunks, int64_t dim) {
  TORCH_CHECK(self.dim() > 0,
           "chunk expects at least a 1-dimensional tensor");
  TORCH_CHECK(chunks > 0,
           "chunk expects `chunks` to be greater than 0, got: ", chunks);

  const auto dim_size = self.size(dim);
  int64_t split_size = (dim_size + chunks - 1) / chunks;

  // See the comment above in chunk(...)
  if (split_size == 0 && dim_size == 0) {
    std::vector<int64_t> split_sizes(chunks, split_size);
    split_sizes[chunks - 1] = split_size - (split_size * chunks - dim_size);
    return self.unsafe_split_with_sizes(split_sizes, dim);
  } else {
    return self.unsafe_split(split_size, dim);
  }
}

Tensor diagflat(const Tensor& self, int64_t offset) {
  return self.contiguous().view(-1).diag(offset);
}

Tensor diagonal(const Tensor& self, int64_t offset, int64_t dim1_, int64_t dim2_) {
  int64_t nDims = self.dim();
  int64_t dim1 = maybe_wrap_dim(dim1_, nDims);
  int64_t dim2 = maybe_wrap_dim(dim2_, nDims);
  TORCH_CHECK(dim1 != dim2, "diagonal dimensions cannot be identical ", dim1_, ", ", dim2_);
  auto outnames = namedinference::compute_diagonal_outnames(self, dim1, dim2);
  NoNamesGuard no_names_guard;

  // NOLINTNEXTLINE(cppcoreguidelines-init-variables)
  int64_t diag_size;
  int64_t storage_offset = self.storage_offset();
  // compute storage offset and size for the diagonal
  // for positive values of offset (above the main diagonal)
  // "leftmost columns" (along dim2) are dropped
  // for negative values of offset (below the main diagonal)
  // "topmost rows" (along dim1) are dropped.
  // Note that we invert +/- in the second to absorb the negative
  // sign in the offset.
  if (offset >= 0) {
    diag_size = std::max<int64_t>(std::min(self.size(dim1), self.size(dim2)-offset), 0);
  } else {
    diag_size = std::max<int64_t>(std::min(self.size(dim1)+offset, self.size(dim2)), 0);
  }

  // NumPy allows you to specify offsets "off the end"; let's just be careful not to
  // set a ridiculous storage_offset in that case (technically it shouldn't matter
  // because there are no elements in the tensor, but let's be kosher).
  if (diag_size == 0) {
    // skip
  } else if (offset >= 0) {
    storage_offset += offset * self.stride(dim2);
  } else {
    storage_offset -= offset * self.stride(dim1);
  }

  // construct new size and stride: we drop dim1 and dim2 (maximum first for not changing the index of the minimum)
  // the new ("joint") dimension is appended to the end of the shape / stride to match numpy semantics
  DimVector sizes(self.sizes().begin(), self.sizes().end());
  DimVector strides(self.strides().begin(), self.strides().end());
  sizes.erase(sizes.begin() + std::max(dim1, dim2));
  strides.erase(strides.begin() + std::max(dim1, dim2));
  sizes.erase(sizes.begin() + std::min(dim1, dim2));
  strides.erase(strides.begin() + std::min(dim1, dim2));
  sizes.push_back(diag_size);
  strides.push_back(self.stride(dim1)+self.stride(dim2));

  // return view with new parameters
  auto result = self.as_strided(sizes, strides, storage_offset);

  no_names_guard.reset();
  namedinference::propagate_names_if_nonempty(result, outnames);
  return result;
}

Tensor diagonal(const Tensor& self, Dimname outdim, Dimname dim1, Dimname dim2, int64_t offset) {
  auto result = at::diagonal(
      self,
      offset,
      dimname_to_position(self, dim1),
      dimname_to_position(self, dim2));
  // This is slower than it needs to be because there is no way to modify
  // the names of a tensor in-place right now. In the future we should consider
  // offering that functionality.
  std::vector<Dimname> new_names = result.names().vec();
  new_names[new_names.size() - 1] = outdim;
  return result.refine_names(new_names);
}

Tensor diag_embed(const Tensor& self, int64_t offset, int64_t dim1_, int64_t dim2_) {
  int64_t nDims = self.dim() + 1;
  int64_t dim1 = maybe_wrap_dim(dim1_, nDims);
  int64_t dim2 = maybe_wrap_dim(dim2_, nDims);
  TORCH_CHECK(dim1 != dim2, "diagonal dimensions cannot be identical ", dim1_, ", ", dim2_);
  int64_t new_dim_len = std::abs(offset) + self.size(-1);
  auto sizes = self.sizes().vec();
  sizes.pop_back();
  sizes.insert(sizes.begin() + std::min(dim1, dim2), new_dim_len);
  sizes.insert(sizes.begin() + std::max(dim1, dim2), new_dim_len);
  auto result = at::zeros(sizes, self.options());
  auto diag = result.diagonal(offset, dim1, dim2);
  diag.copy_(self);
  return result;
}

Tensor expand_symint(const Tensor& self, c10::SymIntArrayRef packed_size, bool implicit) {
  auto size = asIntArrayRefSlow(packed_size);
  return expand(self, size, implicit);
}

Tensor expand(const Tensor& self, IntArrayRef size, bool /*unused*/) {
  TORCH_CHECK(size.size() >= (size_t)self.dim(),
           "expand(", self.toString(), "{", self.sizes(), "}, size=", size,
           "): the number of sizes provided (", size.size(), ") ",
           "must be greater or equal to the number of dimensions in the tensor (",
           self.dim(), ")");

  auto expandedSizesAndStrides = inferExpandGeometry_dimvector(self.sizes(), self.strides(), size);

  auto result = self.as_strided(
      expandedSizesAndStrides.sizes, expandedSizesAndStrides.strides);
  namedinference::propagate_names_for_expand(result, self);
  return result;
}

Tensor expand_as(const Tensor& self, const Tensor& other) {
  return self.expand(other.sizes());
}

Tensor sum_to_size(const Tensor& self, IntArrayRef size) {
  TORCH_CHECK(is_expandable_to(size, self.sizes()),
           "size {", size, "} is not expandable to size {", self.sizes(), "}.");

  return sum_to(self, size);
}

// We currently do not support per-channel quant for unfold, diagonal, expand, permute.
// TODO: Make this an aten function and replace as_strided_qtensorimpl once that is done.
Tensor make_qtensor(const Tensor& self, IntArrayRef size, IntArrayRef stride, QuantizerPtr quantizer) {
  auto result = at::detail::make_tensor<QTensorImpl>(
      c10::TensorImpl::VIEW, Storage(self.storage()), self.key_set(), self.dtype(), quantizer);
  setStrided(result, size, stride, self.storage_offset());
  return result;
}

Tensor as_strided_tensorimpl(const Tensor& self, IntArrayRef size, IntArrayRef stride, optional<int64_t> storage_offset_) {
  auto storage_offset = storage_offset_.value_or(self.storage_offset());
  auto result = at::detail::make_tensor<TensorImpl>(
      c10::TensorImpl::VIEW, Storage(self.storage()), self.key_set(), self.dtype());
  setStrided(result, size, stride, storage_offset);
  return result;
}

Tensor as_strided_qtensorimpl(const Tensor& self, IntArrayRef size, IntArrayRef stride, optional<int64_t> storage_offset_) {
  auto storage_offset = storage_offset_.value_or(self.storage_offset());
  auto quantizer = get_qtensorimpl(self)->quantizer();
  TORCH_CHECK(
      quantizer->qscheme() == QScheme::PER_TENSOR_AFFINE,
      "Setting strides is possible only on uniformly quantized tensor");
  auto result = at::detail::make_tensor<QTensorImpl>(
      c10::TensorImpl::VIEW, Storage(self.storage()), self.key_set(), self.dtype(), quantizer);
  setStrided(result, size, stride, storage_offset);
  return result;
}

// This is an overloaded function similar to
// Tensor as_strided_qtensorimpl(const Tensor& self, IntArrayRef size, IntArrayRef stride, optional<int64_t> storage_offset_)
// and is currently not available through the dispatcher. The additional
// input, quantizer, is called by the select & slice methods.
// TODO: Make this function compatible with the dispatcher
Tensor as_strided_qtensorimpl(const Tensor& self, IntArrayRef size, IntArrayRef stride, optional<int64_t> storage_offset_,
  QuantizerPtr quantizer) {
  auto storage_offset = storage_offset_.value_or(self.storage_offset());
  TORCH_CHECK(
      (quantizer->qscheme() == QScheme::PER_TENSOR_AFFINE) ||
      (quantizer->qscheme() == QScheme::PER_CHANNEL_AFFINE),
      "Setting strides is possible only on uniformly or per channel quantized tensors");
  auto result = at::detail::make_tensor<QTensorImpl>(
      c10::TensorImpl::VIEW, Storage(self.storage()), self.key_set(), self.dtype(), quantizer);
  setStrided(result, size, stride, storage_offset);
  return result;
}

const Tensor &as_strided_(const Tensor& self, IntArrayRef size, IntArrayRef stride, optional<int64_t> storage_offset_) {
  auto storage_offset = storage_offset_.value_or(self.storage_offset());
  setStrided(self, size, stride, storage_offset);
  return self;
}

Tensor narrow_copy_symint(const Tensor& self, int64_t dim, int64_t start, SymInt sym_length) {
  return narrow_copy(self, dim, start, sym_length.expect_int());
}

Tensor narrow_copy_dense(const Tensor& self, int64_t dim, int64_t start, int64_t length) {
  return self.narrow(dim, start, length).clone(at::MemoryFormat::Contiguous);
}

Tensor narrow_copy_dense_cpu(const Tensor& self, int64_t dim, int64_t start, int64_t length){
  auto output = at::empty_like(self);
  return narrow_copy_dense_cpu_out(self, dim, start, length, output);
}

Tensor narrow_copy_sparse(const Tensor& self, int64_t dim, int64_t start, int64_t length) {
  int64_t allDim = self.dim();
  int64_t end = start+length;
  TORCH_CHECK(allDim > 0, "narrow() cannot be applied to a 0-dim tensor.");
  TORCH_CHECK(dim >= 0 && dim < allDim,
    "Dimension ", dim, " out of range. Expecting 0 <= dim < ", allDim, ".");
  TORCH_CHECK(start >= 0 && length >= 0 && end <= self.size(dim),
    "Invalid range to narrow. range(start, start+length) must be a subset of range(0, ", self.size(dim), ").")
  Tensor indices = self._indices();
  int64_t sparse_dim = self.sparse_dim();

  std::vector<int64_t> new_sizes = self.sizes().vec();
  new_sizes[dim] = length;

  Tensor new_values;
  Tensor new_indices;
  if (dim < sparse_dim) {
    Tensor mask = (indices[dim] >= start).__and__((indices[dim] < end));
    new_indices = indices.masked_select(mask).view({sparse_dim, -1});
    new_indices[dim].sub_(start);
    Tensor nzIndices = mask.nonzero().view(-1);
    new_values = self._values().index_select(0, nzIndices);
  } else {
    /* This means we are narrowing on a dense dim, which is in effect just a
        regular narrow on _values() */
    new_indices = indices;
    int64_t dense_dim = dim - sparse_dim + 1;
    new_values = self._values().narrow_copy(dense_dim, start, length);
  }

  auto newTensor = at::sparse_coo_tensor(new_indices, new_values, new_sizes);
  return newTensor._coalesced_(self.is_coalesced());
}

Tensor& narrow_copy_dense_cpu_out(
  const Tensor& self, int64_t dim, int64_t start, int64_t length, Tensor& output
) {

  TORCH_CHECK(self.dim() > 0, "narrow() cannot be applied to a 0-dim tensor.");
  TORCH_CHECK(self.dtype() == output.dtype());

  auto self_contig = self.expect_contiguous();
  const auto self_sizes = self_contig->sizes();

  // wrap dim if negative and do bound check
  if (dim < 0) {
    dim = at::maybe_wrap_dim(dim, self_sizes.size());
  } else {
    TORCH_CHECK(dim < static_cast<int64_t>(self_sizes.size()));
  }

  // wrap start and do bound check
  const auto cur_size = self_sizes[dim];
  if (start != cur_size && start < 0) { // start being the end is valid, but
                                        // not a valid dim specification.
    start = at::maybe_wrap_dim(start, cur_size);
  }
  TORCH_CHECK(
      length >= 0 && start <= cur_size - length,
      "start (",
      start,
      ") + length (",
      length,
      ") exceeds dimension size (",
      cur_size,
      ").");

  // resize output
  auto output_sizes = self_sizes.vec();
  output_sizes[dim] = length;
  at::native::resize_(output, output_sizes);

  // NOLINTNEXTLINE(bugprone-narrowing-conversions,cppcoreguidelines-narrowing-conversions)
  const int64_t unit = c10::size_from_dim_(dim + 1, self_sizes);
  const int64_t num_blocks = c10::size_to_dim_(dim, self_sizes);

  const auto itemsize = self_contig->dtype().itemsize();
  // NOLINTNEXTLINE(clang-analyzer-deadcode.DeadStores)
  size_t src_nbytes = itemsize * self_contig->numel();
  // NOLINTNEXTLINE(clang-analyzer-deadcode.DeadStores)
  size_t dst_nbytes = itemsize * output.numel();

  size_t src_block_size = unit * self_sizes[dim];
  size_t dst_block_size = unit * length;

  if (num_blocks == 0 || dst_block_size == 0) {
    return output;
  }

  char* src_bytes = static_cast<char*>(self_contig->data_ptr());
  char* dst_bytes = static_cast<char*>(output.data_ptr());

  size_t src_block_size_bytes = itemsize * src_block_size;
  size_t dst_block_size_bytes = itemsize * dst_block_size;
  size_t src_offset = unit * start;

  char* src_offset_bytes = src_bytes + itemsize * src_offset;
  char* dst_offset_bytes = dst_bytes;

  for (const auto i : c10::irange(num_blocks)) {
    char* local_src_offset_bytes = src_offset_bytes + i * src_block_size_bytes;
    char* local_dst_offset_bytes = dst_offset_bytes + i * dst_block_size_bytes;
    TORCH_INTERNAL_ASSERT_DEBUG_ONLY(
        static_cast<void*>(local_src_offset_bytes + dst_block_size_bytes) <=
        static_cast<void*>(src_bytes + src_nbytes));
    TORCH_INTERNAL_ASSERT_DEBUG_ONLY(
        static_cast<void*>(local_dst_offset_bytes + dst_block_size_bytes) <=
        static_cast<void*>(dst_bytes + dst_nbytes));

    memcpy(
        local_dst_offset_bytes, local_src_offset_bytes, dst_block_size_bytes);
  }
  return output;
}

Tensor narrow(const Tensor& self, int64_t dim, int64_t start, int64_t length) {
  TORCH_CHECK(self.dim() > 0, "narrow() cannot be applied to a 0-dim tensor.");
  auto cur_size = self.size(dim);
  if (start != cur_size) {  // start being the end is valid, but not a valid dim specification.
    start = maybe_wrap_dim(start, cur_size);
  }
  TORCH_CHECK(length >= 0 && start <= cur_size - length,
           "start (", start, ") + length (", length, ") exceeds dimension size (", cur_size, ").");
  return at::slice(self, dim, start, start + length, 1);
}

Tensor narrow(const Tensor& self, int64_t dim, const Tensor& start, int64_t length) {
  TORCH_CHECK(start.dim() == 0 && isIntegralType(start.scalar_type(), /*includeBool=*/false),
              "start must be an 0-dim integral Tensor.");
  int64_t st = start.item<int64_t>();
  return at::narrow(self, dim, st, length);
}

Tensor permute(const Tensor& self, IntArrayRef dims) {
  auto nDims = self.dim();
  TORCH_CHECK(dims.size() == (size_t)nDims,
           "number of dims don't match in permute");
  auto oldSizes = self.sizes();
  auto oldStrides = self.strides();
  DimVector newSizes(nDims);
  DimVector newStrides(nDims);
  std::vector<bool> seen(nDims);
  for (const auto i : c10::irange(nDims)) {
    auto dim = maybe_wrap_dim(dims[i], nDims);
    TORCH_CHECK(!seen[dim],
             "repeated dim in permute");
    seen[dim] = true;
    newSizes[i] = oldSizes[dim];
    newStrides[i] = oldStrides[dim];
  }
  return self.as_strided(newSizes, newStrides);
}

Tensor repeat(const Tensor& self, IntArrayRef repeats) {
  TORCH_CHECK(repeats.size() >= (size_t)self.dim(),
           "Number of dimensions of repeat dims can not be smaller than number of dimensions of tensor");

  // Add new leading dimensions to the tensor if the
  // number of target dimensions is larger than the
  // number of source dimensions.
  int64_t num_new_dimensions = repeats.size() - self.dim();
  DimVector padded_size(num_new_dimensions, 1);
  padded_size.insert(padded_size.end(), self.sizes().begin(), self.sizes().end());
  DimVector target_size(repeats.size());
  bool zero_tensor = false;
  for(const auto idx : c10::irange(repeats.size())) {
    if (repeats[idx] == 0) {
      zero_tensor = true;
    }
    target_size[idx] = padded_size[idx] * repeats[idx];
  }

  Tensor xtensor = self.expand(padded_size);

  Tensor result;
  if (self.is_quantized()) {
    result = at::empty_quantized(target_size, self);
  } else {
    result = at::empty(target_size, self.options());
  }

  // return an empty tensor if one of the repeat dimensions is zero
  if (zero_tensor) {
    return result;
  }

  Tensor urtensor = at::alias(result);
  for (const auto i : c10::irange(xtensor.dim())) {
    // can't unfold with step 0, so make sure step is at least 1
    // (it doesn't matter what it is in that case, because the size is 0).
    auto size_i = xtensor.sizes()[i];
    urtensor = urtensor.unfold(i, size_i, std::max<int64_t>(size_i, 1));
  }

  urtensor.copy_(xtensor.expand_as(urtensor));

  return result;
}

Tensor tile(const Tensor& self, IntArrayRef reps){
  // If self.size() > len(reps), reps is promoted to self.size() by pre-pending
  // 1’s to it to keep the same behaviour as `numpy.tile`.
  // Thus for a tensor of shape (2, 3, 4, 5), a dims of (2, 2) is treated
  // as (1, 1, 2, 2).
  const int64_t size_diff = self.dim() - static_cast<int64_t>(reps.size());
  if (size_diff > 0){
    std::vector<int64_t> new_reps(size_diff, 1);
    for (const auto i : c10::irange(reps.size())) {
      new_reps.emplace_back(reps[i]);
    }
    return self.repeat(IntArrayRef(new_reps));
  }
  // `torch.tile` is equivalent to the already implemented `torch.Tensor.repeat`
  return self.repeat(reps);
}

//
// templated for ArrayRef<int64_t> and SmallVector<int64_t> use cases
//
template <typename Vec>
Tensor alias_with_sizes_and_strides(
    const Tensor& self,
    const Vec& sizes,
    const Vec& strides) {
  //caller should make sure that sizes and strides are valid for self
  //(storage is sufficient, strides are non-negative, strides and sizes array size is the same)
  Tensor self_;
  if (self.is_quantized()) {
    self_ = at::detail::make_tensor<QTensorImpl>(
      c10::TensorImpl::VIEW, Storage(self.storage()), self.key_set(), self.dtype(), get_qtensorimpl(self)->quantizer());
    auto* self_tmp_ = self_.unsafeGetTensorImpl();
    self_tmp_->set_storage_offset(self.storage_offset());
    self_tmp_->set_sizes_and_strides(sizes, strides);
  } else {
    self_ = at::detail::make_tensor<TensorImpl>(
      c10::TensorImpl::VIEW, Storage(self.storage()), self.key_set(), self.dtype());
    auto* self_tmp_ = self_.unsafeGetTensorImpl();
    self_tmp_->set_storage_offset(self.storage_offset());
    self_tmp_->set_sizes_and_strides(sizes, strides);
  }
  namedinference::propagate_names(self_, self);
  return self_;
}

Tensor reshape(const Tensor& self, IntArrayRef proposed_shape) {
  if (self.is_sparse()) {
    AT_ERROR("reshape is not implemented for sparse tensors");
  }
  DimVector shape = infer_size_dv(proposed_shape, self.numel());

  if (self.is_mkldnn()) {
    return at::_mkldnn_reshape(self, shape);
  }

  // `computeStride` returns the proper strides to use if this
  // `reshape` can be just a view.
  auto stride = at::detail::computeStride(self.sizes(), self.strides(), shape);

  // NB: Even though we have viewable geometry and the target strides here,
  //     we do not just call `as_strided` on `self` because the backward
  //     for `as_strided` is not as efficient as that of `view` (since the
  //     former is meant to handle general cases).
  //
  //     Similarly we don't call `view` because it duplicates some of the work
  //     we've already done, and instead call our internal/private operator
  //     `_reshape_alias` that essentially does the same thing as `view` and
  //     `as_strided` without any of the extra overhead.
  if (stride.has_value()) {
    // Temporary check to revert to the old behavior/view in cases where the
    // device is not supported (e.g. for XLA the operation is not supported
    // so we use `view` instead).
    //
    // We need to do the checks here instead of in `native_functions.yaml`
    // to preserve backwards compatibility.
    if (!self.is_xla() && !self.is_lazy() && !self.is_ipu()) {
      return self._reshape_alias(shape, stride.value());
    } else {
      return self.view(shape);
    }
  }
  return at::_unsafe_view(self.clone(at::MemoryFormat::Contiguous), shape);
}

Tensor _reshape_alias(const Tensor& self, IntArrayRef sizes, IntArrayRef strides) {
  // This is only used by `reshape` in cases where it would otherwise have dispatched
  // to `view`. This removes the overhead of calling `view` which duplicates some of
  // the work that's already been done (`infer_size_dv` and `computeStride`).

  return alias_with_sizes_and_strides(self, sizes, strides);
}

Tensor reshape_as(const Tensor& self, const Tensor& other) {
  return self.reshape(other.sizes());
}

static Tensor select_sparse(const Tensor& self, int64_t dim, int64_t index) {
  int64_t sparse_dim = self.sparse_dim();
  int64_t dense_dim = self.dense_dim();
  TORCH_INTERNAL_ASSERT(dim >= 0 && dim < sparse_dim + dense_dim);

  auto indices = self._indices();
  auto values = self._values();
  auto new_sizes = self.sizes().vec();
  new_sizes.erase(new_sizes.begin() + dim);

  if (dim < sparse_dim) {
    auto nzIndices = (indices[dim] == index).nonzero().view(-1);
    auto new_values = values.index_select(0, nzIndices);
    if (sparse_dim == 1) {
      // return dense part:
      if (new_values.size(0) == 1) {
        return new_values[0];
      } else {
        return new_values.sum(0);
      }
    } else {
      auto dimIndices = (arange(
                             0,
                             sparse_dim,
                             c10::nullopt /* dtype */,
                             c10::nullopt /* layout */,
                             self.device(),
                             c10::nullopt /* pin_memory */) != dim)
                            .nonzero()
                            .view(-1);
      auto new_indices = indices.index_select(1, nzIndices).index_select(0, dimIndices);
      return _sparse_coo_tensor_with_dims_and_tensors(
            sparse_dim - 1, dense_dim, new_sizes, new_indices, new_values, self.options());
    }
  } else {
    auto new_values = values.select(dim - sparse_dim + 1, index);
    return _sparse_coo_tensor_with_dims_and_tensors(
         sparse_dim, dense_dim - 1, new_sizes, indices, new_values, self.options());
  }
}

// this is an auxiliary function, called by the select&slice methods, that
// creates a new quantizer from the given input
// is_select is true if calling function is select()
QuantizerPtr create_subtensor_quantizer(const Tensor& self, bool is_select, int64_t start,
  int64_t end, int64_t dim, int64_t step) {
  auto quantizer_prev = get_qtensorimpl(self)->quantizer();
  if (quantizer_prev->qscheme() == QScheme::PER_TENSOR_AFFINE) {
    return quantizer_prev;
  }
  QuantizerPtr quantizer;
  auto temp = static_cast<PerChannelAffineQuantizer*>(quantizer_prev.get());
  auto axis = temp->axis();
  auto scales = temp->scales();
  auto zero_points = temp->zero_points();
  if (dim == axis) {
    // Compute scales&zps for sub-tensor
    // *.select(0, start) could alternatively be replaced with *.slice(0, start, end, step), but
    // select has less overhead
    scales = is_select ? scales.select(0, start) : scales.slice(0, start, end, step);
    zero_points = is_select ? zero_points.select(0, start) : zero_points.slice(0, start, end, step);
  }
  if (scales.numel() > 1) {
    // Axis only needs to be adjusted if the calling function is select(), since select() reduces
    // the number of dimensions of the tensor by 1, and remains unchanged if calling function is slice()
    quantizer = make_per_channel_affine_quantizer(scales, zero_points, (is_select ? axis - 1 : axis),
                                                  quantizer_prev->scalar_type());
  } else {
    quantizer = make_per_tensor_affine_quantizer(scales.item().to<double>(), zero_points.item().to<int64_t>(),
                                                 quantizer_prev->scalar_type());
  }
  return quantizer;
}

Tensor select(const Tensor& self, int64_t dim, int64_t index) {
  int64_t ndim = self.dim();
  if (ndim == 0) {
    TORCH_CHECK_INDEX(false, "select() cannot be applied to a 0-dim tensor.");
  }
  dim = maybe_wrap_dim(dim, ndim);
  auto size = self.size(dim);
  if (index < -size || index >= size) {
    if (self.has_names() && self.names()[dim] != Dimname::wildcard()) {
      TORCH_CHECK_INDEX(false, "select(): index ", index, " out of range for tensor of size ",
                     self.sizes(), " at dimension ", self.names()[dim]);
    }
    TORCH_CHECK_INDEX(false, "select(): index ", index, " out of range for tensor of size ",
                   self.sizes(), " at dimension ", dim);
  }
  if (index < 0) {
    index += size;
  }
  if (self.is_sparse()) {
    return select_sparse(self, dim, index);
  }
  DimVector sizes(self.sizes().begin(), self.sizes().end());
  DimVector strides(self.strides().begin(), self.strides().end());
  auto storage_offset = self.storage_offset() + index * strides[dim];
  sizes.erase(sizes.begin() + dim);
  strides.erase(strides.begin() + dim);

  Tensor result;
  if (self.is_quantized()) {
    auto quantizer = create_subtensor_quantizer(self, true, index, index + 1, dim, 1);
    result = as_strided_qtensorimpl(self, sizes, strides, storage_offset, quantizer);
  } else {
    result = self.as_strided(sizes, strides, storage_offset);
  }
  namedinference::propagate_names_except(result, self, {dim});
  return result;
}

Tensor select(const Tensor& self, Dimname dim, int64_t index) {
  return at::select(self, dimname_to_position(self, dim), index);
}

Tensor select_backward(const Tensor& grad, IntArrayRef input_sizes, int64_t dim, int64_t index) {
  auto grad_input = at::zeros(input_sizes, grad.options());
  grad_input.select(dim, index).copy_(grad);
  return grad_input;
}

Tensor index_select_sparse_cpu(const Tensor& self, int64_t dim, const Tensor& index) {
  /*
    Algorithm:
    index - a 1-D tensor of indicies with shape (n,)
    self - sparse tensor, its shape is sizes = sparse_shape + dense_shape
      indices - 2-D tensor of indices, shape is (sparse_dims, nnz)
      values - (1+len(dense_shape))-D tensor of values, shape is (nnz,) + dense_shape
    index_select(dim, index) returns a sparse tensor with the following data
      new_sizes = sizes[:dim] + (n,) + sizes[dim+1:]
      new_indices - shape is (sparse_dims, new_nnz)
      new_values - shape is (new_nnz,) + dense_shape

      if dim < len(sparse_shape):
          # Find new_indices[dim] of the output sparse tensor and
          # indices at which to select values/indices.
          # The CPP code uses (binary/in a count table) search to find matches and may
          # swap the loop order for better algorithmic complexity.
          new_dim_indices = []
          selected_dim_indices = []
          # This is a brute-force algorithms to convey the main idea.
          # The CPP code below is more efficient but more complicated.
          for i, i_idx in enumerate(indices[dim]):
              for j, j_idx in enumerate(index):
                  if i_idx == j_idx:
                      new_dim_indices.append(j)
                      selected_dim_indices.append(i)
          new_indices = indices.index_select(1, selected_dim_indices)
          new_values = values.index_select(0, selected_dim_indices)
          new_indices[dim] = new_dim_indices
      else:
          new_indices = indices
          new_values = values.index_select(dim - sparse_dim + 1, index);
    */
  const auto ndim = self.dim();
  TORCH_CHECK_INDEX(ndim, "index_select() cannot be applied to a 0-dim tensor.");
  TORCH_CHECK_INDEX(
      index.dim() == 1 && index.dtype() == at::kLong && index.options().layout() == at::kStrided,
      "index_select() argument index must be 1-D strided (non-sparse) long-tensor.");
  dim = maybe_wrap_dim(dim, ndim);
  const auto size = self.size(dim);
  const auto sparse_dim = self.sparse_dim();
  const auto dense_dim = self.dense_dim();
  const auto indices = self._indices();
  const auto values = self._values();
  const auto nnz = values.size(0);
  const auto index_len = index.size(0);
  auto res_sizes = self.sizes().vec();
  res_sizes[dim] = index_len;

  // Equivalent to t.index_select(dim, idx), but vanilla index_select is not parallel,
  // so we use gather instead.
  // We use this method to select relevant indices/values
  // from the intersection between indices[dim] and the index.
  const auto index_select = [](const Tensor& t, int64_t dim, const Tensor& idx) -> Tensor {
    const auto idx_len = idx.numel();
    auto out_shape = t.sizes().vec();
    out_shape[dim] = idx_len;
    auto idx_shape = std::vector<int64_t>(t.dim(), 1);
    idx_shape[dim] = idx_len;
    return t.gather(dim, idx.view(idx_shape).expand(out_shape));
  };

  // If indexing into sparse dimensions
  if (dim < sparse_dim) {
    // short-circuit if index is empty
    if (!index_len) {
      auto res_indices = index_select(indices, 1, index);
      res_indices[dim] = index;
      const auto res_values = index_select(values, 0, index);

      return _sparse_coo_tensor_with_dims_and_tensors(
          sparse_dim, dense_dim, res_sizes, res_indices, res_values, self.options());
    }

    const auto nneg_index = [&index, index_len, &self, size, dim]() -> Tensor {
      const auto index_contiguous = index.contiguous();
      auto nneg_index = at::empty_like(index_contiguous);
      // nneg_index = (index < 0) * (index + size) + (index >= 0) * index
      auto* ptr_index = index_contiguous.data_ptr<int64_t>();
      auto* ptr_nneg_index = nneg_index.data_ptr<int64_t>();
      at::parallel_for(0, index_len, at::internal::GRAIN_SIZE, [&](int64_t start, int64_t end) {
          const auto* src = ptr_index + start;
          auto* dst = ptr_nneg_index + start;
          for (C10_UNUSED const auto _ : c10::irange(start, end)) {
            auto idx = *src++;
            if (idx < -size || idx >= size) {
               // Mark self and dim as used if code is compiled with STRIP_ERROR_MESSAGES
              (void)dim;
              (void)self;
              TORCH_CHECK_INDEX(false,
                  "index_select(): index contains ", idx, " that is out of range for tensor of size ",
                  self.sizes(), " at dimension ", dim
              );
            }
            if (idx < 0) {
              idx += size;
            }
            *dst++ = idx;
          }
      });

      return nneg_index;
    }();

    const auto dim_indices = indices[dim].contiguous();

    // If nnz is smaller than size, then either indices[dim] or index gets sorted,
    // then this is followed by a binary search to find interesections.
    const auto get_selected_indices_small_nnz_large_size = [&]() -> std::tuple<Tensor, Tensor> {
      const auto grain_size = at::internal::GRAIN_SIZE;
      const auto n_threads_nnz = std::max<int64_t>(
          1, std::min<int64_t>((nnz + grain_size - 1) / grain_size, at::get_num_threads())
      );
      const auto n_threads_index = std::max<int64_t>(
          1, std::min<int64_t>((index_len + grain_size - 1) / grain_size, at::get_num_threads())
      );
      const auto search_in_dim_indices
        // if either dim_indices or index requires sorting, we compare
        // the cost of sort + binary search, which is comparing
        // (len(dim_indices) + len(index)) * log(len(index)) to
        // (len(dim_indices) + len(index)) * log(len(dim_indices)).
        // That simplifies to comparing len(dim_indices) to len(index).
        // Additionally, we take into consideration potential parallel
        // speedup.
        = (nnz / n_threads_nnz <= index_len / n_threads_index)
        // if self is coalesced and dim is 0, then we compare
        // index_len * log(len(dim_indices)), which is binary search into dim_indices,
        // to (len(index_len) + len(dim_indices)) * log(index_len).
        // Additionally, we take into consideration potential parallel
        // speedup.
          || (self.is_coalesced() && dim == 0
          && (index_len * std::log2(nnz) / n_threads_index
            <= (nnz / n_threads_nnz + index_len) * std::log2(index_len)))
        ? true : false;

      // src is a source of indices to binary search in sorted
      Tensor sorted, sorted_idx, src;
      std::tie(sorted, sorted_idx, src) = [
        &dim_indices, &nneg_index, &self,
        search_in_dim_indices, dim, nnz
      ](void) -> std::tuple<Tensor, Tensor, Tensor> {
        // sort dim_indices to binary search into it
        if (search_in_dim_indices) {
          // dim_indices is already sorted if self is coalesced and dim == 0
          if (self.is_coalesced() && dim == 0) {
            return std::make_tuple(dim_indices, at::arange(nnz, dim_indices.options()), nneg_index);
          }
          else {
            Tensor sorted_dim_indices, sorted_dim_indices_idx;
            std::tie(sorted_dim_indices, sorted_dim_indices_idx) = dim_indices.sort();
            return std::make_tuple(sorted_dim_indices, sorted_dim_indices_idx, nneg_index);
          }
        }
        // sort nneg_index to binary search into it
        else {
          Tensor sorted_nneg_index, sorted_nneg_index_idx;
          std::tie(sorted_nneg_index, sorted_nneg_index_idx) = nneg_index.sort();
          return std::make_tuple(sorted_nneg_index, sorted_nneg_index_idx, dim_indices);
        }
      }();

      const auto src_grain_size = at::internal::GRAIN_SIZE;
      const auto src_len = src.numel();
      const auto n_threads_src = std::max<int64_t>(
          // 1 <= n_threads_src <= std::min(ceil(src.numel() / src_grain_size), max_threads)
          1, std::min<int64_t>((src_len + src_grain_size - 1) / src_grain_size, at::get_num_threads())
      );
      const auto chunk_size_src = (src_len + n_threads_src - 1) / n_threads_src;

      const std::vector<int64_t> src_n_threads_shape = {
        n_threads_src, (src_len + n_threads_src - 1) / n_threads_src
      };

      // src_int_idx and sorted_int_idx store "i" and "j" indices indicating
      // intersections such that src_int_idx[i] == sorted_int_idx[j].
      // These intersections are found with binary search and in parallel.
      auto src_int_idx = at::empty(src_n_threads_shape, src.options());
      auto sorted_int_idx = at::empty_like(src_int_idx);
      // For each element "i" from src, int_counts define how many
      // elements there are in sorted, i.e. "j" indices, corresponding
      // to "i", i.e.:
      // |{j : src_int_idx[i] == sorted_int_idx[j]}| for each i in src_int_idx.
      auto int_counts = at::zeros_like(src_int_idx);

      // fill in src_int_idx, sorted_int_idx, int_counts
      {
        const auto sorted_len = sorted.numel();
        const auto* ptr_sorted = sorted.data_ptr<int64_t>();
        const auto* ptr_sorted_start = ptr_sorted;
        const auto* ptr_sorted_end = ptr_sorted + sorted_len;

        at::parallel_for(0, n_threads_src, 1, [&](int64_t tid, C10_UNUSED int64_t _) {
            const auto start = tid * chunk_size_src;
            const auto end = std::min(start + chunk_size_src, src_len);
            auto* ptr_tid_src_int_idx = src_int_idx.select(0, tid).data_ptr<int64_t>();
            auto* ptr_tid_sorted_int_idx = sorted_int_idx.select(0, tid).data_ptr<int64_t>();
            auto* ptr_tid_int_counts = int_counts.select(0, tid).data_ptr<int64_t>();
            const auto* ptr_src = src.data_ptr<int64_t>() + start;

            for (const auto i : c10::irange(start, end)) {
              const auto src_val = *ptr_src++;
              const auto src_val_lb = std::lower_bound(ptr_sorted_start, ptr_sorted_end, src_val);
              // We cannot just use *src_val_lb != src_val because when
              // src_val_lb == ptr_sorted_end, dereferencing past-the-end value
              // is not well-defined.
              if (src_val_lb == ptr_sorted_end || *src_val_lb != src_val) {
                ++ptr_tid_src_int_idx;
                ++ptr_tid_sorted_int_idx;
                ++ptr_tid_int_counts;
                continue;
              }
              const auto src_val_ub = std::upper_bound(ptr_sorted_start, ptr_sorted_end, src_val);

              const int64_t count = src_val_ub - src_val_lb;
              const int64_t j = src_val_lb - ptr_sorted_start;

              *ptr_tid_src_int_idx++ = i;
              *ptr_tid_sorted_int_idx++ = j;
              *ptr_tid_int_counts++ = count;
            }
        });
      }

      const auto compressed_int_counts = int_counts.sum(-1);
      const auto res_len = compressed_int_counts.sum().item<int64_t>();

      // Short-circuit if empty intersection
      if (!res_len) {
        auto empty_idx = at::empty({0}, src.options());
        return std::make_tuple(empty_idx, empty_idx);
      }

      // Now that we know "i", "j" and the counts, we "unflatten"
      // them into two arrays of intersection indices such that
      // selected_src = repeat_interleave(src_int_idx, int_counts),
      // and selected_sorted is obtained as follows:
      // offsets = int_counts.cumsum(0).sub_(int_counts)
      // for ii, (j, c) in enumerate(zip(sorted_int_idx, int_counts)):
      //     out_slice = slice(offsets[ii], offsets[ii] + c)
      //     src_slice = slice(j, j + c)
      //     selected_sorted[out_slice] = sorted_int_idx[src_slice]
      auto selected_sorted = at::empty({res_len}, sorted.options());
      auto selected_src = at::empty({res_len}, src.options());

      // fill in selected_sorted, selected_src
      {
        auto* ptr_selected_sorted = selected_sorted.data_ptr<int64_t>();
        auto* ptr_selected_src = selected_src.data_ptr<int64_t>();

        const auto thread_offsets = compressed_int_counts.cumsum(0).sub_(compressed_int_counts);
        const auto* ptr_sorted_idx = sorted_idx.data_ptr<int64_t>();
        at::parallel_for(0, n_threads_src, 1, [&](int64_t tid, C10_UNUSED int64_t _) {
            const auto start = tid * chunk_size_src;
            const auto end = std::min(start + chunk_size_src, src_len);
            const auto tid_offset = thread_offsets.data_ptr<int64_t>()[tid];
            const auto* ptr_tid_src_int_idx = src_int_idx.select(0, tid).data_ptr<int64_t>();
            const auto* ptr_tid_sorted_int_idx = sorted_int_idx.select(0, tid).data_ptr<int64_t>();
            const auto* ptr_tid_int_counts = int_counts.select(0, tid).data_ptr<int64_t>();
            auto* ptr_tid_selected_sorted = ptr_selected_sorted + tid_offset;
            auto* ptr_tid_selected_src = ptr_selected_src + tid_offset;

            for (C10_UNUSED const auto _ : c10::irange(start, end)) {
              const auto count = *ptr_tid_int_counts++;
              const auto i = *ptr_tid_src_int_idx++;
              const auto j = *ptr_tid_sorted_int_idx++;
              if (!count) continue;

              std::fill_n(ptr_tid_selected_src, count, i);
              std::copy_n(ptr_sorted_idx + j, count, ptr_tid_selected_sorted);

              ptr_tid_selected_sorted += count;
              ptr_tid_selected_src += count;
            }
        });
      }

      return search_in_dim_indices
        ? std::make_tuple(selected_sorted, selected_src)
        : std::make_tuple(selected_src, selected_sorted);
    };

    // Converts a 1d sorted idx to a compressed 1d compressed idx,
    // aka crow in the CSR format. Useful to get a count table in
    // a parallelized and no-sync manner.
    // TODO: this function is equivalent to _convert_indices_from_coo_to_csr.
    // The mentioned function is not public yet.
    const auto sorted_idx_to_cidx = [](
        const Tensor& idx,
        int64_t len,
        bool run_in_parallel = true) -> Tensor {
      auto cidx = at::empty({len + 1}, idx.options());

      const auto* ptr_idx = idx.data_ptr<int64_t>();
      auto* ptr_cidx = cidx.data_ptr<int64_t>();

      const auto idx_len = idx.numel();

      std::fill_n(ptr_cidx, ptr_idx[0] + 1, 0);
      std::fill_n(ptr_cidx + ptr_idx[idx_len - 1] + 1, len - ptr_idx[idx_len - 1], idx_len);

      const auto grain_size = run_in_parallel ? at::internal::GRAIN_SIZE : idx_len;
      at::parallel_for(0, idx_len, grain_size, [&](int64_t start, int64_t end) {
          auto* ptr_curr_cidx = ptr_cidx + ptr_idx[start] + 1;
          for (int64_t i = start; i < std::min(end, idx_len - 1); ++i) {
            const auto diff = ptr_idx[i + 1] - ptr_idx[i];
            std::fill_n(ptr_curr_cidx, diff, i + 1);
            ptr_curr_cidx += diff;
          }
      });

      return cidx;
    };

    // If nnz is (much) larger than size, then both indices[dim] and index get sorted
    // with a count sort (faster, and no huge nnz-sized chunk memory allocations).
    // The element-wise product between the count tables gives us all the intersections.
    const auto get_selected_indices_large_nnz_small_size = [&]() -> std::tuple<Tensor, Tensor> {
      const auto get_counts = [&sorted_idx_to_cidx](
          // Writes into counts (must be preallocated and zero)
          // and allows to use external buffers.
          Tensor& counts,
          const Tensor& t,
          int64_t bins,
          bool is_sorted = false,
          bool run_in_parallel = true) -> void {
        if (is_sorted) {
          const auto cidx = sorted_idx_to_cidx(t, bins, run_in_parallel);
          at::sub_out(counts, cidx.slice(0, 1, bins + 1), cidx.slice(0, 0, bins));
        }
        else {
          auto* ptr_counts = counts.data_ptr<int64_t>();
          const auto* ptr_vals = t.data_ptr<int64_t>();
          for (C10_UNUSED const auto _ : c10::irange(t.numel())) {
            ++ptr_counts[*ptr_vals++];
          }
        }
      };

      const auto counts_per_thread = [&get_counts, size](
          const Tensor& idx,
          bool is_sorted = false,
          int64_t grain_size = at::internal::GRAIN_SIZE
      ) -> Tensor {
        const auto idx_len = idx.numel();
        // 1 <= n_threads <= min(ceil(len / grain_size), max_threads)
        const auto n_threads = std::max<int64_t>(
            1, std::min<int64_t>((idx_len + grain_size - 1) / grain_size, at::get_num_threads())
        );
        const auto chunk_size = (idx_len + n_threads - 1) / n_threads;
        const auto run_in_parallel = (n_threads == 1);

        auto counts_per_thread = at::zeros({n_threads, size}, idx.options());
        at::parallel_for(0, n_threads, 1, [&](int64_t tid, C10_UNUSED int64_t _) {
          const auto start = tid * chunk_size;
          const auto end = std::min(start + chunk_size, idx_len);
          const auto tid_idx = idx.slice(0, start, end);
          auto tid_counts = counts_per_thread.select(0, tid);
          get_counts(tid_counts, tid_idx, /*bins=*/size,
              /*is_sorted=*/is_sorted, /*run_in_parallel=*/run_in_parallel);
        });

        return counts_per_thread;
      };

      auto dim_indices_counts_per_thread = counts_per_thread(
          dim_indices,
          /*is_sorted=*/self.is_coalesced() && dim == 0
          /*grain_size = at::internal::GRAIN_SIZE*/
      );
      auto dim_indices_offset_counts_per_thread = dim_indices_counts_per_thread.cumsum(0);

      auto index_counts_per_thread = counts_per_thread(
          nneg_index,
          /*is_sorted=*/false
          /*grain_size = at::internal::GRAIN_SIZE*/
      );
      auto index_offset_counts_per_thread = index_counts_per_thread.cumsum(0);

      const auto index_counts = index_offset_counts_per_thread.select(0, -1);
      const auto dim_indices_counts = dim_indices_offset_counts_per_thread.select(0, -1);
      const auto intersection_counts = index_counts.mul(dim_indices_counts);
      const auto res_len = intersection_counts.sum().item<int64_t>();
      // Short-circuit if empty intersection
      if (!res_len) {
        auto empty_idx = at::empty({0}, index.options());
        return std::make_tuple(empty_idx, empty_idx);
      }
      const auto intersection_offsets = intersection_counts.cumsum(0);

      const auto search_in_dim_indices = [&]() -> bool {
        const auto grain_size = at::internal::GRAIN_SIZE;
        const auto n_threads_index = std::max<int64_t>(
            1, std::min<int64_t>((index_len + grain_size - 1) / grain_size, at::get_num_threads())
        );
        const auto n_threads_dim_indices = std::max<int64_t>(
            1, std::min<int64_t>((nnz + grain_size - 1) / grain_size, at::get_num_threads())
        );

        const auto index_max_copy_work_per_thread =
          index_counts_per_thread.mul(dim_indices_counts).sum(-1).max().item<int64_t>();
        const auto dim_indices_max_copy_work_per_thread
          = dim_indices_counts_per_thread.mul(index_counts).sum(-1).max().item<int64_t>();

        const auto index_max_work_per_thread = index_max_copy_work_per_thread * index_len / n_threads_index;
        const auto dim_indices_max_work_per_thread = dim_indices_max_copy_work_per_thread * nnz / n_threads_dim_indices;
        return index_max_work_per_thread <= dim_indices_max_work_per_thread
          ? true
          : false;
      }();

      Tensor idx, idx_counts_per_thread, idx_offset_counts_per_thread;
      Tensor src, src_counts_per_thread, src_offset_counts_per_thread;
      std::tie(
          idx, idx_counts_per_thread, idx_offset_counts_per_thread,
          src, src_counts_per_thread, src_offset_counts_per_thread
      ) = [&]() {
        return search_in_dim_indices
          ? std::make_tuple(
              nneg_index, index_counts_per_thread, index_offset_counts_per_thread,
              dim_indices, dim_indices_counts_per_thread, dim_indices_offset_counts_per_thread
            )
          : std::make_tuple(
              dim_indices, dim_indices_counts_per_thread, dim_indices_counts_per_thread.cumsum(0),
              nneg_index, index_counts_per_thread, index_counts_per_thread.cumsum(0)
            );
      }();

      const auto idx_counts = idx_offset_counts_per_thread.select(0, -1);
      const auto src_counts = src_offset_counts_per_thread.select(0, -1);

      Tensor src_idx, src_idx_offsets;
      std::tie(src_idx, src_idx_offsets) = [&](
          int64_t grain_size = at::internal::GRAIN_SIZE
      ) -> std::tuple<Tensor, Tensor> {
        const auto src_intersection_counts = src_counts.mul(idx_counts > 0);
        const auto src_intersection_offsets = src_intersection_counts.cumsum(0);
        const auto src_idx_len = src_intersection_offsets.data_ptr<int64_t>()[size - 1];
        auto src_idx = at::empty({src_idx_len}, src.options());

        const auto* ptr_src = src.data_ptr<int64_t>();
        const auto* ptr_intersection_counts = intersection_counts.data_ptr<int64_t>();
        const auto* ptr_src_intersection_counts = src_intersection_counts.data_ptr<int64_t>();
        const auto* ptr_src_intersection_offsets = src_intersection_offsets.data_ptr<int64_t>();
        auto* ptr_src_idx = src_idx.data_ptr<int64_t>();

        const auto src_len = src.numel();
        const auto n_threads_src = std::max<int64_t>(
            1, std::min<int64_t>((src_len + grain_size - 1) / grain_size, at::get_num_threads())
        );
        const auto chunk_size = (src_len + n_threads_src - 1) / n_threads_src;
        at::parallel_for(0, n_threads_src, 1, [&](int64_t tid, C10_UNUSED int64_t _) {
            const auto start = tid * chunk_size;
            const auto end = std::min(start + chunk_size, src_len);
            auto* ptr_src_tid = ptr_src + start;
            const auto* ptr_src_counts_per_thread
              = src_counts_per_thread.select(0, tid).data_ptr<int64_t>();
            const auto* ptr_src_offset_counts_per_thread
              = src_offset_counts_per_thread.select(0, tid).data_ptr<int64_t>();
            auto tid_counts = at::zeros({size}, src.options());
            auto* ptr_tid_counts = tid_counts.data_ptr<int64_t>();

            for (const auto i : c10::irange(start, end)) {
              const auto idx_val = *ptr_src_tid++;
              // skip idx value if not in the intersection
              if (!ptr_intersection_counts[idx_val]) continue;
              const auto idx_val_offset
                = ptr_src_intersection_offsets[idx_val]
                - ptr_src_intersection_counts[idx_val];
              const auto idx_val_tid_offset
                = ptr_src_offset_counts_per_thread[idx_val]
                - ptr_src_counts_per_thread[idx_val];
              auto& idx_val_local_tid_count = ptr_tid_counts[idx_val];
              ptr_src_idx[idx_val_offset + idx_val_tid_offset + idx_val_local_tid_count] = i;
              ++idx_val_local_tid_count;
            }
        });

        const auto src_idx_offsets = src_intersection_offsets.sub_(src_intersection_counts);

        return std::make_tuple(src_idx, src_idx_offsets);
      }();

      Tensor idx_selected, src_selected;
      std::tie(idx_selected, src_selected) = [&](
          int64_t grain_size = at::internal::GRAIN_SIZE
      ) -> std::tuple<Tensor, Tensor> {
        const auto thread_offset = [&]() {
          // we do not need idx_counts_per_thread anymore,
          // so it is safe to do in-place intersection.
          auto counts_per_thread = idx_counts_per_thread.mul_(src_counts).sum(-1);
          return counts_per_thread.cumsum(0).sub_(counts_per_thread);
        }();
        const auto* ptr_thread_offset = thread_offset.data_ptr<int64_t>();

        auto idx_selected = at::empty({res_len}, idx.options());
        auto src_selected = at::empty({res_len}, src.options());

        const auto* ptr_idx = idx.data_ptr<int64_t>();
        const auto* ptr_src_counts = src_counts.data_ptr<int64_t>();
        const auto* ptr_intersection_counts = intersection_counts.data_ptr<int64_t>();
        const auto* ptr_src_idx = src_idx.data_ptr<int64_t>();
        const auto* ptr_src_idx_offsets = src_idx_offsets.data_ptr<int64_t>();
        auto* ptr_idx_selected = idx_selected.data_ptr<int64_t>();
        auto* ptr_src_selected = src_selected.data_ptr<int64_t>();

        const auto idx_len = idx.numel();
        const auto n_threads_idx = std::max<int64_t>(
            1, std::min<int64_t>((idx_len + grain_size - 1) / grain_size, at::get_num_threads())
        );
        const auto chunk_size = (idx_len + n_threads_idx - 1) / n_threads_idx;
        at::parallel_for(0, n_threads_idx, 1, [&](int64_t tid, C10_UNUSED int64_t _) {
            const auto start = tid * chunk_size;
            const auto end = std::min(start + chunk_size, idx_len);
            const auto tid_offset = ptr_thread_offset[tid];
            const auto* ptr_idx_tid = ptr_idx + start;
            auto* ptr_idx_selected_tid = ptr_idx_selected + tid_offset;
            auto* ptr_src_selected_tid = ptr_src_selected + tid_offset;

            for (const auto i : c10::irange(start, end)) {
              const auto idx_val = *ptr_idx_tid++;
              // skip if idx_val is not in the intersection
              if (!ptr_intersection_counts[idx_val]) continue;
              const auto count = ptr_src_counts[idx_val];
              const auto j = ptr_src_idx_offsets[idx_val];
              std::fill_n(ptr_idx_selected_tid, count, i);
              std::copy_n(ptr_src_idx + j, count, ptr_src_selected_tid);
              ptr_idx_selected_tid += count;
              ptr_src_selected_tid += count;
            }
        });

        return std::make_tuple(idx_selected, src_selected);
      }();

      return search_in_dim_indices
        ? std::make_tuple(src_selected, idx_selected)
        : std::make_tuple(idx_selected, src_selected);
    };

    const auto make_output = [&](
        const Tensor& selected_dim_indices,
        const Tensor& res_dim_indices) -> Tensor {
      auto res_indices = index_select(indices, 1, selected_dim_indices);
      res_indices[dim] = res_dim_indices;
      const auto res_values = index_select(values, 0, selected_dim_indices);

      return _sparse_coo_tensor_with_dims_and_tensors(
          sparse_dim, dense_dim, res_sizes, res_indices, res_values, self.options());
    };

    // Brute-force solution for small values of nnz and index_len
    const auto get_result_small_nnz_small_index = [&]()
      -> Tensor {
      const auto dim_indices_in_inner_loop = nnz >= index_len;
      Tensor outer, inner;
      std::tie(outer, inner) = [&]() -> std::tuple<Tensor, Tensor> {
        if (dim_indices_in_inner_loop) {
          return std::make_tuple(nneg_index, dim_indices);
        }
        else {
          return std::make_tuple(dim_indices, nneg_index);
        }
      }();

      const auto* ptr_outer = outer.data_ptr<int64_t>();
      const auto* ptr_inner = inner.data_ptr<int64_t>();
      // NOTE: if very critical, replace std::vector with
      // a data structure that operates on stack up to some limit.
      auto outer_selected_idx = std::vector<int64_t>();
      auto inner_selected_idx = std::vector<int64_t>();
      int64_t res_len = 0;
      for (const auto i : c10::irange(outer.numel())) {
        for (const auto j : c10::irange(inner.numel())) {
          if (ptr_outer[i] == ptr_inner[j]) {
            ++res_len;
            outer_selected_idx.push_back(i);
            inner_selected_idx.push_back(j);
          }
        }
      }

      const auto outer_selected_idx_tensor = at::from_blob(
          outer_selected_idx.data(), {res_len}, at::kLong
      );
      const auto inner_selected_idx_tensor = at::from_blob(
          inner_selected_idx.data(), {res_len}, at::kLong
      );

      return dim_indices_in_inner_loop
        ? make_output(inner_selected_idx_tensor, outer_selected_idx_tensor)
        : make_output(outer_selected_idx_tensor, inner_selected_idx_tensor);
    };

    constexpr int64_t BRUTE_FORCE_SIZE_LIMIT = 2 << 14; // 16384
    // NOTE: such a condition to avoid overflows in (nnz * index_len)
    if (nnz <= BRUTE_FORCE_SIZE_LIMIT && index_len <= BRUTE_FORCE_SIZE_LIMIT
        && (nnz * index_len) <= BRUTE_FORCE_SIZE_LIMIT) {
      return get_result_small_nnz_small_index();
    }
    else {
      Tensor selected_dim_indices;
      Tensor res_dim_indices;

      // A more precise decision could be of the form:
      // `nnz < C(nnz, size) * size`, but it requires heavy benchmarking.
      // We choose `nnz < size`, which measures theoretical complexity
      // and does not rely on runtime performance.
      // TODO: perform this analysis and find better C(nnz, size).
      if (nnz <= size) {
        std::tie(selected_dim_indices, res_dim_indices) = get_selected_indices_small_nnz_large_size();
      }
      else {
        std::tie(selected_dim_indices, res_dim_indices) = get_selected_indices_large_nnz_small_size();
      }

      return make_output(selected_dim_indices, res_dim_indices);
    }
  }
  // If indexing into dense dimensions
  else {
    // It is sufficient to just perform `index_select` on values
    // if `dim` refers to dense dimensions.
    const auto res_values = index_select(values, dim - sparse_dim + 1, index);

    return _sparse_coo_tensor_with_dims_and_tensors(
        sparse_dim, dense_dim, res_sizes, indices, res_values, self.options());
  }
}

Tensor index_select_sparse_cuda(const Tensor& self, int64_t dim, const Tensor& index) {
  auto res = index_select_sparse_cpu(self.to(at::kCPU), dim, index.to(at::kCPU));
  return res.to(self.device());
}

Tensor slice(
    const Tensor& self,
    int64_t dim,
    c10::optional<int64_t> start,
    c10::optional<int64_t> end,
    int64_t step) {
  int64_t ndim = self.dim();
  if (ndim == 0) {
    TORCH_CHECK_INDEX(false, "slice() cannot be applied to a 0-dim tensor.");
  }
  dim = maybe_wrap_dim(dim, ndim);
  DimVector sizes(self.sizes().begin(), self.sizes().end());
  DimVector strides(self.strides().begin(), self.strides().end());
  // handle optional parameters
  int64_t start_val = start.has_value() ? start.value() : 0;
  int64_t end_val = end.has_value() ? end.value() : INT64_MAX;

  // TODO: support negative strides
  TORCH_CHECK(step > 0, "slice step must be positive");

  // INT64_MAX stands for default value.
  if (start_val == INT64_MAX) {
    start_val = 0;
  }
  if (start_val < 0) {
    start_val += sizes[dim];
  }
  if (end_val < 0) {
    end_val += sizes[dim];
  }
  if (start_val < 0) {
    start_val = 0;
  } else if (start_val >= sizes[dim]) {
    start_val = sizes[dim];
  }
  if (end_val < start_val) {
    end_val = start_val;
  } else if (end_val >= sizes[dim]) {
    end_val = sizes[dim];
  }
  auto storage_offset = self.storage_offset() + start_val * strides[dim];
  auto len = end_val - start_val;
  sizes[dim] = (len + step - 1) / step; // round-up
  strides[dim] *= step;

  Tensor result;
  if (self.is_quantized()) {
    auto quantizer = create_subtensor_quantizer(self, false, start_val, end_val, dim, step);
    result = as_strided_qtensorimpl(self, sizes, strides, storage_offset, quantizer);
  } else {
    result = self.as_strided(sizes, strides, storage_offset);
  }
  namedinference::propagate_names(result, self);
  return result;
}

Tensor slice_backward(const Tensor& grad, IntArrayRef input_sizes, int64_t dim, int64_t start, int64_t end, int64_t step) {
  auto grad_input = at::zeros(input_sizes, grad.options());
  grad_input.slice(dim, start, end, step).copy_(grad);
  return grad_input;
}

std::vector<Tensor> split(const Tensor& self, int64_t split_size, int64_t dim) {
  const auto num_splits = get_num_splits(self, split_size, dim);
  std::vector<Tensor> splits(num_splits);
  int64_t last_split_size = split_size - (split_size * num_splits - self.size(dim));

  for (const auto i : c10::irange(num_splits)) {
    auto length = i < num_splits - 1 ? split_size : last_split_size;
    splits[i] = self.narrow(dim, i * split_size, length);
  }
  return splits;
}

std::vector<Tensor> split(const Tensor& self, IntArrayRef sizes, int64_t dim) {
  return at::split_with_sizes(self, sizes, dim);
}

std::vector<Tensor> unsafe_split(const Tensor& self, int64_t split_size, int64_t dim) {
  auto result = at::native::split(self, split_size, dim);
  for (auto& t : result) {
    // TODO(Ailing): do we need to set version_counter here?
    if (!t.is_inference()) {
      t.unsafeGetTensorImpl()->set_version_counter(c10::VariableVersion(/*version=*/0));
    }
  }
  return result;
}

std::vector<Tensor> hsplit(const Tensor& self, int64_t split_size) {
  TORCH_CHECK(self.dim() >= 1, "torch.hsplit requires a tensor with at least 1 dimension, but got a tensor with ", self.dim(), " dimensions!")
  int64_t dim = (self.dim() == 1) ? 0 : 1;
  TORCH_CHECK(split_size != 0 && self.sizes()[dim] % split_size == 0,
    "torch.hsplit attempted to split along dimension ", dim,", but the size of the dimension ", self.sizes()[dim], " is not divisible by the split_size ", split_size, "!");
  return at::tensor_split(self, split_size, dim);
}

std::vector<Tensor> vsplit(const Tensor& self, int64_t split_size) {
  TORCH_CHECK(self.dim() >= 2, "torch.vsplit requires a tensor with at least 2 dimension, but got a tensor with ", self.dim(), " dimensions!")
  TORCH_CHECK(split_size != 0 && self.sizes()[0] % split_size == 0,
    "torch.vsplit attempted to split along dimension ", 0,", but the size of the dimension ", self.sizes()[0], " is not divisible by the split_size ", split_size, "!");
  return at::tensor_split(self, split_size, 0);
}

std::vector<Tensor> dsplit(const Tensor& self, int64_t split_size) {
  TORCH_CHECK(self.dim() >= 3, "torch.dsplit requires a tensor with at least 3 dimension, but got a tensor with ", self.dim(), " dimensions!")
  TORCH_CHECK(split_size != 0 && self.sizes()[2] % split_size == 0,
    "torch.dsplit attempted to split along dimension ", 2,", but the size of the dimension ", self.sizes()[2], " is not divisible by the split_size ", split_size, "!");
  return at::tensor_split(self, split_size, 2);
}

std::vector<Tensor> split_with_sizes(const Tensor& self, IntArrayRef split_sizes, int64_t dim) {
  TORCH_CHECK(self.dim() != 0, "split expects at least a 1-dimensional tensor");
  int64_t dim_size = self.size(dim);
  int64_t num_splits = split_sizes.size();
  std::vector<Tensor> splits(num_splits);
  int64_t start_idx = 0;

  for (const auto i : c10::irange(num_splits)) {
    auto length = split_sizes[i];
    TORCH_CHECK(length >= 0,
             "split_with_sizes expects split_sizes have only non-negative ",
             "entries, but got split_sizes=", split_sizes);
    splits[i] = self.narrow(dim, start_idx, length);
    start_idx += length;
  }
  TORCH_CHECK(start_idx == dim_size,
           "split_with_sizes expects split_sizes to sum exactly to ", dim_size,
           " (input tensor's size at dimension ", dim, "), ", "but got split_sizes=", split_sizes);
  return splits;
}

std::vector<Tensor> unsafe_split_with_sizes(const Tensor& self, IntArrayRef split_sizes, int64_t dim) {
  auto result = at::native::split_with_sizes(self, split_sizes, dim);
  for (auto& t : result) {
    // TODO(Ailing): do we need to set version_counter here?
    if (!t.is_inference()) {
      t.unsafeGetTensorImpl()->set_version_counter(c10::VariableVersion(/*version=*/0));
    }
  }
  return result;
}

std::vector<Tensor> hsplit(const Tensor& self, IntArrayRef split_sizes) {
  TORCH_CHECK(self.dim() >= 1, "torch.hsplit requires a tensor with at least 1 dimension, but got a tensor with ", self.dim(), " dimensions!")
  return at::tensor_split(self, split_sizes, (self.dim() == 1) ? 0 : 1);
}

std::vector<Tensor> vsplit(const Tensor& self, IntArrayRef split_sizes) {
  TORCH_CHECK(self.dim() >= 2, "torch.vsplit requires a tensor with at least 2 dimension, but got a tensor with ", self.dim(), " dimensions!")
  return at::tensor_split(self, split_sizes, 0);
}

std::vector<Tensor> dsplit(const Tensor& self, IntArrayRef split_sizes) {
  TORCH_CHECK(self.dim() >= 3, "torch.dsplit requires a tensor with at least 3 dimension, but got a tensor with ", self.dim(), " dimensions!")
  return at::tensor_split(self, split_sizes, 2);
}

// Precondition: tensors is non-empty
static inline std::vector<Tensor> get_stack_inputs(TensorList tensors, int64_t dim) {
  std::vector<Tensor> inputs(tensors.size());
  at::IntArrayRef entry_shape = tensors[0].sizes();
  inputs[0] = tensors[0].unsqueeze(dim);
  for (const auto i : c10::irange(1, tensors.size())) {
    TORCH_CHECK(tensors[i].sizes() == entry_shape,
      "stack expects each tensor to be equal size, but got ", entry_shape,
      " at entry 0 and ", tensors[i].sizes(), " at entry ", i);
    inputs[i] = tensors[i].unsqueeze(dim);
  }
  return inputs;
}

bool inline maybe_native_stack(Tensor& result, TensorList tensors, int64_t dim) {
  dim = maybe_wrap_dim(dim, tensors[0].dim() + 1);
  if (detail::CanUseNativeSerialStack<TensorList, /*skip_overlap_check*/ false>::call(result, tensors, dim)) {
    // compute the size of the result
    auto result_sizes = tensors[0].sizes().vec();
    result_sizes.insert(result_sizes.begin() + dim, tensors.size());

    // skip resizing if size of result is same as expected
    // raise a warning while resizing if output has one or more elements
    // at::native::resize_output(result, result_sizes);
    // TODO: restore the above, see https://github.com/pytorch/pytorch/issues/64709

    if (result.sizes() != result_sizes) {
      result.resize_(result_sizes);
    }

    stack_serial_stub(kCPU, result, tensors, dim);
    return true;
  }
  return false;
}

Tensor _stack(TensorList tensors, int64_t dim) {
  ScalarType high_type = result_type(tensors);
  Tensor result = at::empty({0}, tensors[0].options().dtype(high_type));
  return at::native::_stack_out(get_stack_inputs(tensors, dim), dim, result);
}

Tensor _stack_cpu(TensorList tensors, int64_t dim) {
  ScalarType high_type = result_type(tensors);
  Tensor result = at::empty({0}, tensors[0].options().dtype(high_type));
  return at::native::_stack_out_cpu(tensors, dim, result);
}

void check_stack_inputs(TensorList tensors, int64_t dim) {
  at::IntArrayRef entry_shape = tensors[0].sizes();
  for (const auto i : c10::irange(1, tensors.size())) {
    TORCH_CHECK(tensors[i].sizes() == entry_shape,
      "stack expects each tensor to be equal size, but got ", entry_shape,
      " at entry 0 and ", tensors[i].sizes(), " at entry ", i);
  }
}

// TODO(msubkhankulov): refactor to use _stack
Tensor stack(TensorList tensors, int64_t dim) {
  TORCH_CHECK(tensors.size() > 0,
           "stack expects a non-empty TensorList");
  auto wrapped_dim = maybe_wrap_dim(dim, tensors[0].ndimension()+1);
  if (wrapped_dim < tensors[0].ndimension() && !tensors[0].is_sparse()) {
    check_stack_inputs(tensors, wrapped_dim);
    auto result_sizes = tensors[0].sizes().vec();
    result_sizes.insert(result_sizes.begin() + wrapped_dim, tensors.size());
    auto out = at::cat(tensors, wrapped_dim);
    return out.view(result_sizes); // one can always split a dimension with view
  } else { //dim = tensors[0].ndimension() cannot be efficiently handled by view
    return at::cat(get_stack_inputs(tensors, dim), dim);
  }
}

// CPU specific implementation
Tensor& _stack_out_cpu(TensorList tensors, int64_t dim, Tensor& result) {
  if (maybe_native_stack(result, tensors, dim)) {
    return result;
  } else {
    return at::cat_out(result, get_stack_inputs(tensors, dim), dim);
  }
}

// default backend
Tensor& _stack_out(TensorList tensors, int64_t dim, Tensor& result) {
  return at::cat_out(result, tensors, dim);
}

// TODO(msubkhankulov): refactor to use _stack_out
Tensor& stack_out(TensorList tensors, int64_t dim, Tensor& result) {
  TORCH_CHECK(tensors.size() > 0,
           "stack expects a non-empty TensorList");
  auto wrapped_dim = maybe_wrap_dim(dim, tensors[0].ndimension()+1);
  if (wrapped_dim < tensors[0].ndimension() && !tensors[0].is_sparse()) {
    check_stack_inputs(tensors, wrapped_dim);
    auto result_sizes = tensors[0].sizes().vec();
    result_sizes.insert(result_sizes.begin() + wrapped_dim, tensors.size());
    at::native::resize_output(result, result_sizes);
    auto cat_sizes = tensors[0].sizes().vec();
    cat_sizes[wrapped_dim] *= tensors.size();
    auto strides = at::detail::computeStride(result.sizes(), result.strides(), cat_sizes);
    if (strides.has_value()) {
      //can take fast cat path
      auto result_view = result.view(cat_sizes);
      at::cat_out(result_view, tensors, wrapped_dim);
      return result;
    }
  }
  return at::cat_out(result, get_stack_inputs(tensors, dim), dim);

}

Tensor hstack(TensorList tensors) {
  TORCH_CHECK(tensors.size() > 0,
           "hstack expects a non-empty TensorList");
  auto rep = at::atleast_1d(tensors);
  if (rep[0].dim() == 1) {
    return at::cat(rep, 0);
  }
  return at::cat(rep, 1);
}

Tensor& hstack_out(TensorList tensors, Tensor& result) {
  TORCH_CHECK(tensors.size() > 0,
           "hstack expects a non-empty TensorList");
  auto rep = at::atleast_1d(tensors);
  if (rep[0].dim() == 1) {
    return at::cat_out(result, rep, 0);
  }
  return at::cat_out(result, rep, 1);
}

Tensor vstack(TensorList tensors) {
  TORCH_CHECK(tensors.size() > 0,
           "vstack expects a non-empty TensorList");
  auto rep = at::atleast_2d(tensors);
  return at::cat(rep, 0);
}

Tensor& vstack_out(TensorList tensors, Tensor& result) {
  TORCH_CHECK(tensors.size() > 0,
           "vstack expects a non-empty TensorList");
  auto rep = at::atleast_2d(tensors);
  return at::cat_out(result, rep, 0);
}

Tensor dstack(TensorList tensors) {
  TORCH_CHECK(tensors.size() > 0,
           "dstack expects a non-empty TensorList");
  auto rep = at::atleast_3d(tensors);
  return at::cat(rep, 2);
}
Tensor& dstack_out(TensorList tensors, Tensor& result) {
  TORCH_CHECK(tensors.size() > 0,
           "dstack expects a non-empty TensorList");
  auto rep = at::atleast_3d(tensors);
  return at::cat_out(result, rep, 2);
}

static inline Tensor & sparse_transpose_(Tensor & self, int64_t dim0, int64_t dim1) {
  int64_t nsparse_dim = self.sparse_dim();
  TORCH_CHECK(dim0 < nsparse_dim && dim1 < nsparse_dim,
           "sparse transpose: transposed dimensions must be sparse ",
           "Got sparse_dim: ", nsparse_dim, ", d0: ", dim0, ", d1: ", dim1);

  if (self._indices().numel() == 0 && self._values().numel() == 0) {
    auto sizes = self.sizes().vec();
    std::swap(sizes[dim0], sizes[dim1]);

    at::sparse::get_sparse_impl(self)->raw_resize_(self.sparse_dim(), self.dense_dim(), sizes);
  } else {
    auto indices = self._indices();
    auto row0 = indices.select(0, dim0);
    auto row1 = indices.select(0, dim1);

    // swap row0 and row1
    auto tmp = at::zeros_like(row0, LEGACY_CONTIGUOUS_MEMORY_FORMAT);
    tmp.copy_(row0);
    row0.copy_(row1);
    row1.copy_(tmp);

    self._coalesced_(false);

    auto sizes = self.sizes().vec();
    std::swap(sizes[dim0], sizes[dim1]);

    at::sparse::get_sparse_impl(self)->raw_resize_(self._indices().size(0), self._values().dim() - 1, sizes);
  }
  return self;
}

// torch.row_stack, alias for torch.vstack
Tensor& row_stack_out(TensorList tensors, Tensor& result) {
  return at::vstack_out(result, tensors);
}

Tensor row_stack(TensorList tensors) {
  return at::vstack(tensors);
}

static std::vector<Tensor> reshape_input_for_column_stack(TensorList tensors) {
  std::vector<Tensor> result(tensors.size());
  auto transform_lambda = [](const Tensor& input) -> Tensor {
    // reshape 0D or 1D tensor t into (t.numel(), 1)
    if (input.dim() <= 1) {
      return input.reshape({input.numel(), 1});
    }
    return input;
  };
  std::transform(tensors.cbegin(),
                 tensors.cend(),
                 result.begin(),
                 transform_lambda);
  return result;
}

Tensor& column_stack_out(TensorList tensors, Tensor& result) {
  TORCH_CHECK(tensors.size() > 0,
              "column_stack expects a non-empty TensorList");

  auto reshaped_tensors = reshape_input_for_column_stack(tensors);
  return at::hstack_out(result, reshaped_tensors);
}

Tensor column_stack(TensorList tensors) {
  TORCH_CHECK(tensors.size() > 0,
              "column_stack expects a non-empty TensorList");

  auto reshaped_tensors = reshape_input_for_column_stack(tensors);
  return at::hstack(reshaped_tensors);
}

static Tensor& propagate_transposed_names(
    Tensor& result,
    const Tensor& other,
    int64_t dim0,
    int64_t dim1) {
  if (other.has_names()) {
    auto names = other.names().vec();
    std::swap(names[dim0], names[dim1]);
    namedinference::propagate_names_if_nonempty(result, names);
  }
  return result;
}

Tensor transpose(const Tensor& self, Dimname dim0, Dimname dim1) {
  return at::transpose(
      self, dimname_to_position(self, dim0), dimname_to_position(self, dim1));
}


Tensor & transpose_(Tensor & self, int64_t dim0, int64_t dim1) {
  TORCH_CHECK(
      !(self.layout() == kSparseCsr || self.layout() == kSparseCsc ||
        self.layout() == kSparseBsr || self.layout() == kSparseBsc),
      "torch.transpose_: in-place transposition is not supported for ",
      self.layout(),
      " layout");

  auto ndims = self.dim();
  dim0 = maybe_wrap_dim(dim0, ndims);
  dim1 = maybe_wrap_dim(dim1, ndims);
  if (dim0 == dim1) {
    return self;
  }

  // Sparse COO is an exceptional sparse format as it allows transpose
  // to be a view operation which is a convinient property for
  // in-place operations. For other sparse formats, the in-place
  // transpose would not be possible without shuffling the specified
  // values. So we don't support this as it would defeat the purpose
  // of in-place opeations of being memory-efficient.
  if (self.is_sparse()) {
    return sparse_transpose_(self, dim0, dim1);
  }

  if (self.is_mkldnn()) {
    return at::_mkldnn_transpose_(self, dim0, dim1);
  }

  DimVector sizes(self.sizes().begin(), self.sizes().end());
  DimVector strides(self.strides().begin(), self.strides().end());
  std::swap(strides[dim0], strides[dim1]);
  std::swap(sizes[dim0], sizes[dim1]);
  self.as_strided_(sizes, strides);
  return self;
}

Tensor transpose(const Tensor & self, int64_t dim0, int64_t dim1) {
  auto ndims = self.dim();
  dim0 = maybe_wrap_dim(dim0, ndims);
  dim1 = maybe_wrap_dim(dim1, ndims);

  if (self.is_sparse()) {
    if (dim0 == dim1) {
      return self.clone();
    }
    Tensor self_clone = self.clone();
    return sparse_transpose_(self_clone, dim0, dim1);
  }
  TORCH_CHECK(!(self.layout() == kSparseBsr || self.layout() == kSparseBsc),
      "Transposition of tensors with ", self.layout(), " layout is currently not supported.");

  // Transpose of a tensor is a view operation.
  if (dim0 == dim1) {
    return self;
  }

  if (self.is_mkldnn()) {
    return at::_mkldnn_transpose(self, dim0, dim1);
  }

  DimVector sizes(self.sizes().begin(), self.sizes().end());
  std::swap(sizes[dim0], sizes[dim1]);

  if (self.layout() == kSparseCsr) {
    TORCH_CHECK(self.dim() == 2, "Transposition for layout ", self.layout(), " is only supported for 2D inputs.")
    return at::native::_sparse_csc_tensor_unsafe(
        self.crow_indices(),
        self.col_indices(),
        self.values(),
        sizes,
        self.scalar_type(),
        c10::kSparseCsc,
        self.device());
  }
  if (self.layout() == kSparseCsc) {
    return at::native::_sparse_csr_tensor_unsafe(
        self.ccol_indices(),
        self.row_indices(),
        self.values(),
        sizes,
        self.scalar_type(),
        c10::kSparseCsr,
        self.device());
  }
  DimVector strides(self.strides().begin(), self.strides().end());
  std::swap(strides[dim0], strides[dim1]);
  auto result = self.as_strided(sizes, strides);
  propagate_transposed_names(result, self, dim0, dim1);
  return result;
}

static void check_t(const Tensor& self, const char *fn) {
  if (self.is_sparse()) {
    int64_t sparse_dim = self.sparse_dim();
    int64_t dense_dim = self.dense_dim();
    TORCH_CHECK(sparse_dim <= 2 && dense_dim == 0,
             fn, " expects a tensor with <= 2 sparse and 0 dense dimensions, but got ",
             sparse_dim, " sparse and ", dense_dim, " dense dimensions");
  } else {
    TORCH_CHECK(self.dim() <= 2,
             fn, " expects a tensor with <= 2 dimensions, but self is ", self.dim(), "D");
  }
}

Tensor t(const Tensor & self) {
  check_t(self, "t()");
  return self.transpose(0, self.dim() < 2 ? 0 : 1);
}

Tensor & t_(Tensor & self) {
  check_t(self, "t_()");
  return self.transpose_(0, self.dim() < 2 ? 0 : 1);
}

std::tuple<DimVector, DimVector>
inferSqueezeGeometry(const Tensor &tensor) {
  DimVector sizes;
  DimVector strides;

  for(const auto d : c10::irange(tensor.dim())) {
    if(tensor.sizes()[d] != 1) {
      sizes.push_back(tensor.sizes()[d]);
      strides.push_back(tensor.strides()[d]);
    }
  }

  return std::make_tuple(std::move(sizes), std::move(strides));
}

std::tuple<DimVector, DimVector>
inferSqueezeGeometry(const Tensor& tensor, int64_t dim) {
  DimVector sizes;
  DimVector strides;

  for(const auto d : c10::irange(tensor.dim())) {
    if(d != dim || tensor.sizes()[dim] != 1) {
      sizes.push_back(tensor.sizes()[d]);
      strides.push_back(tensor.strides()[d]);
    }
  }
  return std::make_tuple(std::move(sizes), std::move(strides));
}

namespace {
// Named type instead of a pair/tuple so that we can be sure to
// construct the vectors in place and get NRVO.
struct InferUnsqueezeGeometryResult {
  DimVector sizes;
  DimVector strides;
  InferUnsqueezeGeometryResult(IntArrayRef tensor_sizes, IntArrayRef tensor_strides)
      : sizes(tensor_sizes.begin(), tensor_sizes.end())
      , strides(tensor_strides.begin(), tensor_strides.end()) {}
};
}
InferUnsqueezeGeometryResult
inferUnsqueezeGeometry(const Tensor& tensor, int64_t dim) {
  InferUnsqueezeGeometryResult result(tensor.sizes(), tensor.strides());
  int64_t new_stride = dim >= tensor.dim() ? 1 : result.sizes[dim] * result.strides[dim];
  result.sizes.insert(result.sizes.begin() + dim, 1);
  result.strides.insert(result.strides.begin() + dim, new_stride);

  return result;
}

// dim is present if squeezing a single dimension and absent if squeezing all dimensions
Tensor squeeze_qtensor(const Tensor& self, c10::optional<int64_t> dim) {
  auto quantizer = get_qtensorimpl(self)->quantizer();
  DimVector sizes;
  DimVector strides;
  std::tie(sizes, strides) = dim.has_value() ? inferSqueezeGeometry(self, dim.value()) : inferSqueezeGeometry(self);
  if (quantizer->qscheme() == QScheme::PER_CHANNEL_AFFINE) {
    const auto* per_channel_quantizer = static_cast<at::PerChannelAffineQuantizer*>(quantizer.get());
    auto axis = per_channel_quantizer->axis();
    int64_t shift = 0;
    integer_range<int64_t> dims = dim.has_value() ? integer_range<int64_t>{dim.value(), dim.value() + 1} : c10::irange(self.dim());
    for (const auto d : dims) {
      if (self.sizes()[d] == 1) {
        TORCH_CHECK(axis != d, "Squeeze is only possible on non-axis dimension for Per-Channel Quantized Tensors.");
        if (d < axis) {
          ++shift;
        }
      }
    }
    axis -= shift;
    quantizer = make_per_channel_affine_quantizer(per_channel_quantizer->scales(),
                                                  per_channel_quantizer->zero_points(),
                                                  axis,
                                                  quantizer->scalar_type());
  }
  auto result = make_qtensor(self, sizes, strides, quantizer);
  if (dim.has_value()) {
    namedinference::propagate_names_except(result, self, {dim.value()});
  } else {
    auto maybe_outnames = namedinference::compute_squeeze_outnames(self);
    namedinference::propagate_names_if_nonempty(result, maybe_outnames);
  }

  return result;
}

Tensor squeeze(const Tensor& self) {
  auto g = inferSqueezeGeometry(self);
  at::Tensor result = self.as_strided(std::get<0>(g), std::get<1>(g));
  auto maybe_outnames = namedinference::compute_squeeze_outnames(self);
  namedinference::propagate_names_if_nonempty(result, maybe_outnames);
  return result;
}

Tensor squeeze_quantized(const Tensor& self) {
  at::Tensor result = squeeze_qtensor(self, c10::nullopt);
  auto maybe_outnames = namedinference::compute_squeeze_outnames(self);
  namedinference::propagate_names_if_nonempty(result, maybe_outnames);
  return result;
}

Tensor squeeze(const Tensor& self, int64_t dim) {
  int64_t dims = self.dim();
  dim = maybe_wrap_dim(dim, dims);
  if (dims == 0 || self.sizes()[dim] != 1) {
    return self.as_strided(self.sizes(), self.strides());
  }
  auto g = inferSqueezeGeometry(self, dim);
  auto result = self.as_strided(std::get<0>(g), std::get<1>(g));
  namedinference::propagate_names_except(result, self, {dim});
  return result;
}

Tensor squeeze_quantized(const Tensor& self, int64_t dim) {
  int64_t dims = self.dim();
  dim = maybe_wrap_dim(dim, dims);
  return squeeze_qtensor(self, dim);
}

Tensor & squeeze_(Tensor& self) {
  auto g = inferSqueezeGeometry(self);
  self.as_strided_(std::get<0>(g), std::get<1>(g));
  return self;
}

Tensor & squeeze_(Tensor& self, int64_t dim) {
  int64_t dims = self.dim();
  dim = maybe_wrap_dim(dim, self.dim());

  if (dims == 0 || self.sizes()[dim] != 1) {
    self.as_strided_(self.sizes(), self.strides());
    return self;
  }
  auto g = inferSqueezeGeometry(self, dim);
  self.as_strided_(std::get<0>(g), std::get<1>(g));
  return self;
}

// NOTE [ Unsafe View ]
// _unsafe_view() differs from view() in that the returned tensor isn't treated
// as a view for the purposes of automatic differentiation. (It's not listed in
// VIEW_FUNCTIONS in gen_inplace_or_view_type.py).  It's only safe to use if the `self` tensor
// is temporary. For example, the viewed tensor here (a + b) is discarded immediately
// after viewing:
//
//  res = at::_unsafe_view(a + b, size);
//
// This is a hack because in-place operations on tensors treated like views
// can be much more expensive than the same operations on non-view tensors.

inline Tensor view_impl(const Tensor& self, IntArrayRef size) {

  at::DimVector inferred_size = at::infer_size_dv(size, self.numel());
  auto stride = at::detail::computeStride(self.sizes(),
                                          self.strides(),
                                          inferred_size);
  TORCH_CHECK(stride.has_value(), "view size is "
    "not compatible with input tensor's size and stride (at least one dimension"
    " spans across two contiguous subspaces). Use .reshape(...) instead.");
  return alias_with_sizes_and_strides(self, inferred_size, *stride);

}

Tensor _unsafe_view(const Tensor& self, IntArrayRef size) {
  return view_impl(self, size);
<<<<<<< HEAD
}

Tensor unsqueeze(const Tensor& self, int64_t dim) {
  dim = maybe_wrap_dim(dim, self.dim() + 1);
  auto g = inferUnsqueezeGeometry(self, dim);
  return self.as_strided(g.sizes, g.strides);
}

=======
}

Tensor unsqueeze(const Tensor& self, int64_t dim) {
  dim = maybe_wrap_dim(dim, self.dim() + 1);
  auto g = inferUnsqueezeGeometry(self, dim);
  return self.as_strided(g.sizes, g.strides);
}

>>>>>>> 8d93f6b4
Tensor unsqueeze_sparse(Tensor const &self, int64_t dim) {
  dim = maybe_wrap_dim(dim, self.dim() + 1);
  int64_t sparse_dim = self.sparse_dim();
  int64_t dense_dim = self.dense_dim();
  auto indices = self._indices();
  auto sizes = self.sizes().vec();
  sizes.insert(sizes.begin() + dim, 1);
  if (dim <= sparse_dim) {
    auto new_indices = at::cat(
        {indices.narrow(0, 0, dim),
         native::zeros(
             {1, indices.size(1)},
             kLong,
             indices.options().layout_opt(),
             indices.options().device_opt(),
             indices.options().pinned_memory_opt()),
         indices.narrow(0, dim, indices.size(0) - dim)});
    return _sparse_coo_tensor_with_dims_and_tensors(
        sparse_dim + 1, dense_dim, sizes, new_indices, self._values(), self.options());
  } else {
    return _sparse_coo_tensor_with_dims_and_tensors(
        sparse_dim, dense_dim + 1, sizes, indices, self._values().unsqueeze(dim - sparse_dim + 1), self.options());
  }
}

Tensor unsqueeze_quantized(const Tensor& self, int64_t dim) {
  dim = maybe_wrap_dim(dim, self.dim() + 1);
  auto g = inferUnsqueezeGeometry(self, dim);
  auto quantizer = get_qtensorimpl(self)->quantizer();
  if (quantizer->qscheme() == QScheme::PER_CHANNEL_AFFINE) {
    const auto* per_channel_quantizer = static_cast<at::PerChannelAffineQuantizer*>(quantizer.get());
    auto axis = per_channel_quantizer->axis();
    if (axis >= dim) {
      axis += 1;
    }
    quantizer = make_per_channel_affine_quantizer(per_channel_quantizer->scales(),
                                                  per_channel_quantizer->zero_points(),
                                                  axis,
                                                  quantizer->scalar_type());
  }
  return make_qtensor(self, g.sizes, g.strides, quantizer);
}

Tensor & unsqueeze_(Tensor& self, int64_t dim) {
  dim = maybe_wrap_dim(dim, self.dim() + 1);

  auto g = inferUnsqueezeGeometry(self, dim);
  self.as_strided_(g.sizes, g.strides);
  return self;
}

Tensor flatten(const Tensor& self, int64_t start_dim, int64_t end_dim) {
  start_dim = maybe_wrap_dim(start_dim, self.dim());
  end_dim = maybe_wrap_dim(end_dim, self.dim());
  TORCH_CHECK(start_dim <= end_dim, "flatten() has invalid args: start_dim cannot come after end_dim");

  if (self.dim() == 0) {
    return self.reshape({1});
  }
  if (start_dim == end_dim) {
    return self;
  }

  // We don't want to infer_size on the entire shape, because that can give us an extra degree
  // of freedom we don't want; for example, consider shape [0, 1, 3, 0], with start_dim=1, end_dim=2.
  // It's clear we want result shape [0, 3, 0] but passing [0, -1, 0] to infer_size means the -1
  // can take on any value and satisfy the constraints.
  auto slice_numel = c10::multiply_integers(self.sizes().slice(start_dim, end_dim - start_dim + 1));
  std::vector<int64_t> shape;
  shape.reserve(self.dim() - end_dim + start_dim);
  for (const auto i : c10::irange(start_dim)) {
    shape.push_back(self.sizes()[i]);
  }
  shape.push_back(slice_numel);
  for (const auto i : c10::irange(end_dim + 1, self.dim())) {
    shape.push_back(self.sizes()[i]);
  }

  return native::reshape(self, shape);
}

Tensor flatten(const Tensor& self, int64_t start_dim, int64_t end_dim, Dimname out_dim) {
  auto outnames = self.names().vec();
  outnames.erase(outnames.begin() + start_dim, outnames.begin() + end_dim + 1);
  outnames.insert(outnames.begin() + start_dim, out_dim);

  Tensor result;
  {
    NoNamesGuard guard;
    result = native::flatten(self, start_dim, end_dim);
  }
  internal_set_names_inplace(result, outnames);
  return result;
}

Tensor flatten(const Tensor& self, Dimname start_dim, Dimname end_dim, Dimname out_dim) {
  auto start_pos = dimname_to_position(self, start_dim);
  auto end_pos  = dimname_to_position(self, end_dim);
  return native::flatten(self, start_pos, end_pos, out_dim);
}

Tensor flatten(const Tensor& self, DimnameList dims, Dimname out_dim) {
  auto positions = dimnames_to_positions(self, dims);
  TORCH_CHECK(positions.size() > 0,
      "flatten(tensor, dims, out_dim): dims cannot be empty");
  for (const auto i : c10::irange(positions.size() - 1)) {
    if (positions[i] + 1 == positions[i + 1]) continue;
    TORCH_CHECK(positions[i] + 1 == positions[i + 1],
        "flatten(tensor, dims, out_dim): dims ", dims, " must be consecutive ",
        "in Tensor", self.names());
  }
  return native::flatten(self, *dims.begin(), *(dims.end() - 1), out_dim);
}

Tensor ravel(const Tensor& self) {
  return self.contiguous().view(-1);
}

static inline void handle_unflatten_exception(const std::runtime_error &e,
                                              const Tensor &self,
                                              int64_t dim,
                                              IntArrayRef sizes,
                                              c10::optional <DimnameList> names) {
  if (!strstr(e.what(), "is invalid for input of size")) {
    TORCH_CHECK(false, "unflatten got an unexpected error:\n", e.what());
  }

  if (self.has_names()) {
    TORCH_CHECK(false,
                "unflatten: Provided sizes ", sizes, " don't multiply up to the size of dim ",
                dim, " (", self.names()[dim], ": ", self.size(dim), ") in Tensor", self.names());

  } else {
    TORCH_CHECK(false,
                "unflatten: Provided sizes ", sizes, " don't multiply up to the size of dim ",
                dim, " (", self.size(dim), ") in the input tensor");
  }
}

Tensor unflatten(const Tensor& self, int64_t dim, IntArrayRef sizes, c10::optional<DimnameList> names) {
  dim = maybe_wrap_dim(dim, self.dim());

  TORCH_CHECK(sizes.size() > 0, "unflatten: sizes must be non-empty");
  TORCH_INTERNAL_ASSERT(!names || names->size() == sizes.size());
  if (self.has_names()) {
    TORCH_CHECK(names, "unflatten: input is a named tensor but no names were given for unflattened sizes");
  }

  DimVector inferred_size;
  try {
    inferred_size = at::infer_size_dv(sizes, self.size(dim));
  } catch (const std::runtime_error& e) {
    // at::infer_size would throw std::runtime_error for invalid size,
    // catch the runtime_error and display the error message in a more user-friendly way
    // for both tensors and named tensors
    handle_unflatten_exception(e, self, dim, sizes, names);
  }

  DimVector shape(self.sizes().begin(), self.sizes().end());
  shape.erase(shape.begin() + dim);
  shape.insert(shape.begin() + dim, inferred_size.begin(), inferred_size.end());

  Tensor result;
  {
    NoNamesGuard guard;
    result = self.view(shape);
  }

  if (names) {
    auto outnames = self.names().vec();
    outnames.erase(outnames.begin() + dim);
    outnames.insert(outnames.begin() + dim, names->begin(), names->end());
    at::internal_set_names_inplace(result, outnames);
  }

  return result;
}

Tensor unflatten(const Tensor& self, Dimname dim, IntArrayRef sizes, DimnameList names) {
  return native::unflatten(self, dimname_to_position(self, dim), sizes, names);
}

Tensor view_as(const Tensor& self, const Tensor& other) {
  return self.view(other.sizes());
}

int64_t numel(const Tensor& self) {
  return self.unsafeGetTensorImpl()->numel();
}

std::vector<Tensor> unbind(const Tensor &self, int64_t dim) {
  dim = maybe_wrap_dim(dim, self.dim());
  int64_t size = self.size(dim);
  std::vector<Tensor> tensors(size);
  for (const auto i : c10::irange(size)) {
    tensors[i] = self.select(dim, i);
  }
  return tensors;
}

std::vector<Tensor> unbind(const Tensor& self, Dimname dim) {
  return at::unbind(self, dimname_to_position(self, dim));
}

std::vector<Tensor> meshgrid(TensorList tensors) {
  TORCH_WARN_ONCE("torch.meshgrid: in an upcoming release, it will be required to pass the "
                  "indexing argument.");
  return native::meshgrid(tensors, /*indexing=*/"ij");
}

std::vector<Tensor> meshgrid(TensorList tensors,
                             c10::string_view indexing) {
  int64_t size = tensors.size();
  TORCH_CHECK(size > 0, "meshgrid expects a non-empty TensorList");

  for(const auto i: c10::irange(size - 1)){
    TORCH_CHECK(tensors[i].dtype() == tensors[i+1].dtype(), "meshgrid expects all tensors to have the same dtype");
    TORCH_CHECK(tensors[i].device() == tensors[i+1].device(), "meshgrid expects all tensors to have the same device");
  }

  // Input tensors is of type TensorList, which is an alias to a
  // constant array slice, which doesn't allow for mutations. We may
  // need to swap our first two elements if indexing is "ij", so we
  // unconditionally create a vector that we can reorder to keep the
  // implementation simple.
  //
  // We are not concerned with the performance of this relative to
  // constructor a grid for each input.
  std::vector<std::reference_wrapper<const Tensor>> tensor_refs(tensors.begin(),
                                                                tensors.end());

  // Whether or not to swap the first two tensors.
  //
  // We only swap if there are at least two* input tensors (obviously)
  // and if indexing is "xy".
  //
  // A reminder about "xy" semantics: "xy" semantics implies that the
  // output grids are in the cartesian coordinate system. Thus the
  // first dimension is the "x" axis (corresponding to column) and the
  // second dimension is the "y" axis (corresponding to row). Tensors,
  // however, generally consider the first axis to be the row and the
  // second axis to be the columns. Thus we flip the two dimensions in
  // contrast to "ij" indexing.
  //
  // It turns out that it's easiest to implement this by just swapping
  // the first two inputs. However, the order of the outputs still
  // must correspond to the order of the inputs. Thus we also must
  // swap the outputs if we swapped the inputs.
  //
  // * Why do we even support this function for exactly one input?
  bool swap_first_and_second_tensors = false;

  if (indexing == "xy") {
    // We can only swap if there are multiple tensors.
    swap_first_and_second_tensors = size >= 2;
    if (swap_first_and_second_tensors) {
      std::swap(tensor_refs[0], tensor_refs[1]);
    }
  } else {
    // Only "xy" and "ij" are supported, and we already checked for
    // "xy" above. Only "ij" remains as a valid mode.
    TORCH_CHECK(indexing == "ij",
                "torch.meshgrid: indexing must be one of \"xy\" or \"ij\", "
                "but received: ", indexing);
  }

  std::vector<int64_t> shape(size);
  for(const auto i: c10::irange(size)){
    TORCH_CHECK(tensor_refs[i].get().dim() <= 1,
                "torch.meshgrid: Expected 0D or 1D tensor in the tensor list but got: ", tensor_refs[i]);
    shape[i] = tensor_refs[i].get().numel();  // treat 0D tensors as if they were a 1D tensor
  }
  std::vector<Tensor> grids;
  std::vector<int64_t> view_shape(size, 1);
  for(const auto i: c10::irange(size)){
    view_shape[i] = -1;  // select this dimension to infer
    grids.push_back(tensor_refs[i].get().view(view_shape).expand(shape));
    view_shape[i] = 1;  // restore to previous value
  }

  // Remember we need to also swap the outputs if we swapped the inputs.
  if (swap_first_and_second_tensors) {
    std::swap(grids[0], grids[1]);
  }
  return grids;
}

// Numpy-style `a.T`: returns the tensor
// with dims reversed
Tensor numpy_T(const Tensor &self) {
  const auto n = self.dim();
  if (n != 2 && n != 0) {
    TORCH_WARN_ONCE(
        "The use of `x.T` on tensors of dimension other than 2 to reverse their shape is deprecated ",
        "and it will throw an error in a future release. Consider `x.mT` to transpose batches of matrices",
        "or `x.permute(*torch.arange(x.ndim - 1, -1, -1))` to reverse the dimensions of a tensor."
    );
  }
  DimVector transpose_dims;
  for (int64_t i = n - 1; i >= 0; --i) {
    transpose_dims.push_back(i);
  }
  return self.permute(transpose_dims);
}

Tensor matrix_H(const Tensor &self) {
  const auto ndim = self.dim();
  TORCH_CHECK(ndim == 2 || ndim == 0,
      "tensor.H is only supported on matrices (2-D tensors). Got ", ndim, "-D tensor.",
      ndim > 2 ? " For batches of matrices, consider using tensor.mH" : "");
  if (self.is_complex()) {
    return ndim == 0 ? self.conj() : self.transpose(-2, -1).conj();
  } else {
    return ndim == 0 ? self : self.transpose(-2, -1);
  }
}

namespace {
Tensor _adjoint(const Tensor &self, const bool transpose, const char* const name) {
  const auto ndim = self.dim();
  TORCH_CHECK(ndim != 1,
      "tensor.", name, " is only supported on matrices or batches of matrices. Got 1-D tensor.");
  if (transpose || !self.is_complex()) {
    return ndim == 0 ? self : self.transpose(-2, -1);
  } else {
    return ndim == 0 ? self.conj() : self.transpose(-2, -1).conj();
  }
}
} // anonymous namespace

Tensor mT(const Tensor &self) {
  return _adjoint(self, /*transpose=*/true, "mT");
}

Tensor mH(const Tensor &self) {
  return _adjoint(self, /*transpose=*/false, "mH");
}

Tensor adjoint(const Tensor &self) {
  return _adjoint(self, /*transpose=*/false, "adjoint()");
}

Tensor view(const Tensor& self,
            IntArrayRef size) {
  return view_impl(self, size);
}

Tensor alias(const Tensor& self) {
    return alias_with_sizes_and_strides(self, self.sizes(), self.strides());
}

Tensor detach(const Tensor& self) {
  // NB: detach() is not the same thing as alias()! The main difference is that
  // detach does not allow metadata change while alias does.
  return Tensor(self.getIntrusivePtr()->shallow_copy_and_detach(
    // NB: The ADInplaceOrView logic will overwrite these with the
    // appropriate values if it runs; otherwise these are the values.
    /*version_counter=*/0,
    /*allow_tensor_metadata_change=*/false));
}

Tensor unfold(const Tensor& self, int64_t dimension, int64_t size, int64_t step) {
  // some special handling to deal with allow dimension == 0 when self.dim() == 0
  dimension = at::maybe_wrap_dim(dimension, self.dim(), /*wrap_scalar=*/true);

  const auto sizes = self.sizes();
  const auto strides = self.strides();
  int64_t max_size = self.dim() == 0 ? 1 : sizes[dimension];
  TORCH_CHECK(size <= max_size, "maximum size for tensor at dimension ", dimension,
                                " is ", max_size, " but size is ", size);
  TORCH_CHECK(step > 0, "step is ", step, " but must be > 0");

  DimVector new_size(self.dim() + 1);
  DimVector new_stride(self.dim() + 1);

  new_size[self.dim()] = size;
  new_stride[self.dim()] = self.dim() == 0 ? 1 : strides[dimension];
  for(const auto d : c10::irange(self.dim())) {
    const auto self_size = sizes[d];
    const auto self_stride = strides[d];
    if(d == dimension) {
      new_size[d] = (self_size - size) / step + 1;
      new_stride[d] = step*self_stride;
    } else {
      new_size[d] = self_size;
      new_stride[d] = self_stride;
    }
  }

  return self.as_strided(new_size, new_stride);
}

template <typename scalar_t>
void apply_diag(Tensor& result, const Tensor& self, int64_t dimension) {
  TORCH_CHECK(self.dim() == 1 || self.dim() == 2, "matrix or a vector expected");

  auto self_data = self.data_ptr<scalar_t>();
  if (self.dim() == 1) {
    auto self_size = self.size(0);
    auto self_stride = self.stride(0);
    int64_t sz = self_size + std::abs(dimension);

    at::native::resize_output(result, {sz, sz});
    result.zero_();
    auto r_data = result.data_ptr<scalar_t>();
    auto r_stride_0 = result.stride(0);
    auto r_stride_1 = result.stride(1);
    r_data += (dimension >= 0 ? dimension*r_stride_1 : -dimension*r_stride_0);

    for (const auto i : c10::irange(self_size)) {
      r_data[i * (r_stride_0 + r_stride_1)] = self_data[i * self_stride];
    }
  } else {
    auto self_stride_0 = self.stride(0);
    auto self_stride_1 = self.stride(1);

    // NOLINTNEXTLINE(cppcoreguidelines-init-variables)
    int64_t sz;
    if (dimension >= 0) {
      sz = std::min(self.size(0), self.size(1) - dimension);
    } else {
      sz = std::min(self.size(0) + dimension, self.size(1));
    }

    at::native::resize_output(result, {sz});
    result.zero_();
    auto r_data = result.data_ptr<scalar_t>();
    auto r_stride_0 = result.stride(0);
    self_data += (dimension >= 0 ? dimension * self_stride_1 : -dimension * self_stride_0);
    for (const auto i : c10::irange(sz)) {
      r_data[i * r_stride_0] = self_data[i * (self_stride_0 + self_stride_1)];
    }
  }
}

Tensor diag(const Tensor& self, int64_t dimension) {
  Tensor result = at::empty({0}, self.options());
  at::diag_out(result, self, dimension);
  return result;
}

Tensor& diag_cpu_out(const Tensor& self, int64_t dimension, Tensor &result) {
  AT_DISPATCH_ALL_TYPES_AND_COMPLEX_AND2(kBFloat16, kBool, self.scalar_type(), "diag", [&] {
    apply_diag<scalar_t>(result, self, dimension);
  });
  return result;
}

Tensor diag_backward(const Tensor& grad, IntArrayRef input_sizes, int64_t diagonal) {
  auto ndimension = input_sizes.size();
  AT_ASSERT(ndimension == 1 || ndimension == 2);

  if (ndimension == 1 || input_sizes[0] == input_sizes[1]) {
    return grad.diag(diagonal);
  }

  // Input was a matrix but was not square
  return at::diagonal_backward(grad, input_sizes, diagonal, 0, 1);
}

Tensor diagonal_backward(const Tensor & grad, IntArrayRef input_sizes, int64_t offset, int64_t dim1, int64_t dim2) {
  auto grad_input = at::zeros(input_sizes, grad.options());
  auto diag = grad_input.diagonal(offset, dim1, dim2);
  diag.copy_(grad);
  return grad_input;
}

Tensor movedim(const Tensor& self, IntArrayRef src, IntArrayRef dst) {
  TORCH_CHECK(src.size() == dst.size(), "movedim: Invalid source or destination dims: source (",
              src, " dims ) should contain the same number of dims as destination (", dst, " dims)");

  size_t self_dim = self.dim();
  DimVector normalized_src(src.size());
  DimVector normalized_dst(dst.size());

  auto wrap_dims = [&self_dim](const IntArrayRef& vec, DimVector& normalized_vec) {
    for (const auto i : c10::irange(vec.size())) {
      normalized_vec[i] = maybe_wrap_dim(vec[i], self_dim);
    }
  };

  wrap_dims(src, normalized_src);
  wrap_dims(dst, normalized_dst);

  auto all_unique = [](const DimVector& dims) {
    DimVector copy = dims;
    std::sort(copy.begin(), copy.end());
    auto duplicate = std::adjacent_find(copy.begin(), copy.end());
    return duplicate == copy.end();
  };
  TORCH_CHECK(all_unique(normalized_src), "movedim: repeated dim in `source` (", src, ")");
  TORCH_CHECK(all_unique(normalized_dst), "movedim: repeated dim in `destination` (", dst, ")");

  // handle the case of scalar tensor as a no-op
  if (self_dim == 0)
    return self.alias();

  // TODO: The algorithm below can probably be optimized.
  // Reference: https://github.com/pytorch/pytorch/pull/41480#discussion_r456100505

  // Algorithm Walkthrough
  // Example Input
  // Variable State:
  //     normalized_src = 0, 1
  //     normalized_dst = 2, 4
  //     self_dim = 5
  DimVector order(self_dim);
  DimVector source_dims(self_dim);
  DimVector destination_dims(self_dim);

  // We initialize two vectors to track update to the dims
  // `order` contains the final order of the dim positions.
  // Variable State:
  //     order = NA, NA, NA, NA, NA
  //     source_dims = 0, 1, 2, 3, 4
  //     destination_dims = 0, 1, 2, 3, 4
  std::iota(source_dims.begin(), source_dims.end(), 0);
  std::iota(destination_dims.begin(), destination_dims.end(), 0);

  // We mark and update position for the dim provided by user
  // i.e. `normalized_src` and `normalized_dims`
  // Variable State:
  //     order = NA, NA, 0, NA, 1
  //     source_dims = -1, -1, 2, 3, 4
  //     destination_dims = 0, 1, -1, 3, -1
  for (const auto i : c10::irange(src.size())) {
      order[normalized_dst[i]] = normalized_src[i];
      source_dims[normalized_src[i]] = -1;
      destination_dims[normalized_dst[i]] = -1;
  }

  // Remove the dims whose position we already know,
  // the ones marked with -1 in previous step
  // Variable State:
  //     source_dims = 2, 3, 4
  //     destination_dims = 0, 1, 3
  auto source_iter = std::remove(source_dims.begin(), source_dims.end(), -1);
  auto destination_iter = std::remove(destination_dims.begin(), destination_dims.end(), -1);

  int64_t rest_dim = self.dim() - src.size();
  TORCH_INTERNAL_ASSERT(std::distance(source_dims.begin(), source_iter)  == rest_dim);
  TORCH_INTERNAL_ASSERT(std::distance(destination_dims.begin(), destination_iter)  == rest_dim);

  // Update the position of the remaining dimensions.
  // `source_dims` now contains the original position
  // `destination_dims` contains the new position it will shifted to
  // after considering the user inputs.
  // Variable State:
  //     order = 2, 3, 0, 4, 1
  for (const auto i : c10::irange(rest_dim)) {
      order[destination_dims[i]] = source_dims[i];
  }

  return self.permute(order);
}

Tensor movedim(const Tensor& self, int64_t src, int64_t dst) {
  return at::movedim(self, IntArrayRef{src}, IntArrayRef{dst});
}

Tensor moveaxis(const Tensor& self, IntArrayRef src, IntArrayRef dst) {
  return at::movedim(self, src, dst);
}
<<<<<<< HEAD

Tensor moveaxis(const Tensor& self, int64_t src, int64_t dst) {
  return at::movedim(self, IntArrayRef{src}, IntArrayRef{dst});
}

Tensor swapaxes(const Tensor& self, int64_t axis0, int64_t axis1) {
  return self.transpose(axis0, axis1);
}

Tensor& swapaxes_(Tensor& self, int64_t axis0, int64_t axis1) {
  return self.transpose_(axis0, axis1);
}

Tensor swapdims(const Tensor& self, int64_t dim0, int64_t dim1) {
  return self.transpose(dim0, dim1);
}

Tensor& swapdims_(Tensor& self, int64_t dim0, int64_t dim1) {
  return self.transpose_(dim0, dim1);
}

Tensor flatten_dense_tensors(TensorList tensors) {
  static auto flatten = [](const Tensor &t) { return t.contiguous().view({-1}); };
  if (tensors.size() == 1)
    return flatten(tensors[0]);
  return at::cat(fmap(tensors, flatten));
}

=======

Tensor moveaxis(const Tensor& self, int64_t src, int64_t dst) {
  return at::movedim(self, IntArrayRef{src}, IntArrayRef{dst});
}

Tensor swapaxes(const Tensor& self, int64_t axis0, int64_t axis1) {
  return self.transpose(axis0, axis1);
}

Tensor& swapaxes_(Tensor& self, int64_t axis0, int64_t axis1) {
  return self.transpose_(axis0, axis1);
}

Tensor swapdims(const Tensor& self, int64_t dim0, int64_t dim1) {
  return self.transpose(dim0, dim1);
}

Tensor& swapdims_(Tensor& self, int64_t dim0, int64_t dim1) {
  return self.transpose_(dim0, dim1);
}

Tensor flatten_dense_tensors(TensorList tensors) {
  static auto flatten = [](const Tensor &t) { return t.contiguous().view({-1}); };
  if (tensors.size() == 1)
    return flatten(tensors[0]);
  return at::cat(fmap(tensors, flatten));
}

>>>>>>> 8d93f6b4
std::vector<Tensor> unflatten_dense_tensors(const Tensor& flat, TensorList tensors) {
  std::vector<Tensor> outputs;
  outputs.reserve(tensors.size());
  size_t offset = 0;
  for (const auto & tensor : tensors) {
    auto numel = tensor.numel();
    // If unflatten an empty tensor, create a new empty tensor using
    // flat tensor Options.
    // This can avoid the unflattened empty tensor to share the same storage
    // with other unflatten tensors.
    if (numel == 0) {
      outputs.push_back(at::empty({0}, flat.options()));
    } else {
      outputs.push_back(flat.narrow(0, offset, numel).view(tensor.sizes()));
      offset += numel;
    }
  }
  return outputs;
}
<<<<<<< HEAD

at::Tensor slice_scatter(const at::Tensor& self, const at::Tensor& src, int64_t dim, c10::optional<int64_t> start, c10::optional<int64_t> end, int64_t step) {
    auto output = self.clone();
    auto slice = output.slice(dim, start, end, step);
    TORCH_CHECK(slice.sizes() == src.sizes(), "expected src to have a size equal to the slice of self. src size = ", src.sizes(), ", slice size = ", slice.sizes());
    slice.copy_(src);
    return output;
}
at::Tensor select_scatter(const at::Tensor& self, const at::Tensor& src, int64_t dim, int64_t index) {
    auto output = self.clone();
    auto slice = output.select(dim, index);
    TORCH_CHECK(slice.sizes() == src.sizes(), "expected src to have a size equal to the slice of self. src size = ", src.sizes(), ", slice size = ", slice.sizes());
    slice.copy_(src);
    return output;
}
at::Tensor diagonal_scatter(const at::Tensor& self, const at::Tensor& src, int64_t offset, int64_t dim1, int64_t dim2) {
    auto output = self.clone();
    auto slice = output.diagonal(offset, dim1, dim2);
    TORCH_CHECK(slice.sizes() == src.sizes(), "expected src to have a size equal to the slice of self. src size = ", src.sizes(), ", slice size = ", slice.sizes());
    slice.copy_(src);
    return output;
}
at::Tensor as_strided_scatter(const at::Tensor& self, const at::Tensor& src, at::IntArrayRef size, at::IntArrayRef stride, c10::optional<int64_t> storage_offset) {
    // See Note [as_strided_scatter backward support]
    TORCH_INTERNAL_ASSERT(!self.requires_grad() || self.is_contiguous(), "as_strided_scatter is currently only supported for contiguous inputs");
    auto output = self.clone();
    auto slice = output.as_strided(size, stride, storage_offset);
    TORCH_CHECK(slice.sizes() == src.sizes(), "expected src to have a size equal to the slice of self. src size = ", src.sizes(), ", slice size = ", slice.sizes());
    slice.copy_(src);
    return output;
}

// The default implementation of lift is a no-op.
// If TLS is set appropriately (for wrapper-tensor keys like Functionalize or functorch transforms),
// then we'll dispatch to one of their implementations, which will properly lift the tensor into a wrapper.
at::Tensor lift(const at::Tensor& self) {
    return self;
}

at::Tensor& _fw_primal_copy_out(const at::Tensor & self, int64_t level, at::Tensor & out) {
  auto tmp = self._fw_primal(level);
  out.copy_(tmp);
  return out;
}

=======

at::Tensor slice_scatter(const at::Tensor& self, const at::Tensor& src, int64_t dim, c10::optional<int64_t> start, c10::optional<int64_t> end, int64_t step) {
    auto output = self.clone();
    auto slice = output.slice(dim, start, end, step);
    TORCH_CHECK(slice.sizes() == src.sizes(), "expected src to have a size equal to the slice of self. src size = ", src.sizes(), ", slice size = ", slice.sizes());
    slice.copy_(src);
    return output;
}
at::Tensor select_scatter(const at::Tensor& self, const at::Tensor& src, int64_t dim, int64_t index) {
    auto output = self.clone();
    auto slice = output.select(dim, index);
    TORCH_CHECK(slice.sizes() == src.sizes(), "expected src to have a size equal to the slice of self. src size = ", src.sizes(), ", slice size = ", slice.sizes());
    slice.copy_(src);
    return output;
}
at::Tensor diagonal_scatter(const at::Tensor& self, const at::Tensor& src, int64_t offset, int64_t dim1, int64_t dim2) {
    auto output = self.clone();
    auto slice = output.diagonal(offset, dim1, dim2);
    TORCH_CHECK(slice.sizes() == src.sizes(), "expected src to have a size equal to the slice of self. src size = ", src.sizes(), ", slice size = ", slice.sizes());
    slice.copy_(src);
    return output;
}

// The default implementation of lift is a no-op.
// If TLS is set appropriately (for wrapper-tensor keys like Functionalize or functorch transforms),
// then we'll dispatch to one of their implementations, which will properly lift the tensor into a wrapper.
at::Tensor lift(const at::Tensor& self) {
    return self;
}

at::Tensor& _fw_primal_copy_out(const at::Tensor & self, int64_t level, at::Tensor & out) {
  auto tmp = self._fw_primal(level);
  out.copy_(tmp);
  return out;
}

>>>>>>> 8d93f6b4

at::Tensor& _make_dual_copy_out(const at::Tensor & primal, const at::Tensor & tangent, int64_t level, at::Tensor & out) {
  auto tmp = at::_make_dual(primal, tangent, level);
  out.copy_(tmp);
  return out;
}


at::Tensor& view_as_real_copy_out(const at::Tensor & self, at::Tensor & out) {
  auto tmp = at::view_as_real(self);
  out.copy_(tmp);
  return out;
}


at::Tensor& view_as_complex_copy_out(const at::Tensor & self, at::Tensor & out) {
  auto tmp = at::view_as_complex(self);
  out.copy_(tmp);
  return out;
}


at::Tensor& _conj_copy_out(const at::Tensor & self, at::Tensor & out) {
  auto tmp = self._conj();
  out.copy_(tmp);
  return out;
}


at::Tensor& _neg_view_copy_out(const at::Tensor & self, at::Tensor & out) {
  auto tmp = self._neg_view();
  out.copy_(tmp);
  return out;
}


at::Tensor& as_strided_copy_out(const at::Tensor & self, at::IntArrayRef size, at::IntArrayRef stride, c10::optional<int64_t> storage_offset, at::Tensor & out) {
  auto tmp = self.as_strided(size, stride, storage_offset);
  out.copy_(tmp);
  return out;
}


at::Tensor& _sparse_broadcast_to_copy_out(const at::Tensor & self, at::IntArrayRef size, at::Tensor & out) {
  auto tmp = at::_sparse_broadcast_to(self, size);
  out.copy_(tmp);
  return out;
}


at::Tensor& diagonal_copy_out(const at::Tensor & self, int64_t offset, int64_t dim1, int64_t dim2, at::Tensor & out) {
  auto tmp = self.diagonal(offset, dim1, dim2);
  out.copy_(tmp);
  return out;
}


at::Tensor& expand_copy_SymInt_out(const at::Tensor & self, c10::SymIntArrayRef size, bool implicit, at::Tensor & out) {
  auto tmp = self.expand(size, implicit);
  out.copy_(tmp);
  return out;
}


at::Tensor& expand_copy_out(const at::Tensor & self, at::IntArrayRef size, bool implicit, at::Tensor & out) {
  auto tmp = self.expand(size, implicit);
  out.copy_(tmp);
  return out;
}


at::Tensor& narrow_copy_out(const at::Tensor & self, int64_t dim, int64_t start, int64_t length, at::Tensor & out) {
  auto tmp = self.narrow(dim, start, length);
  out.copy_(tmp);
  return out;
}


at::Tensor& permute_copy_out(const at::Tensor & self, at::IntArrayRef dims, at::Tensor & out) {
  auto tmp = self.permute(dims);
  out.copy_(tmp);
  return out;
}


at::Tensor& _reshape_alias_copy_out(const at::Tensor & self, at::IntArrayRef size, at::IntArrayRef stride, at::Tensor & out) {
  auto tmp = self._reshape_alias(size, stride);
  out.copy_(tmp);
  return out;
}


at::Tensor& select_copy_int_out(const at::Tensor & self, int64_t dim, int64_t index, at::Tensor & out) {
  auto tmp = self.select(dim, index);
  out.copy_(tmp);
  return out;
}


at::Tensor& detach_copy_out(const at::Tensor & self, at::Tensor & out) {
  auto tmp = self.detach();
  out.copy_(tmp);
  return out;
}


at::Tensor& slice_copy_Tensor_out(const at::Tensor & self, int64_t dim, c10::optional<int64_t> start, c10::optional<int64_t> end, int64_t step, at::Tensor & out) {
  auto tmp = self.slice(dim, start, end, step);
  out.copy_(tmp);
  return out;
}


void split_copy_Tensor_out(const at::Tensor & self, int64_t split_size, int64_t dim, at::TensorList  out) {
  auto tmp = self.split(split_size, dim);

  TORCH_CHECK(out.size() == tmp.size(), "split_copy_Tensor_out() expected an out= argument of size ", tmp.size(), ", got size ", out.size());
  for (const auto i : c10::irange(out.size())) {
    out[i].copy_(tmp[i]);
  }
}


void split_with_sizes_copy_out(const at::Tensor & self, at::IntArrayRef split_sizes, int64_t dim, at::TensorList  out) {
  auto tmp = self.split_with_sizes(split_sizes, dim);

  TORCH_CHECK(out.size() == tmp.size(), "split_with_sizes_copy_out() expected an out= argument of size ", tmp.size(), ", got size ", out.size());
  for (const auto i : c10::irange(out.size())) {
    out[i].copy_(tmp[i]);
  }
}


at::Tensor& squeeze_copy_out(const at::Tensor & self, at::Tensor & out) {
  auto tmp = self.squeeze();
  out.copy_(tmp);
  return out;
}


at::Tensor& squeeze_copy_dim_out(const at::Tensor & self, int64_t dim, at::Tensor & out) {
  auto tmp = self.squeeze(dim);
  out.copy_(tmp);
  return out;
}


at::Tensor& t_copy_out(const at::Tensor & self, at::Tensor & out) {
  auto tmp = self.t();
  out.copy_(tmp);
  return out;
}


at::Tensor& transpose_copy_int_out(const at::Tensor & self, int64_t dim0, int64_t dim1, at::Tensor & out) {
  auto tmp = self.transpose(dim0, dim1);
  out.copy_(tmp);
  return out;
}


at::Tensor& unsqueeze_copy_out(const at::Tensor & self, int64_t dim, at::Tensor & out) {
  auto tmp = self.unsqueeze(dim);
  out.copy_(tmp);
  return out;
}


at::Tensor& _indices_copy_out(const at::Tensor & self, at::Tensor & out) {
  auto tmp = self._indices();
  out.copy_(tmp);
  return out;
}


at::Tensor& _values_copy_out(const at::Tensor & self, at::Tensor & out) {
  auto tmp = self._values();
  out.copy_(tmp);
  return out;
}


at::Tensor& indices_copy_out(const at::Tensor & self, at::Tensor & out) {
  auto tmp = self.indices();
  out.copy_(tmp);
  return out;
}


at::Tensor& values_copy_out(const at::Tensor & self, at::Tensor & out) {
  auto tmp = self.values();
  out.copy_(tmp);
  return out;
}


at::Tensor& crow_indices_copy_out(const at::Tensor & self, at::Tensor & out) {
  auto tmp = self.crow_indices();
  out.copy_(tmp);
  return out;
}


at::Tensor& col_indices_copy_out(const at::Tensor & self, at::Tensor & out) {
  auto tmp = self.col_indices();
  out.copy_(tmp);
  return out;
}


void unbind_copy_int_out(const at::Tensor & self, int64_t dim, at::TensorList  out) {
  auto tmp = self.unbind(dim);

  TORCH_CHECK(out.size() == tmp.size(), "unbind_copy_int_out() expected an out= argument of size ", tmp.size(), ", got size ", out.size());
  for (const auto i : c10::irange(out.size())) {
    out[i].copy_(tmp[i]);
  }
}


at::Tensor& view_copy_out(const at::Tensor & self, at::IntArrayRef size, at::Tensor & out) {
  auto tmp = self.view(size);
  out.copy_(tmp);
  return out;
}


at::Tensor& view_copy_dtype_out(const at::Tensor & self, at::ScalarType dtype, at::Tensor & out) {
  auto tmp = self.view(dtype);
  out.copy_(tmp);
  return out;
}


at::Tensor& unfold_copy_out(const at::Tensor & self, int64_t dimension, int64_t size, int64_t step, at::Tensor & out) {
  auto tmp = self.unfold(dimension, size, step);
  out.copy_(tmp);
  return out;
}


at::Tensor& alias_copy_out(const at::Tensor & self, at::Tensor & out) {
  auto tmp = self.alias();
  out.copy_(tmp);
  return out;
}

} // namespace native
} // namespace at<|MERGE_RESOLUTION|>--- conflicted
+++ resolved
@@ -143,11 +143,7 @@
         .memory_format(memory_format);
   }
 
-<<<<<<< HEAD
-  set_output_raw_strided(0, sizes, {}, options, maybe_outnames);
-=======
   set_output(0, sizes, {}, options, maybe_outnames);
->>>>>>> 8d93f6b4
   // Checks for overlaps between the inputs and the output tensor.
   if (is_out_defined && found_valid_tensor) {
     at::assert_no_internal_overlap(result);
@@ -2682,7 +2678,6 @@
 
 Tensor _unsafe_view(const Tensor& self, IntArrayRef size) {
   return view_impl(self, size);
-<<<<<<< HEAD
 }
 
 Tensor unsqueeze(const Tensor& self, int64_t dim) {
@@ -2691,16 +2686,6 @@
   return self.as_strided(g.sizes, g.strides);
 }
 
-=======
-}
-
-Tensor unsqueeze(const Tensor& self, int64_t dim) {
-  dim = maybe_wrap_dim(dim, self.dim() + 1);
-  auto g = inferUnsqueezeGeometry(self, dim);
-  return self.as_strided(g.sizes, g.strides);
-}
-
->>>>>>> 8d93f6b4
 Tensor unsqueeze_sparse(Tensor const &self, int64_t dim) {
   dim = maybe_wrap_dim(dim, self.dim() + 1);
   int64_t sparse_dim = self.sparse_dim();
@@ -3264,7 +3249,6 @@
 Tensor moveaxis(const Tensor& self, IntArrayRef src, IntArrayRef dst) {
   return at::movedim(self, src, dst);
 }
-<<<<<<< HEAD
 
 Tensor moveaxis(const Tensor& self, int64_t src, int64_t dst) {
   return at::movedim(self, IntArrayRef{src}, IntArrayRef{dst});
@@ -3293,36 +3277,6 @@
   return at::cat(fmap(tensors, flatten));
 }
 
-=======
-
-Tensor moveaxis(const Tensor& self, int64_t src, int64_t dst) {
-  return at::movedim(self, IntArrayRef{src}, IntArrayRef{dst});
-}
-
-Tensor swapaxes(const Tensor& self, int64_t axis0, int64_t axis1) {
-  return self.transpose(axis0, axis1);
-}
-
-Tensor& swapaxes_(Tensor& self, int64_t axis0, int64_t axis1) {
-  return self.transpose_(axis0, axis1);
-}
-
-Tensor swapdims(const Tensor& self, int64_t dim0, int64_t dim1) {
-  return self.transpose(dim0, dim1);
-}
-
-Tensor& swapdims_(Tensor& self, int64_t dim0, int64_t dim1) {
-  return self.transpose_(dim0, dim1);
-}
-
-Tensor flatten_dense_tensors(TensorList tensors) {
-  static auto flatten = [](const Tensor &t) { return t.contiguous().view({-1}); };
-  if (tensors.size() == 1)
-    return flatten(tensors[0]);
-  return at::cat(fmap(tensors, flatten));
-}
-
->>>>>>> 8d93f6b4
 std::vector<Tensor> unflatten_dense_tensors(const Tensor& flat, TensorList tensors) {
   std::vector<Tensor> outputs;
   outputs.reserve(tensors.size());
@@ -3342,7 +3296,6 @@
   }
   return outputs;
 }
-<<<<<<< HEAD
 
 at::Tensor slice_scatter(const at::Tensor& self, const at::Tensor& src, int64_t dim, c10::optional<int64_t> start, c10::optional<int64_t> end, int64_t step) {
     auto output = self.clone();
@@ -3365,15 +3318,6 @@
     slice.copy_(src);
     return output;
 }
-at::Tensor as_strided_scatter(const at::Tensor& self, const at::Tensor& src, at::IntArrayRef size, at::IntArrayRef stride, c10::optional<int64_t> storage_offset) {
-    // See Note [as_strided_scatter backward support]
-    TORCH_INTERNAL_ASSERT(!self.requires_grad() || self.is_contiguous(), "as_strided_scatter is currently only supported for contiguous inputs");
-    auto output = self.clone();
-    auto slice = output.as_strided(size, stride, storage_offset);
-    TORCH_CHECK(slice.sizes() == src.sizes(), "expected src to have a size equal to the slice of self. src size = ", src.sizes(), ", slice size = ", slice.sizes());
-    slice.copy_(src);
-    return output;
-}
 
 // The default implementation of lift is a no-op.
 // If TLS is set appropriately (for wrapper-tensor keys like Functionalize or functorch transforms),
@@ -3388,44 +3332,6 @@
   return out;
 }
 
-=======
-
-at::Tensor slice_scatter(const at::Tensor& self, const at::Tensor& src, int64_t dim, c10::optional<int64_t> start, c10::optional<int64_t> end, int64_t step) {
-    auto output = self.clone();
-    auto slice = output.slice(dim, start, end, step);
-    TORCH_CHECK(slice.sizes() == src.sizes(), "expected src to have a size equal to the slice of self. src size = ", src.sizes(), ", slice size = ", slice.sizes());
-    slice.copy_(src);
-    return output;
-}
-at::Tensor select_scatter(const at::Tensor& self, const at::Tensor& src, int64_t dim, int64_t index) {
-    auto output = self.clone();
-    auto slice = output.select(dim, index);
-    TORCH_CHECK(slice.sizes() == src.sizes(), "expected src to have a size equal to the slice of self. src size = ", src.sizes(), ", slice size = ", slice.sizes());
-    slice.copy_(src);
-    return output;
-}
-at::Tensor diagonal_scatter(const at::Tensor& self, const at::Tensor& src, int64_t offset, int64_t dim1, int64_t dim2) {
-    auto output = self.clone();
-    auto slice = output.diagonal(offset, dim1, dim2);
-    TORCH_CHECK(slice.sizes() == src.sizes(), "expected src to have a size equal to the slice of self. src size = ", src.sizes(), ", slice size = ", slice.sizes());
-    slice.copy_(src);
-    return output;
-}
-
-// The default implementation of lift is a no-op.
-// If TLS is set appropriately (for wrapper-tensor keys like Functionalize or functorch transforms),
-// then we'll dispatch to one of their implementations, which will properly lift the tensor into a wrapper.
-at::Tensor lift(const at::Tensor& self) {
-    return self;
-}
-
-at::Tensor& _fw_primal_copy_out(const at::Tensor & self, int64_t level, at::Tensor & out) {
-  auto tmp = self._fw_primal(level);
-  out.copy_(tmp);
-  return out;
-}
-
->>>>>>> 8d93f6b4
 
 at::Tensor& _make_dual_copy_out(const at::Tensor & primal, const at::Tensor & tangent, int64_t level, at::Tensor & out) {
   auto tmp = at::_make_dual(primal, tangent, level);
