from torchgen.model import (
    Argument,
    Arguments,
    BaseTy,
    BaseType,
    FunctionSchema,
    ListType,
    NativeFunction,
    OptionalType,
    Return,
    SelfArgument,
    TensorOptionsArguments,
    Type,
)
from torchgen.api.types import (
    ArgName,
    BaseCType,
    Binding,
    ConstRefCType,
    NamedCType,
    CType,
    MutRefCType,
    ArrayCType,
    ListCType,
    VectorCType,
    ArrayRefCType,
    OptionalCType,
    TupleCType,
    SpecialArgName,
    boolT,
    scalarT,
    tensorListT,
    dimnameListT,
    tensorT,
    voidT,
    longT,
    BaseTypeToCppMapping,
    intArrayRefT,
    optionalIntArrayRefT,
    tensorOptionsT,
    symIntArrayRefT,
)
from torchgen import local
from torchgen.utils import assert_never
from typing import Optional, Sequence, Union, List, Set

# This file describes the translation of JIT schema to the public C++
# API, which is what people use when they call functions like at::add.
#
# Prominent characteristics of the C++ API:
#
#   - dtype, layout, device and pin_memory are collected into
#     a single C++ type TensorOptions  (the native functions API
#     also has this, but tensor options is really most relevant
#     for the C++ API; it makes calling kwarg factory functions
#     pleasant)
#
#   - defaulting lives here (in fact, the dispatcher is completely
#     oblivious of defaults!)
#
# BTW: policy on name collisions: we try not to have types with
# collisions, but functions are fair game to collide


def name(func: FunctionSchema, *, faithful_name_for_out_overloads: bool = False) -> str:
    name = str(func.name.name)
<<<<<<< HEAD
    if func.is_functional_fn():
        name += "_functional"
    elif func.is_out_fn():
=======
    if func.is_symint_fn():
        name += "_symint"
    if func.is_out_fn():
>>>>>>> 135af0fe
        if faithful_name_for_out_overloads:
            name += "_outf"
        else:
            name += "_out"

    return name


# Translation of "value types" in JIT schema to C++ API type.  Value
# types look the same no matter if they are argument types or return
# types.  Returns None if the type in question is not a value type.
def valuetype_type(
    t: Type, *, binds: ArgName, remove_non_owning_ref_types: bool = False
) -> Optional[NamedCType]:
    if isinstance(t, BaseType):
        if t.name == BaseTy.Tensor or t.name == BaseTy.Scalar:
            return None
        if remove_non_owning_ref_types:
            if t.name == BaseTy.str:
                raise AssertionError(
                    "string ref->value conversion: not implemented yet"
                )
        # All other BaseType currently map directly to BaseCppTypes.
        return NamedCType(binds, BaseCType(BaseTypeToCppMapping[t.name]))
    elif isinstance(t, OptionalType):
        elem = valuetype_type(t.elem, binds=binds)
        if elem is None:
            return None
        return NamedCType(binds, OptionalCType(elem.type))
    elif isinstance(t, ListType):
        if str(t.elem) == "bool":
            assert t.size is not None
            return NamedCType(binds, ArrayCType(BaseCType(boolT), t.size))
        else:
            return None
    else:
        raise AssertionError(f"unrecognized type {repr(t)}")


# Translation of types occuring in JIT arguments to a C++ argument type.
# If remove_non_owning_ref_types is set, we'll guarantee that the outputed CType is not a non-owning reference type.
# For example, we'll return std::vector<int> instead of IntArrayRef.
# See Note [translation from C++ reference to value types]
def argumenttype_type(
    t: Type, *, mutable: bool, binds: ArgName, remove_non_owning_ref_types: bool = False
) -> NamedCType:
    # If it's a value type, do the value type translation
    r = valuetype_type(
        t, binds=binds, remove_non_owning_ref_types=remove_non_owning_ref_types
    )
    if r is not None:
        return r

    if isinstance(t, BaseType):
        if t.name == BaseTy.Tensor:
            if mutable and not local.use_const_ref_for_mutable_tensors():
                return NamedCType(binds, MutRefCType(BaseCType(tensorT)))
            else:
                return NamedCType(binds, ConstRefCType(BaseCType(tensorT)))
        elif t.name == BaseTy.Scalar:
            return NamedCType(binds, ConstRefCType(BaseCType(scalarT)))
        else:
            raise AssertionError(f"base type should have been value type {t}")
    elif isinstance(t, OptionalType):
        if str(t.elem) == "Tensor":
            if mutable and not local.use_const_ref_for_mutable_tensors():
                return NamedCType(
                    binds, MutRefCType(BaseCType(tensorT))
                )  # TODO: fix this discrepancy
            else:
                return NamedCType(
                    binds, ConstRefCType(OptionalCType(BaseCType(tensorT)))
                )
        elif str(t.elem) == "Scalar":
            return NamedCType(binds, ConstRefCType(OptionalCType(BaseCType(scalarT))))
        elif isinstance(t.elem, ListType) and str(t.elem.elem) == "int":
            return NamedCType(binds, BaseCType(optionalIntArrayRefT))
        elem = argumenttype_type(t.elem, mutable=mutable, binds=binds)
        return NamedCType(binds, OptionalCType(elem.type))
    elif isinstance(t, ListType):
        # TODO: remove these special cases, ArrayRef fallthrough works fine
        if str(t.elem) == "int":
            if remove_non_owning_ref_types:
                return NamedCType(binds, VectorCType(BaseCType(longT)))
            else:
                return NamedCType(binds, BaseCType(intArrayRefT))
        elif str(t.elem) == "Tensor":
            return NamedCType(binds, BaseCType(tensorListT))
        elif str(t.elem) == "Scalar":
            return NamedCType(binds, ArrayRefCType(BaseCType(scalarT)))
        elif str(t.elem) == "SymInt":
            return NamedCType(binds, BaseCType(symIntArrayRefT))
        elif str(t.elem) == "Dimname":
            return NamedCType(binds, BaseCType(dimnameListT))
        elif str(t.elem) == "Tensor?":
            return NamedCType(
                binds, ConstRefCType(ListCType(OptionalCType(BaseCType(tensorT))))
            )
        elem = argumenttype_type(t.elem, mutable=mutable, binds=binds)
        return NamedCType(binds, ArrayRefCType(elem.type))
    else:
        raise AssertionError(f"unrecognized type {repr(t)}")


# Translate a JIT argument into its C++ type
def argument_type(a: Argument, *, binds: ArgName) -> NamedCType:
    return argumenttype_type(a.type, mutable=a.is_write, binds=binds)


# Translation of a (non-multi) return type from JIT to C++
# N.B: returntype_type returns a CType, not a NamedCType.
# This is mostly because of the mismatch between return types and return names.
# e.g. a function with a return type of 'void' has 0 return names,
# and a function with a return type of 'std::tuple' has >1 return name.
def returntype_type(t: Type, *, mutable: bool) -> CType:
    # placeholder is ignored
    r = valuetype_type(t, binds="__placeholder__")
    if r is not None:
        return r.type

    if isinstance(t, BaseType):
        if t.name == BaseTy.Tensor:
            if mutable:
                if local.use_const_ref_for_mutable_tensors():
                    return ConstRefCType(BaseCType(tensorT))
                else:
                    return MutRefCType(BaseCType(tensorT))
            else:
                # Note [Tensor Copy Returns]
                # Currently, we use "Argument.is_write" to determine
                # whether or not Tensor return types should be copies or references.
                # If that ever changes, take a look at other locations of this note!
                return BaseCType(tensorT)
        elif t.name == BaseTy.Scalar:
            return BaseCType(scalarT)
    elif isinstance(t, ListType):
        assert (
            not mutable
        ), "Native functions should never return a mutable tensor list. They should return void."
        elem = returntype_type(t.elem, mutable=False)
        assert t.size is None, f"fixed size list returns not supported: {t}"
        return VectorCType(elem)

    raise AssertionError(f"unrecognized return type {t}")


# Translation of a single return to its C++ type
def return_type(r: Return) -> CType:
    return returntype_type(r.type, mutable=r.is_write)


# Translation of a full (possibly multi) return from JIT to its C++ type
def returns_type(rs: Sequence[Return]) -> CType:
    if len(rs) == 0:
        return BaseCType(voidT)
    elif len(rs) == 1:
        return return_type(rs[0])
    else:
        return TupleCType([return_type(r) for r in rs])


def return_names(f: NativeFunction, *, fallback_name: str = "result") -> Sequence[str]:
    returns: List[str] = []
    for i, r in enumerate(f.func.returns):
        # If we have an inplace function, the return argument is
        # implicitly named self.
        # TODO: Consider incorporating this into the data model
        if f.func.name.name.inplace:
            assert i == 0, "illegal inplace function with multiple returns"
            name = "self"
        # If we are out function, the name is the name of the
        # corresponding output function (r.name will get recorded
        # in field_name later.)
        elif f.func.is_out_fn():
            name = f.func.arguments.out[i].name
        # If the return argument is explicitly named...
        elif r.name:
            name_conflict = any(
                r.name == a.name for a in f.func.schema_order_arguments()
            )
            if name_conflict and not f.func.is_out_fn():
                name = f"{r.name}_return"
            else:
                name = r.name
        # If there is no explicit name and no fallback name was passed in, we just name the output result,
        # unless it's a multi-return, in which case it's result0,
        # result1, etc (zero-indexed)
        else:
            name = fallback_name if len(f.func.returns) == 1 else f"{fallback_name}{i}"
        returns.append(name)
    return returns


JIT_TO_CPP_DEFAULT = {
    "False": "false",
    "True": "true",
    "None": "c10::nullopt",  # UGH this one is type directed
    "Mean": "at::Reduction::Mean",
    "[]": "{}",
    "contiguous_format": "MemoryFormat::Contiguous",
    "long": "at::kLong",
}

# Convert a JIT default into C++ expression representing the default
def default_expr(d: str, t: Type) -> str:
    if d == "None" and str(t) == "Tensor?":
        return "{}"
    if isinstance(t, BaseType) and t.name is BaseTy.str:
        # Schema allows single quotes but C++ needs double
        if len(d) >= 2 and d[0] == "'" and d[-1] == "'":
            s = ""
            i = 1
            while i + 1 < len(d):
                if d[i] != "\\":
                    if d[i] == '"':
                        s += '\\"'
                    else:
                        s += d[i]
                    i += 1
                else:
                    if d[i + 1] == "'":
                        s += "'"
                    else:
                        s += d[i : i + 2]
                    i += 2

            return f'"{s}"'

    if isinstance(t, OptionalType):
        if d == "None":
            return "c10::nullopt"

        return default_expr(d, t.elem)

    if isinstance(t, ListType):
        if d.startswith("[") and d.endswith("]"):
            return "{" + d[1:-1] + "}"
        elif t.size is None:
            # NOTE: Sized lists can have scalar defaults
            raise ValueError(f"Expected a list default '[...]' but found: '{d}'")

    return JIT_TO_CPP_DEFAULT.get(d, d)


# Convert an argument into its C++ API form


def argument(
    a: Union[Argument, TensorOptionsArguments, SelfArgument],
    *,
    cpp_no_default_args: Set[str],
    method: bool,
    faithful: bool,
    has_tensor_options: bool,
) -> List[Binding]:
    def sub_argument(
        a: Union[Argument, TensorOptionsArguments, SelfArgument]
    ) -> List[Binding]:
        return argument(
            a,
            cpp_no_default_args=cpp_no_default_args,
            method=method,
            faithful=faithful,
            has_tensor_options=has_tensor_options,
        )

    if isinstance(a, Argument):
        binds: ArgName
        if a.name == "memory_format" and has_tensor_options:
            binds = SpecialArgName.possibly_redundant_memory_format
        else:
            binds = a.name
        default: Optional[str] = None
        if a.name not in cpp_no_default_args and a.default is not None:
            default = default_expr(a.default, a.type)
        return [
            Binding(
                nctype=argument_type(a, binds=binds),
                name=a.name,
                default=default,
                argument=a,
            )
        ]
    elif isinstance(a, TensorOptionsArguments):
        if faithful:
            return (
                sub_argument(a.dtype)
                + sub_argument(a.layout)
                + sub_argument(a.device)
                + sub_argument(a.pin_memory)
            )
        else:
            default = None
            # Enforced by NativeFunction.__post_init__
            assert "options" not in cpp_no_default_args
            if all(x.default == "None" for x in a.all()):
                default = "{}"
            elif a.dtype.default == "long":
                default = "at::kLong"  # TODO: this is wrong
            return [
                Binding(
                    nctype=NamedCType("options", BaseCType(tensorOptionsT)),
                    name="options",
                    default=default,
                    argument=a,
                )
            ]
    elif isinstance(a, SelfArgument):
        if method:
            # Caller is responsible for installing implicit this in context!
            return []
        else:
            return sub_argument(a.argument)
    else:
        assert_never(a)


def arguments(
    arguments: Arguments, *, faithful: bool, method: bool, cpp_no_default_args: Set[str]
) -> List[Binding]:
    args: List[Union[Argument, TensorOptionsArguments, SelfArgument]] = []
    if faithful:
        args.extend(arguments.non_out)
        args.extend(arguments.out)
    else:
        args.extend(arguments.out)
        args.extend(arguments.non_out)
    return [
        r.no_default() if faithful else r
        for a in args
        for r in argument(
            a,
            faithful=faithful,
            method=method,
            has_tensor_options=arguments.tensor_options is not None,
            cpp_no_default_args=cpp_no_default_args,
        )
    ]<|MERGE_RESOLUTION|>--- conflicted
+++ resolved
@@ -34,11 +34,12 @@
     tensorT,
     voidT,
     longT,
+    SymIntT,
+    symIntArrayRefT,
     BaseTypeToCppMapping,
     intArrayRefT,
     optionalIntArrayRefT,
     tensorOptionsT,
-    symIntArrayRefT,
 )
 from torchgen import local
 from torchgen.utils import assert_never
@@ -64,15 +65,9 @@
 
 def name(func: FunctionSchema, *, faithful_name_for_out_overloads: bool = False) -> str:
     name = str(func.name.name)
-<<<<<<< HEAD
-    if func.is_functional_fn():
-        name += "_functional"
-    elif func.is_out_fn():
-=======
     if func.is_symint_fn():
         name += "_symint"
     if func.is_out_fn():
->>>>>>> 135af0fe
         if faithful_name_for_out_overloads:
             name += "_outf"
         else:
@@ -159,6 +154,11 @@
                 return NamedCType(binds, VectorCType(BaseCType(longT)))
             else:
                 return NamedCType(binds, BaseCType(intArrayRefT))
+        if str(t.elem) == "SymInt":
+            if remove_non_owning_ref_types:
+                return NamedCType(binds, VectorCType(BaseCType(SymIntT)))
+            else:
+                return NamedCType(binds, BaseCType(symIntArrayRefT))
         elif str(t.elem) == "Tensor":
             return NamedCType(binds, BaseCType(tensorListT))
         elif str(t.elem) == "Scalar":
