name: trunk

on:
  push:
    branches:
      - master
      - main
      - release/*
    tags:
      - ciflow/trunk/*
  workflow_dispatch:

concurrency:
  group: ${{ github.workflow }}-${{ github.event.pull_request.number || github.sha }}-${{ github.event_name == 'workflow_dispatch' }}
  cancel-in-progress: true

jobs:
  parallelnative-linux-focal-py3_7-gcc7-build:
    name: parallelnative-linux-focal-py3.7-gcc7
    uses: ./.github/workflows/_linux-build.yml
    with:
      build-environment: parallelnative-linux-focal-py3.7-gcc7
      docker-image-name: pytorch-linux-focal-py3.7-gcc7

  parallelnative-linux-focal-py3_7-gcc7-test:
    name: parallelnative-linux-focal-py3.7-gcc7
    uses: ./.github/workflows/_linux-test.yml
    needs: parallelnative-linux-focal-py3_7-gcc7-build
    with:
      build-environment: parallelnative-linux-focal-py3.7-gcc7
      docker-image: ${{ needs.parallelnative-linux-focal-py3_7-gcc7-build.outputs.docker-image }}
      test-matrix: |
        { include: [
          { config: "default", shard: 1, num_shards: 2, runner: "linux.2xlarge" },
          { config: "default", shard: 2, num_shards: 2, runner: "linux.2xlarge" },
        ]}

  # Build PyTorch with BUILD_CAFFE2=ON
  caffe2-linux-focal-py3_7-gcc7-build:
    name: caffe2-linux-focal-py3.7-gcc7
    uses: ./.github/workflows/_linux-build.yml
    with:
      build-environment: caffe2-linux-focal-py3.7-gcc7
      docker-image-name: pytorch-linux-focal-py3.7-gcc7

  linux-bionic-cuda10_2-py3_9-gcc7-build:
    name: linux-bionic-cuda10.2-py3.9-gcc7
    uses: ./.github/workflows/_linux-build.yml
    with:
      build-environment: linux-bionic-cuda10.2-py3.9-gcc7
      docker-image-name: pytorch-linux-bionic-cuda10.2-cudnn7-py3.9-gcc7

  linux-bionic-cuda10_2-py3_9-gcc7-test:
    name: linux-bionic-cuda10.2-py3.9-gcc7
    uses: ./.github/workflows/_linux-test.yml
    needs: linux-bionic-cuda10_2-py3_9-gcc7-build
    with:
      build-environment: linux-bionic-cuda10.2-py3.9-gcc7
      docker-image: ${{ needs.linux-bionic-cuda10_2-py3_9-gcc7-build.outputs.docker-image }}
      test-matrix: |
        { include: [
          { config: "default", shard: 1, num_shards: 2, runner: "linux.4xlarge.nvidia.gpu" },
          { config: "default", shard: 2, num_shards: 2, runner: "linux.4xlarge.nvidia.gpu" },
          { config: "slow", shard: 1, num_shards: 1, runner: "linux.4xlarge.nvidia.gpu" },
          { config: "nogpu_NO_AVX", shard: 1, num_shards: 1, runner: "linux.2xlarge" },
          { config: "nogpu_NO_AVX2", shard: 1, num_shards: 1, runner: "linux.2xlarge" },
          { config: "jit_legacy", shard: 1, num_shards: 1, runner: "linux.4xlarge.nvidia.gpu" },
          { config: "distributed", shard: 1, num_shards: 2, runner: "linux.8xlarge.nvidia.gpu" },
          { config: "distributed", shard: 2, num_shards: 2, runner: "linux.8xlarge.nvidia.gpu" },
          { config: "multigpu", shard: 1, num_shards: 1, runner: "linux.16xlarge.nvidia.gpu" },
        ]}

  libtorch-linux-xenial-cuda10_2-py3_7-gcc7-build:
    name: libtorch-linux-xenial-cuda10.2-py3.7-gcc7
    uses: ./.github/workflows/_linux-build.yml
    with:
      build-environment: libtorch-linux-xenial-cuda10.2-py3.7-gcc7
      docker-image-name: pytorch-linux-xenial-cuda10.2-cudnn7-py3-gcc7
      build-generates-artifacts: false

  libtorch-linux-xenial-cuda11_3-py3_7-gcc7-build:
    name: libtorch-linux-xenial-cuda11.3-py3.7-gcc7
    uses: ./.github/workflows/_linux-build.yml
    with:
      build-environment: libtorch-linux-xenial-cuda11.3-py3.7-gcc7
      docker-image-name: pytorch-linux-xenial-cuda11.3-cudnn8-py3-gcc7
      build-generates-artifacts: false

  # no-ops builds test USE_PER_OPERATOR_HEADERS=0 where ATen/ops is not generated
  linux-xenial-cuda11_3-py3_7-gcc7-no-ops-build:
    name: linux-xenial-cuda11.3-py3.7-gcc7-no-ops
    uses: ./.github/workflows/_linux-build.yml
    with:
      build-environment: linux-xenial-cuda11.3-py3.7-gcc7-no-ops
      docker-image-name: pytorch-linux-xenial-cuda11.3-cudnn8-py3-gcc7

  pytorch-linux-xenial-py3-clang5-android-ndk-r19c-build:
    name: pytorch-linux-xenial-py3-clang5-android-ndk-r19c-build
    uses: ./.github/workflows/_android-full-build-test.yml
    with:
      build-environment: pytorch-linux-xenial-py3-clang5-android-ndk-r19c-build
      docker-image-name: pytorch-linux-xenial-py3-clang5-android-ndk-r19c
    secrets:
      SONATYPE_NEXUS_USERNAME: ${{ secrets.SONATYPE_NEXUS_USERNAME }}
      SONATYPE_NEXUS_PASSWORD: ${{ secrets.SONATYPE_NEXUS_PASSWORD }}
      ANDROID_SIGN_KEY: ${{ secrets.ANDROID_SIGN_KEY }}
      ANDROID_SIGN_PASS: ${{ secrets.ANDROID_SIGN_PASS }}
      SCRIBE_GRAPHQL_ACCESS_TOKEN: ${{ secrets.SCRIBE_GRAPHQL_ACCESS_TOKEN }}

  linux-bionic-py3_7-clang9-slow-build:
    name: linux-bionic-py3.7-clang9-slow
    uses: ./.github/workflows/_linux-build.yml
    with:
      build-environment: linux-bionic-py3.7-clang9-slow
      docker-image-name: pytorch-linux-bionic-py3.7-clang9

  linux-bionic-py3_7-clang9-slow-test:
    name: linux-bionic-py3.7-clang9-slow
    uses: ./.github/workflows/_linux-test.yml
    needs: linux-bionic-py3_7-clang9-slow-build
    with:
      build-environment: linux-bionic-py3.7-clang9-slow
      docker-image: ${{ needs.linux-bionic-py3_7-clang9-slow-build.outputs.docker-image }}
      test-matrix: |
        { include: [
          { config: "slow", shard: 1, num_shards: 1, runner: "linux.2xlarge" },
        ]}

  ios-12-5-1-x86-64:
    name: ios-12-5-1-x86-64
    uses: ./.github/workflows/_ios-build-test.yml
    with:
      build-environment: ios-12-5-1-x86-64
      ios-platform: SIMULATOR
      ios-arch: x86_64
    secrets:
      IOS_CERT_KEY_2022: ${{ secrets.IOS_CERT_KEY_2022 }}
      IOS_CERT_SECRET: ${{ secrets.IOS_CERT_SECRET}}
      IOS_DEV_TEAM_ID: ${{ secrets.IOS_DEV_TEAM_ID}}
      IOS_SIGN_KEY_2022: ${{ secrets.IOS_SIGN_KEY_2022 }}

  ios-12-5-1-x86-64-coreml:
    name: ios-12-5-1-x86-64-coreml
    uses: ./.github/workflows/_ios-build-test.yml
    with:
      build-environment: ios-12-5-1-x86-64-coreml
      ios-platform: SIMULATOR
      ios-arch: x86_64
    secrets:
      IOS_CERT_KEY_2022: ${{ secrets.IOS_CERT_KEY_2022 }}
      IOS_CERT_SECRET: ${{ secrets.IOS_CERT_SECRET}}
      IOS_DEV_TEAM_ID: ${{ secrets.IOS_DEV_TEAM_ID}}
      IOS_SIGN_KEY_2022: ${{ secrets.IOS_SIGN_KEY_2022 }}

  macos-11-py3-x86-64-build:
    name: macos-11-py3-x86-64
    uses: ./.github/workflows/_mac-build.yml
    with:
      build-environment: macos-11-py3-x86-64
      xcode-version: "13.3.1"
      runner-type: macos-12
      build-generates-artifacts: true
    secrets:
      MACOS_SCCACHE_S3_ACCESS_KEY_ID: ${{ secrets.MACOS_SCCACHE_S3_ACCESS_KEY_ID }}
      MACOS_SCCACHE_S3_SECRET_ACCESS_KEY: ${{ secrets.MACOS_SCCACHE_S3_SECRET_ACCESS_KEY }}

  macos-11-py3-x86-64-test:
    name: macos-11-py3-x86-64
    uses: ./.github/workflows/_mac-test.yml
    needs: macos-11-py3-x86-64-build
    with:
      build-environment: macos-11-py3-x86-64
      test-matrix: |
        { include: [
          { config: "default", shard: 1, num_shards: 2, runner: "macos-12" },
          { config: "default", shard: 2, num_shards: 2, runner: "macos-12" },
        ]}
    secrets:
      AWS_OSSCI_METRICS_V2_ACCESS_KEY_ID: ${{ secrets.AWS_OSSCI_METRICS_V2_ACCESS_KEY_ID }}
      AWS_OSSCI_METRICS_V2_SECRET_ACCESS_KEY: ${{ secrets.AWS_OSSCI_METRICS_V2_SECRET_ACCESS_KEY }}

  macos-10-15-py3-lite-interpreter-x86-64:
    name: macos-10-15-py3-lite-interpreter-x86-64
    uses: ./.github/workflows/_mac-build.yml
    with:
      build-environment: macos-10-15-py3-lite-interpreter-x86-64
      xcode-version: "12"
      runner-type: macos-10.15
      build-generates-artifacts: false
    secrets:
      MACOS_SCCACHE_S3_ACCESS_KEY_ID: ${{ secrets.MACOS_SCCACHE_S3_ACCESS_KEY_ID }}
      MACOS_SCCACHE_S3_SECRET_ACCESS_KEY: ${{ secrets.MACOS_SCCACHE_S3_SECRET_ACCESS_KEY }}

  macos-10-15-py3-arm64:
    name: macos-10-15-py3-arm64
    uses: ./.github/workflows/_mac-build.yml
    with:
      build-environment: macos-10-15-py3-arm64
      xcode-version: "13.3.1"
      runner-type: macos-12
      build-generates-artifacts: true
    secrets:
      MACOS_SCCACHE_S3_ACCESS_KEY_ID: ${{ secrets.MACOS_SCCACHE_S3_ACCESS_KEY_ID }}
      MACOS_SCCACHE_S3_SECRET_ACCESS_KEY: ${{ secrets.MACOS_SCCACHE_S3_SECRET_ACCESS_KEY }}

  macos-12-3-py38-arm64-test:
    name: macos-12.3-py3.8-arm64-test
    uses: ./.github/workflows/_mac-test-arm64.yml
    needs: macos-10-15-py3-arm64
    with:
      build-environment: macos-10-15-py3-arm64

<<<<<<< HEAD
  # please ensure that this and its corresponding job in pull.yml are in sync
  win-vs2019-cuda11_3-py3-build:
    name: win-vs2019-cuda11.3-py3
    uses: ./.github/workflows/_win-build.yml
    with:
      build-environment: win-vs2019-cuda11.3-py3
      cuda-version: "11.3"
=======
  win-vs2019-cuda11_6-py3-build:
    name: win-vs2019-cuda11.6-py3
    uses: ./.github/workflows/_win-build.yml
    with:
      build-environment: win-vs2019-cuda11.6-py3
      cuda-version: "11.6"
      sync-tag: win-cuda-build
>>>>>>> 135af0fe

  win-vs2019-cuda11_3-py3-test:
    name: win-vs2019-cuda11.3-py3
    uses: ./.github/workflows/_win-test.yml
    needs: win-vs2019-cuda11_3-py3-build
    with:
      build-environment: win-vs2019-cuda11.3-py3
      cuda-version: "11.3"
      test-matrix: |
        { include: [
          { config: "default", shard: 1, num_shards: 5, runner: "windows.8xlarge.nvidia.gpu" },
          { config: "default", shard: 2, num_shards: 5, runner: "windows.8xlarge.nvidia.gpu" },
          { config: "default", shard: 3, num_shards: 5, runner: "windows.8xlarge.nvidia.gpu" },
          { config: "default", shard: 4, num_shards: 5, runner: "windows.8xlarge.nvidia.gpu" },
          { config: "default", shard: 5, num_shards: 5, runner: "windows.8xlarge.nvidia.gpu" },
          { config: "force_on_cpu", shard: 1, num_shards: 1, runner: "windows.4xlarge" },
        ]}

  linux-bionic-rocm5_1-py3_7-build:
    name: linux-bionic-rocm5.1-py3.7
    uses: ./.github/workflows/_linux-build.yml
    with:
      build-environment: linux-bionic-rocm5.1-py3.7
      docker-image-name: pytorch-linux-bionic-rocm5.1-py3.7
      sync-tag: rocm-build

  linux-bionic-rocm5_1-py3_7-test:
    name: linux-bionic-rocm5.1-py3.7
    uses: ./.github/workflows/_rocm-test.yml
    needs: linux-bionic-rocm5_1-py3_7-build
    with:
      build-environment: linux-bionic-rocm5.1-py3.7
      docker-image: ${{ needs.linux-bionic-rocm5_1-py3_7-build.outputs.docker-image }}
      test-matrix: |
        { include: [
          { config: "default", shard: 1, num_shards: 2, runner: "linux.rocm.gpu" },
          { config: "default", shard: 2, num_shards: 2, runner: "linux.rocm.gpu" },
        ]}
    secrets:
      AWS_OSSCI_METRICS_V2_ACCESS_KEY_ID: ${{ secrets.AWS_OSSCI_METRICS_V2_ACCESS_KEY_ID }}
      AWS_OSSCI_METRICS_V2_SECRET_ACCESS_KEY: ${{ secrets.AWS_OSSCI_METRICS_V2_SECRET_ACCESS_KEY }}

  buck-build-test:
    name: buck-build-test
    uses: ./.github/workflows/_buck-build-test.yml<|MERGE_RESOLUTION|>--- conflicted
+++ resolved
@@ -6,6 +6,7 @@
       - master
       - main
       - release/*
+      - landchecks/*
     tags:
       - ciflow/trunk/*
   workflow_dispatch:
@@ -62,12 +63,11 @@
           { config: "default", shard: 1, num_shards: 2, runner: "linux.4xlarge.nvidia.gpu" },
           { config: "default", shard: 2, num_shards: 2, runner: "linux.4xlarge.nvidia.gpu" },
           { config: "slow", shard: 1, num_shards: 1, runner: "linux.4xlarge.nvidia.gpu" },
-          { config: "nogpu_NO_AVX", shard: 1, num_shards: 1, runner: "linux.2xlarge" },
+          { config: "nogpu_AVX512", shard: 1, num_shards: 1, runner: "linux.2xlarge" },
           { config: "nogpu_NO_AVX2", shard: 1, num_shards: 1, runner: "linux.2xlarge" },
           { config: "jit_legacy", shard: 1, num_shards: 1, runner: "linux.4xlarge.nvidia.gpu" },
           { config: "distributed", shard: 1, num_shards: 2, runner: "linux.8xlarge.nvidia.gpu" },
           { config: "distributed", shard: 2, num_shards: 2, runner: "linux.8xlarge.nvidia.gpu" },
-          { config: "multigpu", shard: 1, num_shards: 1, runner: "linux.16xlarge.nvidia.gpu" },
         ]}
 
   libtorch-linux-xenial-cuda10_2-py3_7-gcc7-build:
@@ -78,12 +78,12 @@
       docker-image-name: pytorch-linux-xenial-cuda10.2-cudnn7-py3-gcc7
       build-generates-artifacts: false
 
-  libtorch-linux-xenial-cuda11_3-py3_7-gcc7-build:
-    name: libtorch-linux-xenial-cuda11.3-py3.7-gcc7
-    uses: ./.github/workflows/_linux-build.yml
-    with:
-      build-environment: libtorch-linux-xenial-cuda11.3-py3.7-gcc7
-      docker-image-name: pytorch-linux-xenial-cuda11.3-cudnn8-py3-gcc7
+  libtorch-linux-bionic-cuda11_6-py3_7-gcc7-build:
+    name: libtorch-linux-bionic-cuda11.6-py3.7-gcc7
+    uses: ./.github/workflows/_linux-build.yml
+    with:
+      build-environment: libtorch-linux-bionic-cuda11.6-py3.7-gcc7
+      docker-image-name: pytorch-linux-bionic-cuda11.6-cudnn8-py3-gcc7
       build-generates-artifacts: false
 
   # no-ops builds test USE_PER_OPERATOR_HEADERS=0 where ATen/ops is not generated
@@ -139,19 +139,6 @@
       IOS_DEV_TEAM_ID: ${{ secrets.IOS_DEV_TEAM_ID}}
       IOS_SIGN_KEY_2022: ${{ secrets.IOS_SIGN_KEY_2022 }}
 
-  ios-12-5-1-x86-64-coreml:
-    name: ios-12-5-1-x86-64-coreml
-    uses: ./.github/workflows/_ios-build-test.yml
-    with:
-      build-environment: ios-12-5-1-x86-64-coreml
-      ios-platform: SIMULATOR
-      ios-arch: x86_64
-    secrets:
-      IOS_CERT_KEY_2022: ${{ secrets.IOS_CERT_KEY_2022 }}
-      IOS_CERT_SECRET: ${{ secrets.IOS_CERT_SECRET}}
-      IOS_DEV_TEAM_ID: ${{ secrets.IOS_DEV_TEAM_ID}}
-      IOS_SIGN_KEY_2022: ${{ secrets.IOS_SIGN_KEY_2022 }}
-
   macos-11-py3-x86-64-build:
     name: macos-11-py3-x86-64
     uses: ./.github/workflows/_mac-build.yml
@@ -210,15 +197,6 @@
     with:
       build-environment: macos-10-15-py3-arm64
 
-<<<<<<< HEAD
-  # please ensure that this and its corresponding job in pull.yml are in sync
-  win-vs2019-cuda11_3-py3-build:
-    name: win-vs2019-cuda11.3-py3
-    uses: ./.github/workflows/_win-build.yml
-    with:
-      build-environment: win-vs2019-cuda11.3-py3
-      cuda-version: "11.3"
-=======
   win-vs2019-cuda11_6-py3-build:
     name: win-vs2019-cuda11.6-py3
     uses: ./.github/workflows/_win-build.yml
@@ -226,15 +204,14 @@
       build-environment: win-vs2019-cuda11.6-py3
       cuda-version: "11.6"
       sync-tag: win-cuda-build
->>>>>>> 135af0fe
-
-  win-vs2019-cuda11_3-py3-test:
-    name: win-vs2019-cuda11.3-py3
+
+  win-vs2019-cuda11_6-py3-test:
+    name: win-vs2019-cuda11.6-py3
     uses: ./.github/workflows/_win-test.yml
-    needs: win-vs2019-cuda11_3-py3-build
-    with:
-      build-environment: win-vs2019-cuda11.3-py3
-      cuda-version: "11.3"
+    needs: win-vs2019-cuda11_6-py3-build
+    with:
+      build-environment: win-vs2019-cuda11.6-py3
+      cuda-version: "11.6"
       test-matrix: |
         { include: [
           { config: "default", shard: 1, num_shards: 5, runner: "windows.8xlarge.nvidia.gpu" },
@@ -269,6 +246,6 @@
       AWS_OSSCI_METRICS_V2_ACCESS_KEY_ID: ${{ secrets.AWS_OSSCI_METRICS_V2_ACCESS_KEY_ID }}
       AWS_OSSCI_METRICS_V2_SECRET_ACCESS_KEY: ${{ secrets.AWS_OSSCI_METRICS_V2_SECRET_ACCESS_KEY }}
 
-  buck-build-test:
-    name: buck-build-test
-    uses: ./.github/workflows/_buck-build-test.yml+  android-emulator-build-test:
+    name: android-emulator-build-test
+    uses: ./.github/workflows/_run_android_tests.yml