import copy

import torch
from torch import nn

import torch.nn.functional as F
import torch.nn.intrinsic as nni
import torch.nn.intrinsic.quantized as nniq
import torch.nn.intrinsic.quantized.dynamic as nniqd
import torch.nn.intrinsic.qat as nniqat
import torch.nn.quantized as nnq
import torch.nn.quantized._reference as nnqr
import torch.nn.quantized.dynamic as nnqd
import torch.nn.qat as nnqat
import torch.nn.qat.dynamic as nnqatd

from typing import Optional, Union, Dict, Set, Callable, Any

from torch.ao.quantization.stubs import QuantStub, DeQuantStub
from torch.ao.quantization.fake_quantize import (
    default_affine_fixed_qparams_fake_quant,
    default_symmetric_fixed_qparams_fake_quant,
)
from torch.ao.quantization.utils import get_combined_dict

# Default map for swapping float module to reference quantized modules
DEFAULT_REFERENCE_STATIC_QUANT_MODULE_MAPPINGS : Dict[Callable, Any] = {
    nn.Linear: nnqr.Linear,
    nn.Conv1d: nnqr.Conv1d,
    nn.Conv2d: nnqr.Conv2d,
    nn.Conv3d: nnqr.Conv3d,
}

# Default map for swapping float module to quantized ones
DEFAULT_STATIC_QUANT_MODULE_MAPPINGS : Dict[Callable, Any] = {
    QuantStub: nnq.Quantize,
    DeQuantStub: nnq.DeQuantize,
    nn.BatchNorm2d: nnq.BatchNorm2d,
    nn.BatchNorm3d: nnq.BatchNorm3d,
    nn.Conv1d: nnq.Conv1d,
    nn.Conv2d: nnq.Conv2d,
    nn.Conv3d: nnq.Conv3d,
    nn.ConvTranspose1d: nnq.ConvTranspose1d,
    nn.ConvTranspose2d: nnq.ConvTranspose2d,
    nn.ConvTranspose3d: nnq.ConvTranspose3d,
    nn.ELU: nnq.ELU,
    nn.Embedding: nnq.Embedding,
    nn.EmbeddingBag: nnq.EmbeddingBag,
    nn.GroupNorm: nnq.GroupNorm,
    nn.Hardswish: nnq.Hardswish,
    nn.InstanceNorm1d: nnq.InstanceNorm1d,
    nn.InstanceNorm2d: nnq.InstanceNorm2d,
    nn.InstanceNorm3d: nnq.InstanceNorm3d,
    nn.LayerNorm: nnq.LayerNorm,
    nn.LeakyReLU: nnq.LeakyReLU,
    nn.modules.linear.NonDynamicallyQuantizableLinear: nnq.Linear,
    nn.Linear: nnq.Linear,
    nn.ReLU6: nnq.ReLU6,
    # Wrapper Modules:
    nnq.FloatFunctional: nnq.QFunctional,
    # Intrinsic modules:
    nni.BNReLU2d: nniq.BNReLU2d,
    nni.BNReLU3d: nniq.BNReLU3d,
    nni.ConvReLU1d: nniq.ConvReLU1d,
    nni.ConvReLU2d: nniq.ConvReLU2d,
    nni.ConvReLU3d: nniq.ConvReLU3d,
    nni.LinearReLU: nniq.LinearReLU,
    nniqat.ConvBn1d: nnq.Conv1d,
    nniqat.ConvBn2d: nnq.Conv2d,
    nniqat.ConvBn3d: nnq.Conv3d,
    nniqat.ConvBnReLU1d: nniq.ConvReLU1d,
    nniqat.ConvBnReLU2d: nniq.ConvReLU2d,
    nniqat.ConvBnReLU3d: nniq.ConvReLU3d,
    nniqat.ConvReLU2d: nniq.ConvReLU2d,
    nniqat.ConvReLU3d: nniq.ConvReLU3d,
    nniqat.LinearReLU: nniq.LinearReLU,
    # QAT modules:
    nnqat.Linear: nnq.Linear,
    nnqat.Conv2d: nnq.Conv2d,
    nnqat.Conv3d: nnq.Conv3d,
<<<<<<< HEAD
    nnqat.EmbeddingBag: nnq.EmbeddingBag,
    nnqat.Embedding: nnq.Embedding,
=======
>>>>>>> f9ef807f
}

# Default map for swapping float module to qat modules
DEFAULT_QAT_MODULE_MAPPINGS : Dict[Callable, Any] = {
    nn.Conv2d: nnqat.Conv2d,
    nn.Conv3d: nnqat.Conv3d,
    nn.Linear: nnqat.Linear,
<<<<<<< HEAD
    nn.EmbeddingBag: nnqat.EmbeddingBag,
    nn.Embedding: nnqat.Embedding,
=======
>>>>>>> f9ef807f
    nn.modules.linear.NonDynamicallyQuantizableLinear: nnqat.Linear,
    # Intrinsic modules:
    nni.ConvBn1d: nniqat.ConvBn1d,
    nni.ConvBn2d: nniqat.ConvBn2d,
    nni.ConvBn3d: nniqat.ConvBn3d,
    nni.ConvBnReLU1d: nniqat.ConvBnReLU1d,
    nni.ConvBnReLU2d: nniqat.ConvBnReLU2d,
    nni.ConvBnReLU3d: nniqat.ConvBnReLU3d,
    nni.ConvReLU2d: nniqat.ConvReLU2d,
    nni.ConvReLU3d: nniqat.ConvReLU3d,
    nni.LinearReLU: nniqat.LinearReLU,
}

# Default map for swapping dynamic modules
DEFAULT_DYNAMIC_QUANT_MODULE_MAPPINGS : Dict[Callable, Any] = {
    nn.GRUCell: nnqd.GRUCell,
    nn.Linear: nnqd.Linear,
    nnqatd.Linear: nnqd.Linear,
    nn.modules.linear.NonDynamicallyQuantizableLinear: nnqd.Linear,
    nn.LSTM: nnqd.LSTM,
    nn.GRU: nnqd.GRU,
    nn.LSTMCell: nnqd.LSTMCell,
    nn.RNNCell: nnqd.RNNCell,
    nni.LinearReLU: nniqd.LinearReLU,
    nn.EmbeddingBag: nnq.EmbeddingBag,
    nn.Embedding: nnq.Embedding,
    nn.Conv1d: nnqd.Conv1d,
    nn.Conv2d: nnqd.Conv2d,
    nn.Conv3d: nnqd.Conv3d,
    nn.ConvTranspose1d: nnqd.ConvTranspose1d,
    nn.ConvTranspose2d: nnqd.ConvTranspose2d,
    nn.ConvTranspose3d: nnqd.ConvTranspose3d,
}

# Allowlist for propagating the qconfig
_INCLUDE_QCONFIG_PROPAGATE_LIST : Set[Callable] = {
    nn.Sequential,
}

# Default mapping from floating point function or torch ops to quantized ops
# TODO: merge with default static mapping
DEFAULT_FLOAT_TO_QUANTIZED_OPERATOR_MAPPINGS : Dict[Union[Callable, str], Callable] = {
    F.elu: torch._ops.ops.quantized.elu,
    F.hardswish: torch._ops.ops.quantized.hardswish,
    F.instance_norm: torch._ops.ops.quantized.instance_norm,
    F.layer_norm: torch._ops.ops.quantized.layer_norm,
    F.leaky_relu: torch._ops.ops.quantized.leaky_relu,
}

# mapping from module to output activation post process class
DEFAULT_MODULE_TO_ACT_POST_PROCESS : Dict[Callable, Callable] = {
    nn.Hardsigmoid: default_affine_fixed_qparams_fake_quant,
    nn.Sigmoid: default_affine_fixed_qparams_fake_quant,
    nn.Tanh: default_symmetric_fixed_qparams_fake_quant,
}

def no_observer_set() -> Set[Any]:
    r"""These modules cannot have observers inserted by default."""
    no_observers = set([
        nn.quantizable.LSTM,
        nn.quantizable.MultiheadAttention
    ])
    return no_observers

def get_default_static_quant_module_mappings() -> Dict[Callable, Any]:
    ''' Get module mapping for post training static quantization
    '''
    return copy.deepcopy(DEFAULT_STATIC_QUANT_MODULE_MAPPINGS)

def get_embedding_static_quant_module_mappings() -> Dict[Callable, Any]:
    ''' Get module mapping, including mapping for embedding QAT
    '''
    mapping = copy.deepcopy(DEFAULT_STATIC_QUANT_MODULE_MAPPINGS)
    mapping[nnqat.EmbeddingBag] = nnq.EmbeddingBag
    mapping[nnqat.Embedding] = nnq.Embedding
    return mapping


def get_static_quant_module_class(
        float_module_class: Callable,
        additional_static_quant_mapping: Optional[Dict[Callable, Any]] = None,
        is_reference: bool = False) -> Any:
    r"""n Get the statically quantized module class corresponding to
    the floating point module class
    """
    if additional_static_quant_mapping is None:
        additional_static_quant_mapping = {}
    all_mappings = get_combined_dict(
        DEFAULT_REFERENCE_STATIC_QUANT_MODULE_MAPPINGS if is_reference
        else DEFAULT_STATIC_QUANT_MODULE_MAPPINGS, additional_static_quant_mapping)
    static_quant_module_class = all_mappings.get(float_module_class, None)
    assert static_quant_module_class is not None, \
        "Floating point module class {}".format(str(float_module_class)) + \
        " does not have a corresponding quantized module class"
    return copy.deepcopy(static_quant_module_class)

def get_dynamic_quant_module_class(
        float_module_class: Callable,
        additional_dynamic_quant_mapping: Optional[Dict[Callable, Any]] = None) -> Any:
    r"""n Get the dynamically quantized module class corresponding to
    the floating point module class
    """
    if additional_dynamic_quant_mapping is None:
        additional_dynamic_quant_mapping = {}
    all_mappings = get_combined_dict(DEFAULT_DYNAMIC_QUANT_MODULE_MAPPINGS, additional_dynamic_quant_mapping)
    dynamic_quant_module_class = all_mappings.get(float_module_class, None)
    assert dynamic_quant_module_class is not None, \
        "Floating point module class {}".format(str(float_module_class)) + \
        " does not have a corresponding quantized module class"
    return copy.deepcopy(dynamic_quant_module_class)

def get_default_qat_module_mappings() -> Dict[Callable, Any]:
    ''' Get default module mapping for quantization aware training
    '''
    return copy.deepcopy(DEFAULT_QAT_MODULE_MAPPINGS)

def get_embedding_qat_module_mappings() -> Dict[Callable, Any]:
    ''' Get module mapping for quantization aware training
        This is includes default values in addition to
        enabling qat for embeddings.
    '''
    mapping = copy.deepcopy(DEFAULT_QAT_MODULE_MAPPINGS)
    mapping[nn.EmbeddingBag] = nnqat.EmbeddingBag
    mapping[nn.Embedding] = nnqat.Embedding
    return mapping

def get_default_dynamic_quant_module_mappings() -> Dict[Callable, Any]:
    ''' Get module mapping for post training dynamic quantization
    '''
    return DEFAULT_DYNAMIC_QUANT_MODULE_MAPPINGS

def get_default_qconfig_propagation_list() -> Set[Callable]:
    ''' Get the default list of module types that we'll attach qconfig
    attribute to in prepare
    '''
    QCONFIG_PROPAGATE_MODULE_CLASS_LIST = (
        (set(DEFAULT_STATIC_QUANT_MODULE_MAPPINGS.keys()) |
         set(DEFAULT_QAT_MODULE_MAPPINGS.keys()) |
         set(DEFAULT_DYNAMIC_QUANT_MODULE_MAPPINGS.keys()) |
         _INCLUDE_QCONFIG_PROPAGATE_LIST)
    )
    return copy.deepcopy(QCONFIG_PROPAGATE_MODULE_CLASS_LIST)

def get_default_compare_output_module_list() -> Set[Callable]:
    ''' Get list of module class types that we will record output
    in numeric suite
    '''
    NUMERIC_SUITE_COMPARE_MODEL_OUTPUT_MODULE_LIST = (
        set(DEFAULT_STATIC_QUANT_MODULE_MAPPINGS.values())
        | set(DEFAULT_QAT_MODULE_MAPPINGS.values())
        | set(DEFAULT_DYNAMIC_QUANT_MODULE_MAPPINGS.values())
        | set(DEFAULT_STATIC_QUANT_MODULE_MAPPINGS.keys())
        | set(DEFAULT_QAT_MODULE_MAPPINGS.keys())
        | set(DEFAULT_DYNAMIC_QUANT_MODULE_MAPPINGS.keys())
        | _INCLUDE_QCONFIG_PROPAGATE_LIST
    )
    return copy.deepcopy(NUMERIC_SUITE_COMPARE_MODEL_OUTPUT_MODULE_LIST)

def get_default_float_to_quantized_operator_mappings(
) -> Dict[Union[Callable, str], Callable]:
    return copy.deepcopy(DEFAULT_FLOAT_TO_QUANTIZED_OPERATOR_MAPPINGS)

# TODO: merge with get_static_quant_module_class
def get_quantized_operator(float_op: Union[Callable, str]) -> Callable:
    ''' Get the quantized operator corresponding to the float operator
    '''
    quantized_op = DEFAULT_FLOAT_TO_QUANTIZED_OPERATOR_MAPPINGS.get(float_op, None)
    assert quantized_op is not None, \
        'Operator {} does not have corresponding quantized op'.format(str(float_op))
    return quantized_op

def _get_special_act_post_process(module: torch.nn.Module) -> Optional[Callable]:
    r""" Get the special activation post process for `module`, this has
    higher priority than the activation post process in `qconfig`
    e.g.
    input: torch.nn.Sigmoid
    output: default_affine_fixed_qparam_fake_quant
    """
    return DEFAULT_MODULE_TO_ACT_POST_PROCESS.get(type(module), None)

def _has_special_act_post_process(module: torch.nn.Module) -> bool:
    return module.training and type(module) in DEFAULT_MODULE_TO_ACT_POST_PROCESS<|MERGE_RESOLUTION|>--- conflicted
+++ resolved
@@ -78,11 +78,6 @@
     nnqat.Linear: nnq.Linear,
     nnqat.Conv2d: nnq.Conv2d,
     nnqat.Conv3d: nnq.Conv3d,
-<<<<<<< HEAD
-    nnqat.EmbeddingBag: nnq.EmbeddingBag,
-    nnqat.Embedding: nnq.Embedding,
-=======
->>>>>>> f9ef807f
 }
 
 # Default map for swapping float module to qat modules
@@ -90,11 +85,6 @@
     nn.Conv2d: nnqat.Conv2d,
     nn.Conv3d: nnqat.Conv3d,
     nn.Linear: nnqat.Linear,
-<<<<<<< HEAD
-    nn.EmbeddingBag: nnqat.EmbeddingBag,
-    nn.Embedding: nnqat.Embedding,
-=======
->>>>>>> f9ef807f
     nn.modules.linear.NonDynamicallyQuantizableLinear: nnqat.Linear,
     # Intrinsic modules:
     nni.ConvBn1d: nniqat.ConvBn1d,
