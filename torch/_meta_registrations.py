--- conflicted
+++ resolved
@@ -6,11 +6,7 @@
     check,
     elementwise_dtypes,
 )
-<<<<<<< HEAD
-from torch._prims.wrappers import out_wrapper
-=======
 from torch._prims_utils.wrappers import out_wrapper
->>>>>>> d5801b93
 from torch.utils._pytree import tree_map
 from torch._decomp_tables import meta_funcs
 
