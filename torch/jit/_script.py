"""TorchScript

This module contains functionality to support the JIT's scripting frontend, notably:
    - torch.jit.script

This is not intended to be imported directly; please use the exposed
functionalities in `torch.jit`.
"""
import functools
import collections
import enum
import inspect
import copy
import pickle
import warnings
from typing import Any, Dict, List, Tuple, Union, Callable


import torch
import torch._jit_internal as _jit_internal
from torch.utils import set_module
from torch.jit._recursive import ScriptMethodStub, wrap_cpp_module, infer_methods_to_compile
from torch.nn import Module
from torch.jit._state import _enabled
from torch.jit._builtins import _register_builtin
from torch._six import with_metaclass
from torch.jit.frontend import get_jit_def, get_default_args, get_jit_class_def
from torch._jit_internal import _qualified_name
from torch.jit._fuser import _graph_for
from torch.jit._state import (
    _try_get_jit_cached_function,
    _try_get_jit_cached_overloads,
    _set_jit_function_cache,
    _set_jit_overload_cache,
)
from torch.overrides import (
    has_torch_function, has_torch_function_unary, has_torch_function_variadic)

from torch.jit._monkeytype_config import (
    monkeytype_trace,
    JitTypeTraceConfig ,
    JitTypeTraceStore
)

type_trace_db = JitTypeTraceStore()  # DB to hold all call traces from MonkeyType

torch._C.ScriptMethod.graph_for = _graph_for  # type: ignore[attr-defined]
torch._C.ScriptFunction.graph_for = _graph_for  # type: ignore[attr-defined]
ScriptFunction = torch._C.ScriptFunction
ScriptFunction.__doc__ = """
Functionally equivalent to a :class:`ScriptModule`, but represents a single
function and does not have any attributes or Parameters.
"""
set_module(ScriptFunction, "torch.jit")


if _enabled:
    Attribute = collections.namedtuple("Attribute", ["value", "type"])
else:

    def Attribute(value, type):  # type: ignore[no-redef]
        return value

Attribute.__doc__ = """
    This method is a pass-through function that returns `value`, mostly
    used to indicate to the TorchScript compiler that the left-hand side
    expression is a class instance attribute with type of `type`. Note that
    `torch.jit.Attribute` should only be used in `__init__` method of `nn.Module`
    subclasses.

    Though TorchScript can infer correct type for most Python expressions, there are some cases where
    type inference can be wrong, including:
    - Empty containers like `[]` and `{}`, which TorchScript assumes to be container of `Tensor`s
    - Optional types like `Optional[T]` but assigned a valid value of type `T`, TorchScript would assume
    it is type `T` rather than `Optional[T]`

    In eager mode, it is simply a pass-through function that returns `value`
    without other implications.

    Example:

    .. testcode::

        import torch
        from typing import Dict

        class AttributeModule(torch.nn.Module):
            def __init__(self):
                super(M, self).__init__()
                self.foo = torch.jit.Attribute(0.1, float)

                # we should be able to use self.foo as a float here
                assert 0.0 < self.foo

                self.names_ages = torch.jit.Attribute({}, Dict[str, int])
                self.names_ages["someone"] = 20
                assert isinstance(self.names_ages["someone"], int)

        m = AttributeModule()
        # m will contain two attributes
        # 1. foo of type float
        # 2. names_ages of type Dict[str, int]

    .. testcleanup::

        del AttributeModule
        del m

    Args:
        value: An initial value to be assigned to attribute.
        type: A Python type

    Returns:
        Returns `value`
"""

def _get_type_trace_db():
    # This is a private API. Use of this for external purposes is discouraged.
    return type_trace_db

# Gets a function from the name of a method on a type
def _get_function_from_type(cls, name):
    return getattr(cls, name, None)


# ScriptClasses must be new-style classes because we construct them using their
# __new__ method.
def _is_new_style_class(cls):
    if hasattr(cls, "__class__"):
        return "__dict__" in dir(cls) or hasattr(cls, "__slots__")


def _compile_and_register_class(obj, rcb, qualified_name):
    ast = get_jit_class_def(obj, obj.__name__)
    defaults = torch.jit.frontend.get_default_args_for_class(obj)
    script_class = torch._C._jit_script_class_compile(qualified_name, ast, defaults, rcb)
    torch.jit._state._add_script_class(obj, script_class)
    return script_class


# These OrderedDictWrapper classes replace the actual OrderedDicts in
# module with versions that get/set properties inside of Module.
# This allows us to reuse most of nn.Module while still storing the
# data in C++.
# Each OrderedDict needs to support:
#  x not in view
#  x in view
#  view[name] = ...
#  view.values()
#  del view[name]
#  view.items()
#  view.keys()
#  len(view)


class OrderedDictWrapper(object):
    def __init__(self, _c):
        self._c = _c

    def keys(self):
        return [k for k, v in self.items()]

    def values(self):
        return [v for k, v in self.items()]

    def __len__(self):
        return len(self.values())

    def __delitem__(self, k):
        raise RuntimeError("cannot delete methods or parameters of a script module")

    def items(self):
        return self._c.items()

    def __setitem__(self, k, v):
        if k not in self:
            raise RuntimeError(
                "Can't add a new parameter after ScriptModule construction."
                " Tried to add '{}".format(k)
            )
        self._c.setattr(k, v)

    def __contains__(self, k):
        return self._c.contains(k)

    def __getitem__(self, k):
        if k not in self:
            raise KeyError(k)
        return self._c.getattr(k)


class OrderedModuleDict(OrderedDictWrapper):
    def __init__(self, module, python_dict):
        super(OrderedModuleDict, self).__init__(torch._C.ModuleDict(module))
        # contains _both_ script modules and non-script python-only modules

        # because script modules are subclassed in python and the
        # C++ Module class will not hold references to them,
        # to ensure that you always get the same python value here
        # we store it in the python dict as well
        self._python_modules = python_dict

    def items(self):
        r = self._python_modules.items()
        return r

    def __contains__(self, k):
        return k in self._python_modules

    def __setitem__(self, k, v):
        # Cases where sub-module can be re-assigned after ScriptModule construction
        # 1. If the attr is an module interface type, it's guaranteed that the module is
        #    not inlined in the graph, so it's safe to swap a new ScriptModule in.
        # 2. if the new value if a ScriptModule with the same JIT type, IR won't change
        #    and it's legit to swap a new module in.
        # In these two cases we allow swapping a new scripted module and update the
        # corresponding python module dict to keep sync.
        # Note: the value to be swapped in has to be ScriptModule instead of nn.Module,
        # otherwise it's illegal and we throw error.
        if isinstance(v, ScriptModule):
            self._c.setattr(k, v)
            self._python_modules[k] = v
        else:
            raise RuntimeError(
                "Cannot re-assign modules in a ScriptModule with non-scripted "
                "module, tried to replace existing module '{}': {}".format(k, v)
            )

    def __getitem__(self, k):
        return self._python_modules[k]


# For each user-defined class that subclasses ScriptModule, this meta-class:
# (1) finds all the methods annotated with @script_method in a ScriptModule and
#     removes them from the class attributes
# (2) puts a wrapper around the class's __init__ method to recursively compile
#     all of the script_methods with the module after the original __init__ has
#     run. This has to occur after the user-defined __init__ so that submodules and
#     parameters are initialized _before_ the script compiler resolve references to
#     `self.param` or `self.module`.
class ScriptMeta(type):
    def __init__(cls, name, bases, attrs):  # noqa: B902
        # Aggregate all the ScriptMethods and constants from superclasses
        cls._methods: Dict[str, Any] = {}
        cls._constants_set = set(getattr(cls, "__constants__", ()))
        for base in reversed(bases):
            for k, v in getattr(base, "_methods", {}).items():
                cls._methods[k] = v
            base_constants = getattr(base, "_constants_set", set())
            cls._constants_set = cls._constants_set.union(base_constants)

        # find all the script methods of the current class
        for k, v in sorted(attrs.items()):
            if isinstance(v, ScriptMethodStub):
                delattr(cls, k)
                cls._methods[v.original_method.__name__] = v

        if getattr(cls, "_disable_script_meta", False):
            # We leave built-in ScriptModule types alone, since this metaclass
            # is only for compiling user classes that inherit from
            # ScriptModule.
            return super(ScriptMeta, cls).__init__(name, bases, attrs)

        original_init = getattr(cls, "__init__", lambda self: None)

        @functools.wraps(original_init)
        def init_then_script(self, *args, **kwargs):
            num_methods = len(cls._methods)
            original_init(self, *args, **kwargs)
            added_methods_in_init = len(cls._methods) > num_methods

            if type(self) == cls:

                def make_stubs(module):
                    cls = type(module)
                    if hasattr(cls, "_methods"):
                        return [v for k, v in sorted(cls._methods.items())]
                    else:
                        return infer_methods_to_compile(module)

                self.__dict__[
                    "_actual_script_module"
                ] = torch.jit._recursive.create_script_module(self, make_stubs, share_types=not added_methods_in_init)

                # Delete the Python attributes that now shadow the ScriptModule
                # ones, so that __getattr__ and __setattr__ will properly find
                # the scripted versions.
                concrete_type = self._actual_script_module._concrete_type
                for name in concrete_type.get_attributes():
                    delattr(self, name)
                for name, _ in concrete_type.get_modules():
                    delattr(self, name)
                for name in ("_parameters", "_buffers", "_modules"):
                    delattr(self, name)

        cls.__init__ = init_then_script  # type: ignore[misc]
        return super(ScriptMeta, cls).__init__(name, bases, attrs)


class _CachedForward(object):
    def __get__(self, obj, cls):
        return self.__getattr__("forward")  # type: ignore[attr-defined]


class ScriptWarning(Warning):
    pass


def script_method(fn):
    if not _enabled:
        return fn
    # NOTE: we need to traverse two frames here because the meta-class frame
    # for ScriptModule will be present, as opposed to invoking @script on a
    # a function or invoking define() on a CompilationUnit.
    # The stack will look like:
    #
    # 0. createResolutionCallback()
    # 1. script_method()
    # 2. ScriptModule metaclass frame
    # 3. Surrounding scope
    #
    # createResolutionCallback internally adds 1 to get us to the scope of this
    # function (the calling function). Adding 2 gets us to the proper surrounding scope.
    _rcb = _jit_internal.createResolutionCallbackFromFrame(frames_up=2)
    ast = get_jit_def(fn, fn.__name__, self_name="ScriptModule")
    return ScriptMethodStub(_rcb, ast, fn)


class ConstMap:
    def __init__(self, const_mapping):
        self.const_mapping = const_mapping

    def __getattr__(self, attr):
        return self.const_mapping[attr]


if _enabled:
    # this is a Python 'non-data descriptor' that causes the first access
    # to ScriptModule's forward to lookup the forward method and stash
    # it in the objects dict. Due to the standard rules for attribute lookup,
    # subsequent lookups will just directly return the previously looked up method.
    # This is necessary because nn.Module defines forward as a method. If we
    # did nothing, __getattr__ would not be called. Instead we'd get nn.Module.forward
    # which always throws an exception.

    class ScriptModule(with_metaclass(ScriptMeta, Module)):  # type: ignore[misc]
        r"""
        A wrapper around C++ ``torch::jit::Module``. ``ScriptModule``\s
        contain methods, attributes, parameters, and
        constants. These can be accessed the same way as on a normal ``nn.Module``.
        """
        __jit_unused_properties__ = ['code', 'code_with_constants', 'graph', 'inlined_graph', 'original_name']

        def __init__(self):
            super(ScriptModule, self).__init__()

        forward = _CachedForward()

        def __getattr__(self, attr):
            if "_actual_script_module" not in self.__dict__:
                return super(ScriptModule, self).__getattr__(attr)
            return getattr(self._actual_script_module, attr)

        def __setattr__(self, attr, value):
            if "_actual_script_module" not in self.__dict__:
                # Unwrap torch.jit.Attribute into a regular setattr + record
                # the provided type in __annotations__.
                #
                # This ensures that if we use the attr again in `__init__`, it
                # will look like the actual value, not an instance of Attribute.
                if isinstance(value, Attribute):
                    # NB: Ensure that we set __annotations__ on the specific
                    # class in question, and not on a superclass (which would
                    # be wrong wrong wrong!).
                    # See also https://github.com/pytorch/pytorch/issues/39463
                    if "__annotations__" not in self.__class__.__dict__:
                        self.__class__.__annotations__ = {}
                    self.__annotations__[attr] = value.type
                    value = value.value
                return super(ScriptModule, self).__setattr__(attr, value)

            setattr(self._actual_script_module, attr, value)

        def define(self, src):
            if "_actual_script_module" in self.__dict__:
                # If we have completed initialization, just defer to the
                # backing RecursiveScriptModule to eagerly compile the provided
                # source.
                return self._actual_script_module.define(src)

            # Otherwise, we are still in the object's __init__.
            # In that case, add `src` as a stub to be compiled.
            #
            # We use frames_up=1 to get to the proper surrounding scope. The stack
            # will look like:
            # 0. createResolutionCallback
            # 1. define()
            # 2. surrounding scope.
            #
            # createResolutionCallback internally adds 1 to get us to our frame, then
            # we add 1 to get to the proper surrounding scope.
            rcb = _jit_internal.createResolutionCallbackFromFrame(frames_up=1)
            ast = torch._C._parse_source_def(src)
            self._methods[ast.name().name] = ScriptMethodStub(rcb, ast, None)

        def _replicate_for_data_parallel(self):
            return self._actual_script_module._replicate_for_data_parallel()

    class RecursiveScriptModule(ScriptModule):
        # XXX: RecursiveScriptModule inherits from ScriptModule for the sole
        # reason that it retains the existing isinstance(ScriptModule)
        # behavior.
        r"""
        The core data structure in TorchScript is the ``ScriptModule``. It is an
        analogue of torch's ``nn.Module`` and represents an entire model as a tree of
        submodules. Like normal modules, each individual module in a ``ScriptModule`` can
        have submodules, parameters, and methods. In ``nn.Module``\s methods are implemented
        as Python functions, but in ``ScriptModule``\s methods are implemented as
        TorchScript functions, a statically-typed subset of Python that contains all
        of PyTorch's built-in Tensor operations. This difference allows your
        ``ScriptModule``\s code to run without the need for a Python interpreter.

        ``ScriptModule``\s should not be created manually, instead use
        either :func:`tracing <torch.jit.trace>` or :func:`scripting <torch.jit.script>`.
        Tracing and scripting can be applied incrementally and :ref:`composed as necessary <Types>`.

        * Tracing records the tensor operations as executed with a set of example inputs and uses these
          operations to construct a computation graph. You can use the full dynamic behavior of Python with tracing,
          but values other than Tensors and control flow aren't captured in the graph.

        * Scripting inspects the Python code of the model
          and compiles it to TorchScript. Scripting allows the use of many `types`_ of values and supports dynamic control flow.
          Many, but not all features of Python are supported by the compiler, so changes to the source code may be necessary.
        """
        _disable_script_meta = True

        def __init__(self, cpp_module):
            self.__dict__["_initializing"] = True
            self._c = cpp_module
            super(RecursiveScriptModule, self).__init__()
            # Delete the 'training' attribute set up by `Module.__init__`. It
            # will get set on the underlying cpp module, so we delete it here
            # to avoid this version shadowing the cpp module version.
            delattr(self, "training")

        @staticmethod
        def _construct(cpp_module, init_fn):
            """
            Construct a RecursiveScriptModule that's ready for use. PyTorch
            code should use this to construct a RecursiveScriptModule instead
            of instead of calling `__init__` directly, as it makes sure the
            object is properly finalized (and in the future, we may take
            control of how the RecursiveScriptModule instance is created).

            Args:
                cpp_module:  The C++ Module that will hold the actual state of
                             this RecursiveScriptModule instance.
                init_fn:  Lambda that initializes the RecursiveScriptModule passed to it.
            """
            script_module = RecursiveScriptModule(cpp_module)
            init_fn(script_module)

            # Finalize the ScriptModule: replace the nn.Module state with our
            # custom implementations and flip the _initializing bit.
            RecursiveScriptModule._finalize_scriptmodule(script_module)
            return script_module

        @staticmethod
        def _finalize_scriptmodule(script_module):
            script_module._parameters = OrderedDictWrapper(
                torch._C.ParameterDict(script_module._c)
            )
            script_module._buffers = OrderedDictWrapper(
                torch._C.BufferDict(script_module._c)
            )
            script_module._modules = OrderedModuleDict(
                script_module._c, script_module._modules
            )
            script_module._initializing = False

        def _reconstruct(self, cpp_module):
            """
            Re-construct an instance of RecursiveScriptModule using an instance of a C++ module.

            Args:
                cpp_module: The C++ module that this RecursiveScriptModule will be rebuilt around.
            """
            self.__init__(cpp_module)  # type: ignore[misc]

            # Copy the concrete type from the C++ module to this ScriptModule.
            self._concrete_type = torch._C.ConcreteModuleType.from_jit_type(
                self._c._type()
            )

            # Copy submodules from the C++ module to this ScriptModule.
            modules = {}
            for name, cpp_module in torch._C.ModuleDict(self._c).items():
                modules[name] = wrap_cpp_module(cpp_module)
            self._modules = OrderedModuleDict(self._c, modules)

            # Copy parameters and buffers.
            self._parameters = OrderedDictWrapper(torch._C.ParameterDict(self._c))
            self._buffers = OrderedDictWrapper(torch._C.BufferDict(self._c))

            # Get rid of the functions from the old C++ module.
            self.__dict__ = {
                k: v
                for k, v in self.__dict__.items()
                if not isinstance(v, torch._C.ScriptMethod)
            }
            self.__dict__["_initializing"] = False

        @property
        def graph(self):
            r"""
            Returns a string representation of the internal graph for the
            ``forward`` method. See :ref:`interpreting-graphs` for details.
            """
            return self._c._get_method("forward").graph

        @property
        def inlined_graph(self):
            r"""
            Returns a string representation of the internal graph for the
            ``forward`` method. This graph will be preprocessed to inline all function and method calls.
            See :ref:`interpreting-graphs` for details.
            """
            return self.forward.inlined_graph

        @property
        def code(self):
            r"""
            Returns a pretty-printed representation (as valid Python syntax) of
            the internal graph for the ``forward`` method. See
            :ref:`inspecting-code` for details.
            """
            return self.forward.code

        @property
        def code_with_constants(self):
            r"""
            Returns a tuple of:

            [0] a pretty-printed representation (as valid Python syntax) of
            the internal graph for the ``forward`` method. See `code`.
            [1] a ConstMap following the CONSTANT.cN format of the output in [0].
            The indices in the [0] output are keys to the underlying constant's values.

            See :ref:`inspecting-code` for details.
            """
            r = self.forward.code_with_constants
            return (r[0], ConstMap(r[1]))

        def save(self, f, **kwargs):
            r"""
            save(f, _extra_files={})

            See :func:`torch.jit.save <torch.jit.save>` for details.
            """
            return self._c.save(str(f), **kwargs)

        def _save_for_lite_interpreter(self, *args, **kwargs):
            r"""
            _save_for_lite_interpreter(f)

            Add (or update) the bytecode session to the script model. The updated model is used
            in lite interpreter for mobile applications.

            Args:
                f: a string containing a file name.
                _extra_files: Map from filename to contents which will be stored as part of 'f'.

            """
            return self._c._save_for_mobile(*args, **kwargs)

        def _save_to_buffer_for_lite_interpreter(self, *args, **kwargs):
            return self._c._save_to_buffer_for_mobile(*args, **kwargs)

        def save_to_buffer(self, *args, **kwargs):
            return self._c.save_to_buffer(*args, **kwargs)

        def get_debug_state(self, *args, **kwargs):
            return self._c.get_debug_state()

        def extra_repr(self):
            return "original_name={}".format(self.original_name)

        def graph_for(self, *args, **kwargs):
            return self.forward.graph_for(*args, **kwargs)

        @property
        def original_name(self):
            if type(self) == str(self._c._type().name()):
                return ""
            return str(self._c._type().name())

        def define(self, src):
            # We use frames_up=1 to get to the proper surrounding scope. The stack
            # will look like:
            # 0. createResolutionCallback
            # 1. define()
            # 2. surrounding scope.
            #
            # createResolutionCallback internally adds 1 to get us to our frame, then
            # we add 1 to get to the proper surrounding scope.
            rcb = _jit_internal.createResolutionCallbackFromFrame(frames_up=1)
            self._c._define(self._concrete_type, src, rcb)

        def __getattr__(self, attr):
            if "_initializing" not in self.__dict__:
                raise RuntimeError(
                    "ScriptModule has not been initialized, did you forget to call super's init?"
                )

            if self._initializing:
                return super(RecursiveScriptModule, self).__getattr__(attr)

            # _modules check is before hasattr since modules are included as attributes in _c,
            # but we want to get the python wrapper from _modules instead of the raw _c object.
            if attr in self._modules:
                return self._modules[attr]
            elif self._c.hasattr(attr):
                return self._c.getattr(attr)
            elif self._c._has_method(attr):
                script_method = self._c._get_method(attr)
                # cache method so future calls do not go through __getattr__
                # to improve invocation performance
                self.__dict__[attr] = script_method
                return script_method

            return super(RecursiveScriptModule, self).__getattr__(attr)

        def __setattr__(self, attr, value):
            if self._initializing:
                return super(RecursiveScriptModule, self).__setattr__(attr, value)

            if attr in self._modules:
                self._modules[attr] = value
            elif self._c.hasattr(attr):
                self._c.setattr(attr, value)
            elif (
                hasattr(self, "_concrete_type")
                and attr in self._concrete_type.get_constants().keys()
            ):
                # TODO: we don't have _concrete_type set after load(), and in general we lose constant information.
                # We should encode constants as class type attributes (or something) so it persists across save/load.
                raise AttributeError(
                    "Cannot mutate TorchScript constant value: '{}'. Value: '{}'".format(
                        attr, value
                    )
                )
            else:
                # We allow setting Python attributes on the ScriptModule, for
                # when people want to stash some convenience info on it.
                # TODO: it's possible that the following is confusing:
                #   s = torch.jit.script(...)
                #   s.python_attr = ...
                #   s.save()   <--- this doesn't have `python_attr`
                # It's fairly trivial to save enough info to warn in this case.
                return super(RecursiveScriptModule, self).__setattr__(attr, value)

        def __getstate__(self):
            raise pickle.PickleError(
                "ScriptModules cannot be deepcopied using copy.deepcopy or saved using torch.save. "
                + "Mixed serialization of script and non-script modules is not supported. "
                + "For purely script modules use my_script_module.save(<filename>) instead."
            )

        def __copy__(self):
            return torch.jit._recursive.wrap_cpp_module(copy.copy(self._c))

        def __deepcopy__(self, memo):
            return torch.jit._recursive.wrap_cpp_module(copy.deepcopy(self._c, memo))

        # Python magic methods do method lookups on an object's class type, instead of looking up
        # the method defines on the class instance. In order to continue to expose the magic methods
        # of builtin-containers (ModuleList, Sequential, ModuleDict) to Python, we
        # define magic methods here as a shim to the correct attribute.
        def forward_magic_method(self, method_name, *args, **kwargs):
            self_method = getattr(self, method_name)
            if getattr(self_method, "__func__", None) == getattr(
                RecursiveScriptModule, method_name
            ):
                raise NotImplementedError()
            return self_method(*args, **kwargs)

        def __iter__(self):
            return self.forward_magic_method("__iter__")

        def __getitem__(self, idx):
            return self.forward_magic_method("__getitem__", idx)

        def __len__(self):
            return self.forward_magic_method("__len__")

        def __contains__(self, key):
            return self.forward_magic_method("__contains__", key)

        # dir is defined by the base nn.Module, so instead of throwing if
        # it is not overridden, we call into the nn.Module __dir__ method
        def __dir__(self):
            self_method = self.__dir__
            if self_method.__func__ == _get_function_from_type(  # type: ignore[attr-defined]
                RecursiveScriptModule, "__dir__"
            ):
                return super(RecursiveScriptModule, self).__dir__()
            return self_method()

        # to resolve bool(value), Python looks if __bool__ is defined then __iter__
        # is defined then returns true for classes. Since __iter__() on this
        # class throws if it isn't overridden, we define __bool__ to preserve default behavior
        def __bool__(self):
            self_method = self.__bool__
            if self_method.__func__ == _get_function_from_type(  # type: ignore[attr-defined]
                RecursiveScriptModule, "__bool__"
            ):
                return True
            return self_method()

        def _replicate_for_data_parallel(self):
            # we have to initialize ScriptModule properly so that
            # it works with pybind11
            def init_fn(script_module):
                # Don't do anything here, we'll initialize the ScriptModule below
                return

            return RecursiveScriptModule._construct(
                self._c._replicate_for_data_parallel(), init_fn
            )

    # Need to copy all RecursiveScriptModule methods to ScriptModule.
    #
    # This is because `super(MyScriptModule, self).foo()` does not use
    # `__getattr__` to look up `foo`. So we need to make each method available on
    # the ScriptModule manually.
    for name, item in RecursiveScriptModule.__dict__.items():
        if not callable(item) and not isinstance(item, property):
            continue
        if name.startswith("__") or hasattr(ScriptModule, name):
            continue
        # We can copy over the implementation wholesale because besides the
        # `super()` thing above, ScriptModule behaves exactly like
        # RecursiveScriptModule
        setattr(ScriptModule, name, item)

    def _get_methods(cls):
        import inspect

        # In Python 3 unbound methods are functions, but in Python 2 they are methods
        return inspect.getmembers(
            cls, predicate=lambda x: inspect.isfunction(x) or inspect.ismethod(x)
        )

    _compiled_methods_allowlist = {
        "forward",
        "register_buffer",
        "register_parameter",
        "add_module",
        "_apply",
        "apply",
        "cuda",
        "cpu",
        "to",
        "type",
        "float",
        "double",
        "half",
        "state_dict",
        "_save_to_state_dict",
        "load_state_dict",
        "_load_from_state_dict",
        "_named_members",
        "parameters",
        "named_parameters",
        "buffers",
        "named_buffers",
        "children",
        "named_children",
        "modules",
        "named_modules",
        "zero_grad",
        "share_memory",
        "_get_name",
        "extra_repr",
        "_slow_forward",
        "_tracing_name",
        "eval",
        "train",
    }

    def _make_fail(name):
        def fail(self, *args, **kwargs):
            raise RuntimeError(name + " is not supported on ScriptModules")

        return fail

    for name, method in _get_methods(torch.nn.Module):
        if name.startswith("__"):
            continue
        if (
            name not in RecursiveScriptModule.__dict__
            and name not in _compiled_methods_allowlist
        ):
            setattr(RecursiveScriptModule, method.__name__, _make_fail(name))


else:
    # TODO MAKE SURE THAT DISABLING WORKS
    class ScriptModule(torch.nn.Module):  # type: ignore[no-redef]
        def __init__(self, arg=None):
            super().__init__()

    class RecursiveScriptModule(ScriptModule):  # type: ignore[no-redef]
        def __init__(self, arg=None):
            super().__init__()

def call_prepare_scriptable_func_impl(obj, memo):
    if not isinstance(obj, torch.nn.Module):
        return obj

    obj_id = id(obj)

    # If obj_id is in memo, obj has already been prepared or is being
    # prepared in another call up the stack.
    if obj_id in memo:
        return memo[id(obj)]

    obj = obj.__prepare_scriptable__() if hasattr(obj, '__prepare_scriptable__') else obj  # type: ignore[operator]
    # Record obj in memo to avoid infinite recursion in the case of cycles in the module
    # hierarchy when recursing below.
    memo[obj_id] = obj

    new_obj_dict = {}

    for name, sub_module in obj.__dict__.items():
        if name == '_modules':
            for k, v in sub_module.items():
                sub_module[k] = call_prepare_scriptable_func_impl(v, memo)
            new_obj_dict[name] = sub_module
        elif isinstance(sub_module, torch.nn.Module) and not isinstance(sub_module, ScriptModule):
            new_obj_dict[name] = call_prepare_scriptable_func_impl(sub_module, memo)
        else:
            new_obj_dict[name] = sub_module

    for k, v in new_obj_dict.items():
        obj.__dict__[name] = v

    return obj

def call_prepare_scriptable_func(obj):
    memo: Dict[int, torch.nn.Module] = {}
    return call_prepare_scriptable_func_impl(obj, memo)

def _script_pdt(obj, optimize=None, _frames_up=0, _rcb=None,
                example_inputs: Union[List[Tuple], Dict[Callable, List[Tuple]], None] = None):
    # This is a private API, intended for internal use only. Usage of this API is only for experimental
    # purposes only and is highly discouraged.
    global type_trace_db
    if not _enabled:
        return obj

    if optimize is not None:
        warnings.warn(
            "`optimize` is deprecated and has no effect. Use `with torch.jit.optimized_execution() instead"
        )

    # No-op for modules and functions that are already scripted
    if isinstance(obj, ScriptModule):
        return obj
    if isinstance(obj, ScriptFunction):
        return obj

    if example_inputs:
        # If MonkeyType is installed, enable profile directed type annotation
        # Check if example_inputs are defined and generate call traces
        # for the method by running eager mode version of the method with
        # the provide example inputs. This logs all the traces in type_trace_db
        type_trace_db = JitTypeTraceStore()
        if monkeytype_trace:
            monkeytype_config = JitTypeTraceConfig(type_trace_db)
            with monkeytype_trace(monkeytype_config):
                if isinstance(example_inputs, Dict):
                    # If the obj is an nn.Module or a class, then each method is
                    # executed with the arguments provided in the example inputs.
                    # example inputs here will be of type Dict(class.method, (arguments))
                    # This is used to infer type annotations for those methods
                    # which are not called directly under the hood of monkeytype.
                    for module, example_input in example_inputs.items():
                        for example in example_input:
                            module(*example)
                elif isinstance(example_inputs, List):
                    for examples in example_inputs:
                        obj(*examples)
                else:
<<<<<<< HEAD
                    warnings.warn("Error: Unable to infer types using. Please format the inputs to type `List[Tuple]`"
                                  " or `Dict[Callable, List[Tuple]]` to be run with MonkeyType.")
=======
                    warnings.warn("Error: The example inputs are not of the right format. Please format the inputs to be of "
                                  "type `List[Tuple]` or `Dict[Callable, List[Tuple]]` to be run with MonkeyType.")
>>>>>>> 8b36c04c
        else:
            warnings.warn("Warning: monkeytype is not installed. Please install https://github.com/Instagram/MonkeyType "
                          "to enable Profile-Directed Typing in TorchScript. Refer to "
                          "https://github.com/Instagram/MonkeyType/blob/master/README.rst to install MonkeyType. ")
    return script(obj, optimize, _frames_up, _rcb)

def script(obj, optimize=None, _frames_up=0, _rcb=None):
    r"""
    Scripting a function or ``nn.Module`` will inspect the source code, compile
    it as TorchScript code using the TorchScript compiler, and return a :class:`ScriptModule` or
    :class:`ScriptFunction`. TorchScript itself is a subset of the Python language, so not all
    features in Python work, but we provide enough functionality to compute on
    tensors and do control-dependent operations. For a complete guide, see the
    :ref:`language-reference`.

    ``torch.jit.script`` can be used as a function for modules and functions, and as a decorator
    ``@torch.jit.script`` for :ref:`torchscript-classes` and functions.

    Args:
        obj (callable, class, or ``nn.Module``):  The ``nn.Module``, function, or class type to
                                                  compile.

    Returns:
        If ``obj`` is ``nn.Module``, ``script`` returns
        a :class:`ScriptModule` object. The returned :class:`ScriptModule` will
        have the same set of sub-modules and parameters as the
        original ``nn.Module``. If ``obj`` is a standalone function,
        a :class:`ScriptFunction` will be returned.

    **Scripting a function**
        The ``@torch.jit.script`` decorator will construct a :class:`ScriptFunction`
        by compiling the body of the function.

        Example (scripting a function):

        .. testcode::

            import torch

            @torch.jit.script
            def foo(x, y):
                if x.max() > y.max():
                    r = x
                else:
                    r = y
                return r

            print(type(foo))  # torch.jit.ScriptFunction

            # See the compiled graph as Python code
            print(foo.code)

            # Call the function using the TorchScript interpreter
            foo(torch.ones(2, 2), torch.ones(2, 2))

        .. testoutput::
            :hide:

            ...

    **Scripting an nn.Module**
        Scripting an ``nn.Module`` by default will compile the ``forward`` method and recursively
        compile any methods, submodules, and functions called by ``forward``. If a ``nn.Module`` only uses
        features supported in TorchScript, no changes to the original module code should be necessary. ``script``
        will construct :class:`ScriptModule` that has copies of the attributes, parameters, and methods of
        the original module.

        Example (scripting a simple module with a Parameter):

        .. testcode::

            import torch

            class MyModule(torch.nn.Module):
                def __init__(self, N, M):
                    super(MyModule, self).__init__()
                    # This parameter will be copied to the new ScriptModule
                    self.weight = torch.nn.Parameter(torch.rand(N, M))

                    # When this submodule is used, it will be compiled
                    self.linear = torch.nn.Linear(N, M)

                def forward(self, input):
                    output = self.weight.mv(input)

                    # This calls the `forward` method of the `nn.Linear` module, which will
                    # cause the `self.linear` submodule to be compiled to a `ScriptModule` here
                    output = self.linear(output)
                    return output

            scripted_module = torch.jit.script(MyModule(2, 3))

        Example (scripting a module with traced submodules):

        .. testcode::

            import torch
            import torch.nn as nn
            import torch.nn.functional as F

            class MyModule(nn.Module):
                def __init__(self):
                    super(MyModule, self).__init__()
                    # torch.jit.trace produces a ScriptModule's conv1 and conv2
                    self.conv1 = torch.jit.trace(nn.Conv2d(1, 20, 5), torch.rand(1, 1, 16, 16))
                    self.conv2 = torch.jit.trace(nn.Conv2d(20, 20, 5), torch.rand(1, 20, 16, 16))

                def forward(self, input):
                    input = F.relu(self.conv1(input))
                    input = F.relu(self.conv2(input))
                    return input

            scripted_module = torch.jit.script(MyModule())

        To compile a method other than ``forward`` (and recursively compile anything it calls), add
        the :func:`@torch.jit.export <torch.jit.export>` decorator to the method. To opt out of compilation
        use :func:`@torch.jit.ignore <torch.jit.ignore>` or :func:`@torch.jit.unused <torch.jit.unused>`.

        Example (an exported and ignored method in a module)::

            import torch
            import torch.nn as nn

            class MyModule(nn.Module):
                def __init__(self):
                    super(MyModule, self).__init__()

                @torch.jit.export
                def some_entry_point(self, input):
                    return input + 10

                @torch.jit.ignore
                def python_only_fn(self, input):
                    # This function won't be compiled, so any
                    # Python APIs can be used
                    import pdb
                    pdb.set_trace()

                def forward(self, input):
                    if self.training:
                        self.python_only_fn(input)
                    return input * 99

            scripted_module = torch.jit.script(MyModule())
            print(scripted_module.some_entry_point(torch.randn(2, 2)))
            print(scripted_module(torch.randn(2, 2)))
    """
    if not _enabled:
        return obj

    if optimize is not None:
        warnings.warn(
            "`optimize` is deprecated and has no effect. Use `with torch.jit.optimized_execution() instead"
        )

    # No-op for modules and functions that are already scripted
    if isinstance(obj, ScriptModule):
        return obj
    if isinstance(obj, ScriptFunction):
        return obj

    if isinstance(obj, torch.nn.Module):
        obj = call_prepare_scriptable_func(obj)
        return torch.jit._recursive.create_script_module(
            obj, torch.jit._recursive.infer_methods_to_compile
        )

    qualified_name = _qualified_name(obj)
    if inspect.isclass(obj):
        # If this type is a `nn.Module` subclass, they probably meant to pass
        # an instance instead of a Module
        if issubclass(obj, torch.nn.Module):
            raise RuntimeError(
                "Type '{}' cannot be compiled since it inherits"
                " from nn.Module,"
                " pass an instance instead".format(obj)
            )

        # Enums are automatically usable in TorchScript, explicitly scripting
        # is not necessary, but not harmful either.
        if issubclass(obj, enum.Enum):
            return obj

        if not _is_new_style_class(obj):
            raise RuntimeError(
                "TorchScript classes must be new-style classes. "
                "Please inherit from 'object'."
            )
        if len(obj.mro()) > 2:
            raise RuntimeError(
                "TorchScript classes does not support inheritance yet. "
                "Please directly inherit from 'object'."
            )
        if _rcb is None:
            _rcb = _jit_internal.createResolutionCallbackFromFrame(_frames_up + 1)
        _compile_and_register_class(obj, _rcb, qualified_name)
        return obj
    else:
        # this is a decorated fn, and we need to the underlying fn and its rcb
        if hasattr(obj, "__script_if_tracing_wrapper"):
            obj = obj.__original_fn
            _rcb = _jit_internal.createResolutionCallbackFromClosure(obj)

        _check_directly_compile_overloaded(obj)
        maybe_already_compiled_fn = _try_get_jit_cached_function(obj)
        if maybe_already_compiled_fn:
            return maybe_already_compiled_fn
        ast = get_jit_def(obj, obj.__name__)
        if _rcb is None:
            _rcb = _jit_internal.createResolutionCallbackFromClosure(obj)
        fn = torch._C._jit_script_compile(
            qualified_name, ast, _rcb, get_default_args(obj)
        )
        # Forward docstrings
        fn.__doc__ = obj.__doc__
        _set_jit_function_cache(obj, fn)
        return fn


# overloads are registered in _jit_internal and compiled here so that _overload
# can be used in nn/functional.py without an import cycle


def _check_overload_defaults(impl_defaults, overload_defaults, loc):
    for name, overload_value in overload_defaults.items():
        if name not in impl_defaults or impl_defaults[name] != overload_value:
            raise torch.jit.frontend.FrontendError(
                loc,
                "Default parameters on overloads do not affect the runtime so they "
                "must equal to the default parameter on the implementation function. Found on "
                "parameter {name}".format(name=name),
            )


def _compile_function_with_overload(overload_fn, qual_name, impl_fn):
    overload_decl = get_jit_def(overload_fn, overload_fn.__name__).decl()
    overload_signature = torch.jit.annotations.get_signature(
        overload_fn, None, None, inspect.ismethod(overload_fn)
    )
    impl_ast = get_jit_def(impl_fn, impl_fn.__name__)
    overload_defaults = get_default_args(overload_fn)
    implementation_defaults = get_default_args(impl_fn)
    _rcb = _jit_internal.createResolutionCallbackFromClosure(impl_fn)
    _check_overload_defaults(
        implementation_defaults, overload_defaults, overload_decl.range()
    )
    fn = torch._C._jit_script_compile_overload(
        qual_name,
        overload_decl,
        impl_ast,
        _rcb,
        implementation_defaults,
        overload_signature,
    )
    return fn


def _get_overloads(obj):
    # check for cached compiled fns
    existing_compiled_fns = _try_get_jit_cached_overloads(obj)
    qual_name = _qualified_name(obj)
    uncompiled_overloads = _jit_internal._get_fn_overloads(qual_name)
    if uncompiled_overloads is None:
        return existing_compiled_fns

    compiled_fns = []
    for overload_fn in uncompiled_overloads:
        compiled_fns.append(
            _compile_function_with_overload(overload_fn, qual_name, obj)
        )

    if existing_compiled_fns:
        compiled_fns = existing_compiled_fns + compiled_fns

    # cache compilation, remove information stored to do compilation
    _set_jit_overload_cache(obj, compiled_fns)
    _jit_internal._clear_fn_overloads(qual_name)
    return compiled_fns


def _check_directly_compile_overloaded(obj):
    qual_name = _qualified_name(obj)
    if _jit_internal._get_fn_overloads(qual_name) or _try_get_jit_cached_overloads(obj):
        raise RuntimeError(
            "Function {} cannot be directly compiled because it"
            " is overloaded. It must be used in a context of a function"
            " where its inputs can determine which overload to call.".format(qual_name)
        )


def interface(obj):
    if not inspect.isclass(obj):
        raise RuntimeError("interface must be applied to a class")
    if not _is_new_style_class(obj):
        raise RuntimeError("TorchScript interfaces must inherit from 'object'")

    # Expected MRO is:
    #   User module
    #   torch.nn.modules.module.Module
    #   object
    is_module_interface = issubclass(obj, torch.nn.Module) and len(obj.mro()) == 3

    if not is_module_interface and len(obj.mro()) > 2:
        raise RuntimeError(
            "TorchScript interface does not support inheritance yet. "
            "Please directly inherit from 'object' or 'nn.Module'."
        )

    qualified_name = _qualified_name(obj)
    rcb = _jit_internal.createResolutionCallbackFromFrame(1)
    # if this type is a `nn.Module` subclass, generate a module interface type
    # instead of a class interface type; a module interface type only compiles
    # the user provided methods as part of the interface
    ast = get_jit_class_def(obj, obj.__name__)
    mangled_classname = torch._C._jit_script_interface_compile(
        qualified_name, ast, rcb, is_module_interface
    )
    obj.__torch_script_interface__ = mangled_classname
    return obj


def _recursive_compile_class(obj, loc):
    _qual_name = _qualified_name(obj)
    # We're starting a new compilation, so update the error call stack in
    # case it fails
    error_stack = torch._C.CallStack(_qual_name, loc)
    rcb = _jit_internal.createResolutionCallbackForClassMethods(obj)
    return _compile_and_register_class(obj, rcb, _qual_name)

CompilationUnit = torch._C.CompilationUnit
set_module(CompilationUnit, "torch.jit")

def _unwrap_optional(x):
    assert x is not None, "Unwrapping null optional"
    return x


_register_builtin(_unwrap_optional, "aten::_unwrap_optional")
_register_builtin(_jit_internal.is_scripting, "aten::is_scripting")
_register_builtin(has_torch_function, "aten::has_torch_function")
_register_builtin(has_torch_function_unary, "aten::has_torch_function")
_register_builtin(has_torch_function_variadic, "aten::has_torch_function")<|MERGE_RESOLUTION|>--- conflicted
+++ resolved
@@ -892,13 +892,8 @@
                     for examples in example_inputs:
                         obj(*examples)
                 else:
-<<<<<<< HEAD
-                    warnings.warn("Error: Unable to infer types using. Please format the inputs to type `List[Tuple]`"
+                    warnings.warn("Error: Unable to infer types. Please format the inputs to type `List[Tuple]`"
                                   " or `Dict[Callable, List[Tuple]]` to be run with MonkeyType.")
-=======
-                    warnings.warn("Error: The example inputs are not of the right format. Please format the inputs to be of "
-                                  "type `List[Tuple]` or `Dict[Callable, List[Tuple]]` to be run with MonkeyType.")
->>>>>>> 8b36c04c
         else:
             warnings.warn("Warning: monkeytype is not installed. Please install https://github.com/Instagram/MonkeyType "
                           "to enable Profile-Directed Typing in TorchScript. Refer to "
