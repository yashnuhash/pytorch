#pragma once

#include <cmath>
#include <cstring>
#include <type_traits>
#include <unordered_map>
#include <vector>

#include <c10/macros/Macros.h>
#include <c10/util/Logging.h>
#include <c10/util/math_compat.h>
#include <c10/util/string_utils.h>
#include <torch/csrc/jit/tensorexpr/codegen.h>
#include <torch/csrc/jit/tensorexpr/exceptions.h>
#include <torch/csrc/jit/tensorexpr/ir.h>
#include <torch/csrc/jit/tensorexpr/ir_printer.h>
#include <torch/csrc/jit/tensorexpr/tensor.h>
#include <torch/csrc/jit/tensorexpr/types.h>
#include <torch/csrc/jit/tensorexpr/var_substitutor.h>

namespace torch {
namespace jit {
namespace tensorexpr {

class InterpValue {
 public:
  // NOLINTNEXTLINE(cppcoreguidelines-pro-type-member-init)
  InterpValue() : dtype_(kInt) {
    Intvalues.push_back(0);
  }

  template <typename T>
  InterpValue(Dtype dtype, T v) : dtype_(dtype) {
#define TYPE_CASE(Type, Name)  \
  if (dtype == k##Name) {      \
    Name##values.push_back(v); \
    return;                    \
  }
    AT_FORALL_SCALAR_TYPES_AND3(Bool, Half, BFloat16, TYPE_CASE);
#undef TYPE_CASE
    throw unsupported_dtype();
  }

#define VALUE_CTOR(Type, Name)            \
  InterpValue(Type v) : dtype_(k##Name) { \
    Name##values.push_back(v);            \
  }
  // NOLINTNEXTLINE(cppcoreguidelines-pro-type-member-init)
  AT_FORALL_SCALAR_TYPES_AND3(Bool, Half, BFloat16, VALUE_CTOR);
#undef VALUE_CTOR

<<<<<<< HEAD
  // NOLINTNEXTLINE
=======
  // NOLINTNEXTLINE(cppcoreguidelines-pro-type-member-init)
>>>>>>> f1597d64
  InterpValue(c10::quint8 v) : dtype_(kQUInt8) {
    QUInt8values.emplace_back(v.val_);
  }

<<<<<<< HEAD
  // NOLINTNEXTLINE
=======
  // NOLINTNEXTLINE(cppcoreguidelines-pro-type-member-init)
>>>>>>> f1597d64
  InterpValue(c10::qint8 v) : dtype_(kQInt8) {
    QInt8values.emplace_back(v.val_);
  }

#define VALUE_VEC_CTOR(Type, Name)        \
  InterpValue(const std::vector<Type>& v) \
      : dtype_(Dtype(k##Name, v.size())), Name##values(v) {}
  // NOLINTNEXTLINE(cppcoreguidelines-pro-type-member-init)
  AT_FORALL_SCALAR_TYPES_AND3(Bool, Half, BFloat16, VALUE_VEC_CTOR);
<<<<<<< HEAD
  // NOLINTNEXTLINE
  VALUE_VEC_CTOR(c10::quint8, QUInt8);
  // NOLINTNEXTLINE
=======
  // NOLINTNEXTLINE(cppcoreguidelines-pro-type-member-init)
  VALUE_VEC_CTOR(c10::quint8, QUInt8);
  // NOLINTNEXTLINE(cppcoreguidelines-pro-type-member-init)
>>>>>>> f1597d64
  VALUE_VEC_CTOR(c10::qint8, QInt8);
#undef VALUE_VEC_CTOR

  template <typename T>
  T as() const;

  template <typename T>
  const std::vector<T>& as_vec() const;

  int64_t intValue() const;

  Dtype dtype() const {
    return dtype_;
  }

 private:
  Dtype dtype_;

#define VALUE_STORAGE(Type, Name) std::vector<Type> Name##values;
  AT_FORALL_SCALAR_TYPES_AND3(Bool, Half, BFloat16, VALUE_STORAGE);
  VALUE_STORAGE(c10::qint8, QInt8);
  VALUE_STORAGE(c10::quint8, QUInt8);
#undef VALUE_STORAGE
  void* ptr;
};

#define VALUE_AS_DISPATCH(Type, Name)         \
  template <>                                 \
  inline Type InterpValue::as<Type>() const { \
    if (dtype_ != k##Name) {                  \
      throw unsupported_dtype();              \
    }                                         \
    return Name##values[0];                   \
  }
AT_FORALL_SCALAR_TYPES_AND3(Bool, Half, BFloat16, VALUE_AS_DISPATCH);
VALUE_AS_DISPATCH(c10::quint8, QUInt8);
VALUE_AS_DISPATCH(c10::qint8, QInt8);
#undef VALUE_AS_DISPATCH

#define VALUE_AS_VEC_DISPATCH(Type, Name)                             \
  template <>                                                         \
  inline const std::vector<Type>& InterpValue::as_vec<Type>() const { \
    if (dtype_.scalar_type() != ScalarType::Name) {                   \
      throw unsupported_dtype();                                      \
    }                                                                 \
    return Name##values;                                              \
  }
AT_FORALL_SCALAR_TYPES_AND3(Bool, Half, BFloat16, VALUE_AS_VEC_DISPATCH);
VALUE_AS_VEC_DISPATCH(c10::quint8, QUInt8);
VALUE_AS_VEC_DISPATCH(c10::qint8, QInt8);
#undef VALUE_AS_VEC_DISPATCH

template <typename Type>
auto underlyingValue(Type x) {
  return x;
}

template <>
inline auto underlyingValue<c10::quint8>(c10::quint8 x) {
  return x.val_;
}

template <>
inline auto underlyingValue<c10::qint8>(c10::qint8 x) {
  return x.val_;
}

template <typename To, typename From>
To raw_bitcast(const From& src) {
  TORCH_CHECK(sizeof(To) == sizeof(From), "Invalid bitcast invocation");
  To storage;
  std::memcpy(&storage, &src, sizeof(To));
  return reinterpret_cast<To&>(storage);
}

class SimpleIREvaluatorImpl;
class TORCH_API SimpleIREvaluator : public CodeGen {
 public:
  SimpleIREvaluator(
      StmtPtr stmt,
      const std::vector<BufferArg>& buffer_args,
      at::Device device = at::kCPU,
      const std::string& kernel_func_name = "func");

  ~SimpleIREvaluator() override;

  void call(const std::vector<CallArg>& args) override;
  void call_raw(const std::vector<void*>& args) override;

  template <typename... Ts>
  void operator()(const Ts&... ts) {
    // NOLINTNEXTLINE(cppcoreguidelines-init-variables)
    std::vector<CallArg> args({CallArg(ts)...});
    call(args);
  }

  void bindVar(VarPtr v, ExprPtr e);
  InterpValue value() const;

 private:
  void bindArg(const BufferArg& buf, void* data);
  void expand_intrinsics() {
    GenericIntrinsicsExpander intrinsics_expander;
    apply_mutator(&intrinsics_expander);
  }

  std::unique_ptr<SimpleIREvaluatorImpl> impl_;
};

template <class CodeGenType>
class ExprEval {
 public:
  using BufferArg = CodeGen::BufferArg;
  using CallArg = CodeGen::CallArg;

  template <typename... Ts>
  // NOLINTNEXTLINE(cppcoreguidelines-pro-type-member-init)
  ExprEval(const ExprHandle& expr, Ts... ts)
      : ExprEval(expr, {BufferArg(ts)...}) {}

  // NOLINTNEXTLINE(cppcoreguidelines-pro-type-member-init)
  ExprEval(const ExprHandle& expr, const std::vector<BufferArg>& buffer_args)
      : dtype_(expr.dtype()) {
    // NOLINTNEXTLINE(cppcoreguidelines-init-variables)
    std::vector<BufferArg> buffer_args_extended = buffer_args;
    BufHandle ret_buf("ret_val", {1}, dtype_);
    // NOLINTNEXTLINE(cppcoreguidelines-init-variables)
    std::vector<ExprHandle> indices;
    ExprHandle zero = IntImm::make(0);
    for (size_t i = 0; i < ret_buf.ndim(); i++) {
      indices.push_back(zero);
    }
    StmtPtr store_stmt = Store::make(ret_buf, indices, expr);
    buffer_args_extended.emplace_back(ret_buf);
    codegen_.reset(new CodeGenType(store_stmt, buffer_args_extended));
  }

  template <typename... Ts>
  void operator()(Ts... ts) {
    call(ts...);
  }

  void operator()(const std::vector<CallArg>& call_args) {
    call(call_args);
  }

  void bindVar(VarPtr v, ExprPtr e) {
    codegen_->bindVar(v, e);
  }

  void bindVar(const VarHandle& v, const ExprHandle& e) {
    codegen_->bindVar(v.node(), e.node());
  }

  template <typename... Ts>
  void call(Ts... ts) {
    call({CallArg(ts)...});
  }

  void call(const std::vector<CallArg>& call_args) {
    // NOLINTNEXTLINE(cppcoreguidelines-init-variables)
    std::vector<CallArg> call_args_extended = call_args;
    switch (dtype_.scalar_type()) {
#define TYPE_CASE(Type, Name)                           \
  case ScalarType::Name: {                              \
    std::vector<Type> ret_val_arg(1);                   \
    call_args_extended.push_back(CallArg(ret_val_arg)); \
    codegen_->call(call_args_extended);                 \
    ret_value_ = InterpValue(ret_val_arg[0]);           \
  } break;
      // NOLINTNEXTLINE(modernize-use-emplace)
      AT_FORALL_SCALAR_TYPES_AND2(Half, BFloat16, TYPE_CASE);
      // NOLINTNEXTLINE(modernize-use-emplace)
      TYPE_CASE(c10::quint8, QUInt8);
      // NOLINTNEXTLINE(modernize-use-emplace)
      TYPE_CASE(c10::qint8, QInt8);
#undef TYPE_CASE
      case ScalarType::Bool: {
        // NOLINTNEXTLINE(cppcoreguidelines-init-variables)
        std::vector<unsigned char> ret_val_arg(1);
        call_args_extended.emplace_back(ret_val_arg.data());
        codegen_->call(call_args_extended);
        ret_value_ = InterpValue((bool)ret_val_arg[0]);
      } break;
      default:
        throw unsupported_dtype();
    }
  }

  void call_raw(const std::vector<void*>& args) {
    // NOLINTNEXTLINE(cppcoreguidelines-init-variables)
    std::vector<void*> args_extended = args;
    switch (dtype_.scalar_type()) {
#define TYPE_CASE(Type, Name)                    \
  case ScalarType::Name: {                       \
    std::vector<Type> ret_val_arg(1);            \
    args_extended.push_back(ret_val_arg.data()); \
    codegen_->call_raw(args_extended);           \
    ret_value_ = InterpValue(ret_val_arg[0]);    \
  } break;
      AT_FORALL_SCALAR_TYPES_AND2(Half, BFloat16, TYPE_CASE);
      TYPE_CASE(c10::quint8, QUInt8);
      TYPE_CASE(c10::qint8, QInt8);
#undef TYPE_CASE
      case ScalarType::Bool: {
        // NOLINTNEXTLINE(cppcoreguidelines-init-variables)
        std::vector<unsigned char> ret_val_arg(1);
        args_extended.push_back(ret_val_arg.data());
        codegen_->call_raw(args_extended);
        ret_value_ = InterpValue((bool)ret_val_arg[0]);
      } break;
      default:
        throw unsupported_dtype();
    }
  }

  template <typename T>
  T value(const std::vector<void*>& args) {
    call_raw(args);
    return ret_value_.as<T>();
  }

  template <typename T, typename... Ts>
  T value(Ts... ts) {
    call(std::forward<Ts>(ts)...);
    return ret_value_.as<T>();
  }

  Dtype dtype() {
    return dtype_;
  }

 private:
  Dtype dtype_;
  std::unique_ptr<CodeGenType> codegen_;
  InterpValue ret_value_;
};

// Evaluates the given expression and returns an int64_t value if the result of
// the given expression is int64_t.
c10::optional<int64_t> evalInt(ExprPtr e);

// Substitutes the given vars with their corresponding expressions in the input
// expression.
inline ExprPtr Substitute(ExprPtr expr, const VarMapping& var_mapping) {
  VarSubMutator var_sub(var_mapping);
  return expr->accept_mutator(&var_sub);
}

// Substitutes the given vars with their corresponding expressions in the input
// statement.
inline StmtPtr Substitute(StmtPtr stmt, const VarMapping& var_mapping) {
  VarSubMutator var_sub(var_mapping);
  return stmt->accept_mutator(&var_sub);
}

// Creates a clone of the input expression and substitutes the given vars with
// their corresponding expressions in the clone.
// NOTE: This works because cloning reuses variables and does not create new
// ones, and `VarMapping` input has variables as the key.
inline ExprPtr SubstituteInClone(ExprPtr expr, const VarMapping& var_mapping) {
  VarSubMutator var_sub(var_mapping);
  return Expr::clone(expr)->accept_mutator(&var_sub);
}

// Creates a clone of the input statement and substitutes the given vars with
// their corresponding expressions in the clone.
// NOTE: This works because cloning reuses variables and does not create new
// ones, and `VarMapping` input has variables as the key.
inline StmtPtr SubstituteInClone(StmtPtr stmt, const VarMapping& var_mapping) {
  VarSubMutator var_sub(var_mapping);
  return Stmt::clone(stmt)->accept_mutator(&var_sub);
}

} // namespace tensorexpr
} // namespace jit
} // namespace torch<|MERGE_RESOLUTION|>--- conflicted
+++ resolved
@@ -49,20 +49,12 @@
   AT_FORALL_SCALAR_TYPES_AND3(Bool, Half, BFloat16, VALUE_CTOR);
 #undef VALUE_CTOR
 
-<<<<<<< HEAD
-  // NOLINTNEXTLINE
-=======
-  // NOLINTNEXTLINE(cppcoreguidelines-pro-type-member-init)
->>>>>>> f1597d64
+  // NOLINTNEXTLINE(cppcoreguidelines-pro-type-member-init)
   InterpValue(c10::quint8 v) : dtype_(kQUInt8) {
     QUInt8values.emplace_back(v.val_);
   }
 
-<<<<<<< HEAD
-  // NOLINTNEXTLINE
-=======
-  // NOLINTNEXTLINE(cppcoreguidelines-pro-type-member-init)
->>>>>>> f1597d64
+  // NOLINTNEXTLINE(cppcoreguidelines-pro-type-member-init)
   InterpValue(c10::qint8 v) : dtype_(kQInt8) {
     QInt8values.emplace_back(v.val_);
   }
@@ -72,15 +64,9 @@
       : dtype_(Dtype(k##Name, v.size())), Name##values(v) {}
   // NOLINTNEXTLINE(cppcoreguidelines-pro-type-member-init)
   AT_FORALL_SCALAR_TYPES_AND3(Bool, Half, BFloat16, VALUE_VEC_CTOR);
-<<<<<<< HEAD
-  // NOLINTNEXTLINE
+  // NOLINTNEXTLINE(cppcoreguidelines-pro-type-member-init)
   VALUE_VEC_CTOR(c10::quint8, QUInt8);
-  // NOLINTNEXTLINE
-=======
-  // NOLINTNEXTLINE(cppcoreguidelines-pro-type-member-init)
-  VALUE_VEC_CTOR(c10::quint8, QUInt8);
-  // NOLINTNEXTLINE(cppcoreguidelines-pro-type-member-init)
->>>>>>> f1597d64
+  // NOLINTNEXTLINE(cppcoreguidelines-pro-type-member-init)
   VALUE_VEC_CTOR(c10::qint8, QInt8);
 #undef VALUE_VEC_CTOR
 
