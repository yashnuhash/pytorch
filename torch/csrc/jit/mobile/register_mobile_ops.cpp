#include <ATen/core/op_registration/op_registration.h>
#include <ATen/ATen.h>
#include <ATen/core/stack.h>

using Stack = std::vector<c10::IValue>;
using torch::jit::peek;
using torch::jit::drop;
using torch::jit::pack;
using torch::jit::push;
using torch::jit::pop;

namespace {
at::Tensor toOptionalTensor(const c10::IValue& v) {
  if (v.isNone()) {
    return at::Tensor();
  }
  return v.toTensor();
}

at::Tensor optional_to_tensor(c10::optional<at::Tensor> v) {
  return v.has_value() ? *v : at::Tensor();
}

<<<<<<< HEAD
void adaptive_avg_pool2d_kernel(const c10::OperatorHandle& op, Stack* stack) {
#ifdef USE_STATIC_DISPATCH
  at::AutoNonVariableTypeMode non_var_type_mode(true);
#endif
  auto result_ = at::adaptive_avg_pool2d(
      (std::move(peek(*stack, 0, 2))).toTensor(),
      (std::move(peek(*stack, 1, 2))).toIntListRef()
      );
  drop(*stack, 2);
  pack(*stack, std::move(result_));
}

void _convolution_kernel(const c10::OperatorHandle& op, Stack* stack) {
#ifdef USE_STATIC_DISPATCH
  at::AutoNonVariableTypeMode non_var_type_mode(true);
#endif
  auto result_ = at::_convolution(
      (std::move(peek(*stack, 0, 12))).toTensor(),
      (std::move(peek(*stack, 1, 12))).toTensor(),
      toOptionalTensor((std::move(peek(*stack, 2, 12)))),
      (std::move(peek(*stack, 3, 12))).toIntListRef(),
      (std::move(peek(*stack, 4, 12))).toIntListRef(),
      (std::move(peek(*stack, 5, 12))).toIntListRef(),
      (std::move(peek(*stack, 6, 12))).toBool(),
      (std::move(peek(*stack, 7, 12))).toIntListRef(),
      (std::move(peek(*stack, 8, 12))).toInt(),
      (std::move(peek(*stack, 9, 12))).toBool(),
      (std::move(peek(*stack, 10, 12))).toBool(),
      (std::move(peek(*stack, 11, 12))).toBool()
      );
  drop(*stack, 12);
  pack(*stack, std::move(result_));
}

void conv2d_kernel(const c10::OperatorHandle& op, Stack* stack) {
#ifdef USE_STATIC_DISPATCH
    at::AutoNonVariableTypeMode non_var_type_mode(true);
#endif
    auto result_ = at::conv2d(
        (std::move(peek(*stack, 0, 7))).toTensor(),
        (std::move(peek(*stack, 1, 7))).toTensor(),
        toOptionalTensor((std::move(peek(*stack, 2, 7)))),
        (std::move(peek(*stack, 3, 7))).toIntListRef(),
        (std::move(peek(*stack, 4, 7))).toIntListRef(),
        (std::move(peek(*stack, 5, 7))).toIntListRef(),
        (std::move(peek(*stack, 6, 7))).toInt()
        );
    drop(*stack, 7);
    pack(*stack, std::move(result_));
}

void max_pool2d_with_indices_kernel(const c10::OperatorHandle& op, Stack* stack) {
#ifdef USE_STATIC_DISPATCH
    at::AutoNonVariableTypeMode non_var_type_mode(true);
#endif
    auto result_ = at::max_pool2d_with_indices(
        (std::move(peek(*stack, 0, 6))).toTensor(),
        (std::move(peek(*stack, 1, 6))).toIntListRef(),
        (std::move(peek(*stack, 2, 6))).toIntListRef(),
        (std::move(peek(*stack, 3, 6))).toIntListRef(),
        (std::move(peek(*stack, 4, 6))).toIntListRef(),
        (std::move(peek(*stack, 5, 6))).toBool()
        );
    drop(*stack, 6);
    pack(*stack, std::move(result_));
}

void max_pool2d_kernel(const c10::OperatorHandle& op, Stack* stack) {
#ifdef USE_STATIC_DISPATCH
  at::AutoNonVariableTypeMode non_var_type_mode(true);
#endif
  auto result_ = at::max_pool2d(
      (std::move(peek(*stack, 0, 6))).toTensor(),
      (std::move(peek(*stack, 1, 6))).toIntListRef(),
      (std::move(peek(*stack, 2, 6))).toIntListRef(),
      (std::move(peek(*stack, 3, 6))).toIntListRef(),
      (std::move(peek(*stack, 4, 6))).toIntListRef(),
      (std::move(peek(*stack, 5, 6))).toBool()
      );
  drop(*stack, 6);
  pack(*stack, std::move(result_));
}

void t_kernel(const c10::OperatorHandle& op, Stack* stack) {
#ifdef USE_STATIC_DISPATCH
  at::AutoNonVariableTypeMode non_var_type_mode(true);
#endif
  auto result_ = at::t(
  (std::move(peek(*stack, 0, 1))).toTensor()
  );
  drop(*stack, 1);
  pack(*stack, std::move(result_));
}

void relu_kernel(const c10::OperatorHandle& op, Stack* stack) {
#ifdef USE_STATIC_DISPATCH
  at::AutoNonVariableTypeMode non_var_type_mode(true);
  #endif
auto result_ = at::relu(
    (std::move(peek(*stack, 0, 1))).toTensor()
  );
  drop(*stack, 1);
  pack(*stack, std::move(result_));
}

void addmm_kernel(const c10::OperatorHandle& op, Stack* stack) {
#ifdef USE_STATIC_DISPATCH
  at::AutoNonVariableTypeMode non_var_type_mode(true);
#endif
  constexpr size_t nvar = 5;
  auto result_ = at::addmm(
    (std::move(peek(*stack, 0, nvar))).toTensor(),
    (std::move(peek(*stack, 1, nvar))).toTensor(),
    (std::move(peek(*stack, 2, nvar))).toTensor(),
    (std::move(peek(*stack, 3, nvar))).toScalar(),
    (std::move(peek(*stack, 4, nvar))).toScalar()
    );
  drop(*stack, 5);
  pack(*stack, std::move(result_));
}

void view_kernel(const c10::OperatorHandle& op, Stack* stack) {
#ifdef USE_STATIC_DISPATCH
  at::AutoNonVariableTypeMode non_var_type_mode(true);
#endif
  auto result_ = ((std::move(peek(*stack, 0, 2))).toTensor()).view(
      (std::move(peek(*stack, 1, 2))).toIntListRef()
      );
  drop(*stack, 2);
  pack(*stack, std::move(result_));
}

void flatten_kernel(const c10::OperatorHandle& op, Stack* stack) {
#ifdef USE_STATIC_DISPATCH
  at::AutoNonVariableTypeMode non_var_type_mode(true);
#endif
  auto result_ = at::flatten(
      (std::move(peek(*stack, 0, 3))).toTensor(),
      (std::move(peek(*stack, 1, 3))).toInt(),
      (std::move(peek(*stack, 2, 3))).toInt()
  );
  drop(*stack, 3);
  pack(*stack, std::move(result_));
=======
template <typename T>
void listAppend(Stack& stack) {
  T el = pop(stack).to<T>();
  c10::List<T> list = pop(stack).to<c10::List<T>>();

  list.push_back(std::move(el));
  push(stack, std::move(list));
>>>>>>> da06edee
}

static auto registry = torch::RegisterOperators().op(
  "_aten::add.Tensor",
  torch::RegisterOperators::options().kernel(c10::TensorTypeId::CPUTensorId,
  [](at::Tensor a, at::Tensor b, at::Scalar c) -> at::Tensor {
    return at::add(a, b, c);
  })
).op(
  "_aten::add.Scalar",
  torch::RegisterOperators::options().kernel(c10::TensorTypeId::CPUTensorId,
  [](at::Tensor a, at::Scalar b, at::Scalar c) -> at::Tensor {
    return at::add(a, b, c);
  })
).op(
  "_aten::add_.Tensor",
  torch::RegisterOperators::options().kernel(c10::TensorTypeId::CPUTensorId,
                                           [](at::Tensor a, at::Tensor b, at::Scalar c) -> at::Tensor {
                                             return at::add(a, b, c);
                                           })
).op(
  "_aten::adaptive_avg_pool2d(Tensor self, int[2] output_size) -> Tensor",
  torch::RegisterOperators::options().kernel<&adaptive_avg_pool2d_kernel>(c10::TensorTypeId::CPUTensorId)
).op(
  "_aten::mm",
  torch::RegisterOperators::options().kernel(c10::TensorTypeId::CPUTensorId,
  [](at::Tensor a, at::Tensor b) -> at::Tensor {
    return at::mm(a, b);
  })
).op(
  "_aten::_convolution(Tensor input, Tensor weight, Tensor? bias, int[] stride, int[] padding, int[] dilation, bool transposed, int[] output_padding, int groups, bool benchmark, bool deterministic, bool cudnn_enabled) -> Tensor",
  torch::RegisterOperators::options().kernel<&_convolution_kernel>(c10::TensorTypeId::CPUTensorId)
).op(
  "_aten::conv2d(Tensor input, Tensor weight, Tensor? bias=None, int[2] stride=1, int[2] padding=0, int[2] dilation=1, int groups=1) -> Tensor",
  torch::RegisterOperators::options().kernel<&conv2d_kernel>(c10::TensorTypeId::CPUTensorId)
).op(
  "_aten::batch_norm",
  torch::RegisterOperators::options().kernel(c10::TensorTypeId::CPUTensorId,
  [] (at::Tensor input, c10::optional<at::Tensor> weight, c10::optional<at::Tensor> bias,
    c10::optional<at::Tensor> running_mean, c10::optional<at::Tensor> running_var,
    bool training, double momentum, double eps, bool cudnn_enabled) {
   return at::batch_norm(input, optional_to_tensor(weight), optional_to_tensor(bias),
                         optional_to_tensor(running_mean), optional_to_tensor(running_var),
                         training, momentum, eps, cudnn_enabled);
  })
).op(
  "_aten::max_pool2d_with_indices(Tensor self, int[2] kernel_size, int[2] stride=[], int[2] padding=0, int[2] dilation=1, bool ceil_mode=False) -> (Tensor, Tensor)",
  torch::RegisterOperators::options().kernel<&max_pool2d_with_indices_kernel>(c10::TensorTypeId::CPUTensorId)
).op(
  "_aten::max_pool2d(Tensor self, int[2] kernel_size, int[2] stride=[], int[2] padding=0, int[2] dilation=1, bool ceil_mode=False) -> Tensor",
  torch::RegisterOperators::options().kernel<&max_pool2d_kernel>(c10::TensorTypeId::CPUTensorId)
).op(
  "_aten::threshold",
  torch::RegisterOperators::options().kernel(c10::TensorTypeId::CPUTensorId,
  [](at::Tensor self, at::Scalar threshold, at::Scalar value) {
   return at::threshold_(self, threshold, value);
  })
).op(
  "_aten::relu(Tensor self) -> Tensor",
  torch::RegisterOperators::options().kernel<&relu_kernel>(c10::TensorTypeId::CPUTensorId)
).op(
  "_aten::relu_",
  torch::RegisterOperators::options().kernel(c10::TensorTypeId::CPUTensorId,
  [](at::Tensor a) -> at::Tensor {
    return at::relu_(a);
  })
).op(
  "_aten::t(Tensor(a) self) -> Tensor(a)",
  torch::RegisterOperators::options()
    .kernel<&t_kernel>(c10::TensorTypeId::CPUTensorId)
    .aliasAnalysis(c10::AliasAnalysisKind::FROM_SCHEMA)
).op(
  "_aten::size.int",
  torch::RegisterOperators::options().kernel(c10::TensorTypeId::CPUTensorId,
  [](at::Tensor a, int64_t dim) -> int64_t {
   return at::size(a, dim);
  })
).op(
  "_aten::addmm(Tensor self, Tensor mat1, Tensor mat2, *, Scalar beta=1, Scalar alpha=1) -> Tensor",
  torch::RegisterOperators::options().kernel<&addmm_kernel>(c10::TensorTypeId::CPUTensorId)
).op(
  "_aten::view(Tensor(a) self, int[] size) -> Tensor(a)",
  torch::RegisterOperators::options()
    .kernel<&view_kernel>(c10::TensorTypeId::CPUTensorId)
    .aliasAnalysis(c10::AliasAnalysisKind::FROM_SCHEMA)
).op(
  "_aten::dim",
  torch::RegisterOperators::options().kernel(c10::TensorTypeId::CPUTensorId,
  [](at::Tensor a) -> int64_t {
   return a.dim();
  })
).op(
  "_aten::eq",
  torch::RegisterOperators::options().catchAllKernel(
    [](int64_t a, int64_t b) -> bool {
      return a == b;
    })
).op(
  "_aten::log_softmax",
  torch::RegisterOperators::options().kernel(c10::TensorTypeId::CPUTensorId,
  [](at::Tensor a, int64_t b, c10::optional<int64_t> c) -> at::Tensor {
    if (c.has_value()) {
     return at::log_softmax(a, b, static_cast<c10::ScalarType>(c.value()));
    } else {
     return at::log_softmax(a, b);
    }
  })
).op(
  "_aten::flatten.using_ints(Tensor self, int start_dim=0, int end_dim=-1) -> Tensor",
  torch::RegisterOperators::options().kernel<&flatten_kernel>(c10::TensorTypeId::CPUTensorId)
).op(
  "_aten::Int",
  torch::RegisterOperators::options().kernel(c10::TensorTypeId::CPUTensorId,
                                           [](at::Tensor a) -> int64_t {
                                             return a.item<int64_t>();
  })
).op(
  "_prim::NumToTensor",
  torch::RegisterOperators::options().catchAllKernel(
  [](at::Scalar s) -> at::Tensor {
      return at::scalar_to_tensor(s);
  })
).op(
  // Dummy operator that does nothing. Used to reserve a location of an operator table.
  "_prim::ListConstruct.int",
  torch::RegisterOperators::options().catchAllKernel(
  []() {
  })
).op(
  "_prim::ListConstruct.float",
  torch::RegisterOperators::options().catchAllKernel(
  []() {
  })
).op(
  "_prim::ListConstruct.bool",
  torch::RegisterOperators::options().catchAllKernel(
  []() {
  })
).op(
  "_prim::ListConstruct.Tensor",
  torch::RegisterOperators::options().catchAllKernel(
  []() {
  })
).op(
  "_prim::ListConstruct.generic",
  torch::RegisterOperators::options().catchAllKernel(
  []() {
  })

// Pytext operators
).op(
  "_aten::embedding(Tensor weight, Tensor indices, int padding_idx=-1, bool scale_grad_by_freq=False, bool sparse=False) -> Tensor",
  torch::RegisterOperators::options().kernel(c10::TensorTypeId::CPUTensorId,
  [](c10::OperatorKernel* kernel, Stack* stack) {
     constexpr int N = 5;
     auto result_ = at::embedding(
         (std::move(peek(*stack, 0, N))).toTensor(),
         (std::move(peek(*stack, 1, N))).toTensor(),
         (std::move(peek(*stack, 2, N))).toInt(),
         (std::move(peek(*stack, 3, N))).toBool(),
         (std::move(peek(*stack, 4, N))).toBool()
     );
     drop(*stack, N);
     pack(*stack, std::move(result_));
  })
).op(
  "_aten::dropout(Tensor input, float p, bool train) -> Tensor",
  torch::RegisterOperators::options().kernel(c10::TensorTypeId::CPUTensorId,
  [](c10::OperatorKernel* kernel, Stack* stack) {
     auto result_ = at::dropout(
         (std::move(peek(*stack, 0, 3))).toTensor(),
         (std::move(peek(*stack, 1, 3))).toDouble(),
         (std::move(peek(*stack, 2, 3))).toBool()
     );
     drop(*stack, 3);
     pack(*stack, std::move(result_));
  })
).op(
  "_aten::permute(Tensor(a) self, int[] dims) -> Tensor(a)",
  torch::RegisterOperators::options().kernel(c10::TensorTypeId::CPUTensorId,
  [](c10::OperatorKernel* kernel, Stack* stack) {
     auto result_ = ((std::move(peek(*stack, 0, 2))).toTensor()).permute(
         (std::move(peek(*stack, 1, 2))).toIntListRef()
     );
     drop(*stack, 2);
     pack(*stack, std::move(result_));
  }).aliasAnalysis(c10::AliasAnalysisKind::FROM_SCHEMA)
).op(
  "_aten::matmul(Tensor self, Tensor other) -> Tensor",
  torch::RegisterOperators::options().kernel(c10::TensorTypeId::CPUTensorId,
  [](c10::OperatorKernel* kernel, Stack* stack) {
     auto result_ = at::matmul(
         (std::move(peek(*stack, 0, 2))).toTensor(),
         (std::move(peek(*stack, 1, 2))).toTensor()
     );
     drop(*stack, 2);
     pack(*stack, std::move(result_));
  })
).op(
  "_aten::mul.Tensor(Tensor self, Tensor other) -> Tensor",
  torch::RegisterOperators::options().kernel(c10::TensorTypeId::CPUTensorId,
  [](c10::OperatorKernel* kernel, Stack* stack) {
     auto result_ = at::mul(
         (std::move(peek(*stack, 0, 2))).toTensor(),
         (std::move(peek(*stack, 1, 2))).toTensor()
     );
     drop(*stack, 2);
     pack(*stack, std::move(result_));
  })
).op(
  "_aten::tanh(Tensor self) -> Tensor",
  torch::RegisterOperators::options().kernel(c10::TensorTypeId::CPUTensorId,
  [](c10::OperatorKernel* kernel, Stack* stack) {
     auto result_ = at::tanh(
         (std::move(peek(*stack, 0, 1))).toTensor()
     );
     drop(*stack, 1);
     pack(*stack, std::move(result_));
  })
).op(
  "_aten::max.dim(Tensor self, int dim, bool keepdim=False) -> (Tensor values, Tensor indices)",
  torch::RegisterOperators::options().kernel(c10::TensorTypeId::CPUTensorId,
  [](c10::OperatorKernel* kernel, Stack* stack) {
     auto result_ = at::max(
         (std::move(peek(*stack, 0, 3))).toTensor(),
         (std::move(peek(*stack, 1, 3))).toInt(),
         (std::move(peek(*stack, 2, 3))).toBool()
     );
     drop(*stack, 3);
     pack(*stack, std::move(result_));
  })
).op(
  "_aten::cat(Tensor[] tensors, int dim=0) -> Tensor",
  torch::RegisterOperators::options().kernel(c10::TensorTypeId::CPUTensorId,
  [](c10::OperatorKernel* kernel, Stack* stack) {
     auto result_ = at::cat(
         (std::move(peek(*stack, 0, 2))).toTensorListRef(),
         (std::move(peek(*stack, 1, 2))).toInt()
     );
     drop(*stack, 2);
     pack(*stack, std::move(result_));
  })
).op(
  "_aten::__is__(t1 self, t2 obj) -> bool",
  torch::RegisterOperators::options().catchAllKernel(
  [](c10::OperatorKernel* kernel, Stack* stack) {
      c10::IValue self, obj;
      pop(*stack, self, obj);
      push(*stack, self.isSameIdentity(obj));
  })
).op(
  "_aten::log_softmax.int(Tensor self, int dim, ScalarType? dtype=None) -> Tensor",
  torch::RegisterOperators::options().kernel(c10::TensorTypeId::CPUTensorId,
  [](c10::OperatorKernel* kernel, Stack* stack) {
     auto result_ = at::log_softmax(
       (std::move(peek(*stack, 0, 3))).toTensor(),
       (std::move(peek(*stack, 1, 3))).toInt(),
       (std::move(peek(*stack, 2, 3))).toOptional<c10::ScalarType>()
     );
     drop(*stack, 3);
     pack(*stack, std::move(result_));
  })
).op(
  "_aten::softmax.int(Tensor self, int dim, ScalarType? dtype=None) -> Tensor",
  torch::RegisterOperators::options().kernel(c10::TensorTypeId::CPUTensorId,
  [](c10::OperatorKernel* kernel, Stack* stack) {
     auto result_ = at::softmax(
       (std::move(peek(*stack, 0, 3))).toTensor(),
       (std::move(peek(*stack, 1, 3))).toInt(),
       (std::move(peek(*stack, 2, 3))).toOptional<c10::ScalarType>()
     );
     drop(*stack, 3);
     pack(*stack, std::move(result_));
  })
).op(
  "_aten::warn() -> void",
  torch::RegisterOperators::options().catchAllKernel(
  [](c10::OperatorKernel* kernel, Stack* stack) {
    drop(*stack, 1);
    pop(*stack);
  })
).op(
  "_prim::unchecked_cast",
  torch::RegisterOperators::options().catchAllKernel(
  []() {
  })
).op(
  "_prim::TupleConstruct",
  torch::RegisterOperators::options().catchAllKernel(
  []() {
  })
).op(
  "_prim::TupleUnpack",
  torch::RegisterOperators::options().catchAllKernel(
  []() {
  })
).op(
  "_aten::format",
  torch::RegisterOperators::options().catchAllKernel(
  []() {
  })
).op(
  "_aten::append.Tensor(Tensor self) -> void",
  torch::RegisterOperators::options().kernel(c10::TensorTypeId::CPUTensorId,
  [](c10::OperatorKernel* kernel, Stack* stack) {
    listAppend<at::Tensor>(*stack);
  })
).op(
  "_aten::append.int(int self) -> void",
  torch::RegisterOperators::options().catchAllKernel(
  [](c10::OperatorKernel* kernel, Stack* stack) {
    listAppend<int64_t>(*stack);
  })
);
}<|MERGE_RESOLUTION|>--- conflicted
+++ resolved
@@ -21,7 +21,15 @@
   return v.has_value() ? *v : at::Tensor();
 }
 
-<<<<<<< HEAD
+template <typename T>
+void listAppend(Stack& stack) {
+  T el = pop(stack).to<T>();
+  c10::List<T> list = pop(stack).to<c10::List<T>>();
+
+  list.push_back(std::move(el));
+  push(stack, std::move(list));
+}
+
 void adaptive_avg_pool2d_kernel(const c10::OperatorHandle& op, Stack* stack) {
 #ifdef USE_STATIC_DISPATCH
   at::AutoNonVariableTypeMode non_var_type_mode(true);
@@ -165,15 +173,6 @@
   );
   drop(*stack, 3);
   pack(*stack, std::move(result_));
-=======
-template <typename T>
-void listAppend(Stack& stack) {
-  T el = pop(stack).to<T>();
-  c10::List<T> list = pop(stack).to<c10::List<T>>();
-
-  list.push_back(std::move(el));
-  push(stack, std::move(list));
->>>>>>> da06edee
 }
 
 static auto registry = torch::RegisterOperators().op(
