--- conflicted
+++ resolved
@@ -14,12 +14,8 @@
 TORCH_API std::pair<std::unique_ptr<Function>, const std::string> aotCompile(
     const std::string& method_name,
     std::shared_ptr<Graph>& subgraph,
-<<<<<<< HEAD
-    const std::vector<std::vector<int64_t>>& sizes);
-=======
     const std::vector<std::vector<int64_t>>& sizes,
     const std::string& kernel_func_name = "func");
->>>>>>> 0b2f68ea
 
 } // namespace nnc
 } // namespace mobile
