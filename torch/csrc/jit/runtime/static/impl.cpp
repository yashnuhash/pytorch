--- conflicted
+++ resolved
@@ -167,12 +167,6 @@
   return always_alive;
 }
 
-<<<<<<< HEAD
-=======
-//  Map each value to all values that are alive at the same time.
-using LivenessMap = FastMap<const Value*, FastSet<const Value*>>;
-
->>>>>>> e3210ca1
 //  The algorithm does a traversal of the execution graph
 //  while keeping track of the live values.
 std::pair<LivenessMap, FastMap<const Value*, LiveRange>> GetLiveness(
@@ -1286,203 +1280,6 @@
   VLOG(1) << "Finished checking for memory leak";
 }
 
-<<<<<<< HEAD
-static void assign_storage_to_managed_tensors(
-    StaticRuntime* runtime,
-    const FastSet<const Value*>& managed_tensor_values,
-    const FastMap<const Value*, std::vector<const Value*>>&
-        value_to_same_storage_values,
-    std::vector<std::pair<size_t, std::vector<at::Tensor*>>>& managed_tensors) {
-  // map Value to index to managed_storage, where multiple values can
-  // map to the same index (i.e., sharing the same storage)
-  FastMap<const Value*, size_t> value_to_storage_idx;
-
-  // Snapshot of the current memory state
-  for (auto& pnode : runtime->nodes()) {
-    for (const auto i : c10::irange(pnode.outputs().size())) {
-      auto& ival = pnode.Output(i);
-      const auto* val = pnode.node()->outputs()[i];
-      if (managed_tensor_values.count(val)) {
-        TORCH_CHECK(ival.isTensor());
-        at::Tensor* tensor = &ival.toTensor();
-        auto f = value_to_storage_idx.find(val);
-        if (f != value_to_storage_idx.end()) {
-          auto storage_idx = f->second;
-          managed_tensors[storage_idx].second.emplace_back(tensor);
-        } else {
-          auto p =
-              std::make_pair<size_t, std::vector<at::Tensor*>>(0, {tensor});
-          managed_tensors.emplace_back(std::move(p));
-          // first of a group, update the value_to_storage_idx map with the
-          // index
-          auto f = value_to_same_storage_values.find(val);
-          if (f != value_to_same_storage_values.end()) {
-            auto storage_idx = managed_tensors.size() - 1;
-            const auto& same_storage_values = f->second;
-            for (const auto* v : same_storage_values) {
-              value_to_storage_idx[v] = storage_idx;
-            }
-          }
-        }
-      }
-    }
-  }
-}
-
-MemoryPlanner::MemoryPlanner(
-    StaticRuntime* runtime,
-    const FastMap<const Value*, std::vector<const Value*>>&
-        value_to_same_storage_values,
-    const FastSet<const Value*>& external_values,
-    bool enable_out_variant,
-    bool manage_graph_output_memory) {
-  // collect register indices of outputs of ops with out variant
-  FastSet<const Value*> managed_tensor_values;
-  FastSet<const Value*> leaked_values;
-  if (enable_out_variant) {
-    for (ProcessedNode& pnode : runtime->nodes()) {
-      if (pnode.has_out_variant()) {
-        for (const auto i : c10::irange(pnode.outputs().size())) {
-          const Value* out_v = pnode.node()->outputs()[i];
-          if (external_values.count(out_v)) {
-            continue;
-          }
-          // Types are stored in the underlying TorchScript IR
-          const auto& type = out_v->type();
-          if (type->castRaw<TensorType>()) {
-            managed_tensor_values.insert(out_v);
-          } else if (runtime->is_optimizable_container_type(pnode.node())) {
-            // We "leak" certain container types because their allocations
-            // take a long time
-            leaked_values.insert(out_v);
-          }
-        }
-      }
-    }
-  }
-
-  // collect unmanaged output ivalues
-  FastSet<IValue*> unmanaged_ivalues;
-  for (ProcessedNode& pnode : runtime->nodes()) {
-    for (const auto i : c10::irange(pnode.outputs().size())) {
-      // Types are stored in the underlying TorchScript IR
-      const Value* out_v = pnode.node()->outputs()[i];
-      if (managed_tensor_values.count(out_v) || leaked_values.count(out_v)) {
-        continue;
-      }
-      IValue& out = pnode.Output(i);
-      unmanaged_ivalues.insert(&out);
-    }
-  }
-  // since runtime->outputs() escape from run(), remove them from
-  // managed_tensor_values and from unmanaged_ivalues
-  for (const Value* output : runtime->graph().outputs()) {
-    managed_tensor_values.erase(output);
-  }
-  for (IValue* output : runtime->outputs()) {
-    unmanaged_ivalues.erase(output);
-  }
-
-  // copy to unmanaged_ivalues_
-  unmanaged_ivalues_.reserve(unmanaged_ivalues.size());
-  unmanaged_ivalues_.insert(
-      unmanaged_ivalues_.begin(),
-      unmanaged_ivalues.begin(),
-      unmanaged_ivalues.end());
-
-  if (enable_out_variant) {
-    ::torch::jit::assign_storage_to_managed_tensors(
-        runtime,
-        managed_tensor_values,
-        value_to_same_storage_values,
-        managed_tensors_);
-  }
-}
-
-// Don't change the size if it is already aligned, otherwise increase the size
-// to make it aligned.
-size_t MemoryPlanner::computeAlignedTensorSize(size_t nbytes) {
-  // Note: everything below is size_t
-  return (nbytes + c10::gAlignment - 1) & (~(c10::gAlignment - 1));
-}
-
-at::DataPtr MemoryPlanner::allocateBuffer(
-    size_t size,
-    at::DeviceType deviceType) {
-  at::Allocator* allocator = nullptr;
-  if (deviceType == at::kCPU) {
-    allocator = c10::GetCPUCachingAllocator();
-  } else {
-    allocator = GetAllocator(deviceType);
-  }
-  return allocator->allocate(size);
-}
-
-void MemoryPlanner::allocate() {
-  if (managed_bytes_ == 0) {
-    return;
-  }
-  buffer_ = allocateBuffer(managed_bytes_);
-
-  size_t offset = 0;
-  uint8_t* start = static_cast<uint8_t*>(buffer_.get());
-
-  reused_tensors_ = 0;
-  for (const auto& ms : managed_tensors_) {
-    auto tensor_size = ms.first;
-    if (tensor_size == 0) {
-      continue;
-    }
-    const auto& tensors = ms.second;
-    DCHECK_LE(offset + tensor_size, managed_bytes_);
-    void* src = static_cast<void*>(start + offset);
-
-    for (auto* tensor : tensors) {
-      tensor->storage().set_data_ptr_noswap(
-          at::DataPtr(src, src, nullptr, tensor->device()));
-      tensor->storage().set_nbytes(tensor_size);
-      reused_tensors_++;
-    }
-    reused_tensors_--;
-
-    offset += tensor_size;
-  }
-  DCHECK_EQ(offset, managed_bytes_);
-}
-
-void MemoryPlanner::deallocate() {
-  managed_bytes_ = 0;
-
-  // free memory used by outputs of ops in out variants
-  // but keep the TensorImpl and StorageImpl around
-  for (auto& ms : managed_tensors_) {
-    const auto& tensors = ms.second;
-    size_t max = ms.first;
-    for (auto& tensor : tensors) {
-      size_t current_size =
-          computeAlignedTensorSize(tensor->storage().nbytes());
-      tensor->storage().unsafeGetStorageImpl()->reset();
-      max = std::max(max, current_size);
-    }
-    // Static runtime does not know the size of tensors statically, so we use
-    // the tensor size from the previous run to allocate tensors for the next
-    // run (following C2 tradition), exploiting the fact that tensor storage
-    // size does not have to match that of real tensor size. The following logic
-    // records the tensor storage size for the next run.
-    ms.first = max;
-    managed_bytes_ += max;
-  }
-
-  // for unmanaged ivalues (either tensor or non-tensor), we reset the *iv so
-  // that the objects pointed to by *iv may be reclaimed by reference counting
-  for (auto& iv : unmanaged_ivalues_) {
-    *iv = IValue();
-  }
-  buffer_ = {};
-}
-
-=======
->>>>>>> e3210ca1
 ProcessedNode::ProcessedNode(
     Node* node,
     std::vector<const IValue*>&& inputs,
