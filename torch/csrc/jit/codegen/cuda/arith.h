--- conflicted
+++ resolved
@@ -30,7 +30,8 @@
 // Perform unary op type and return the output
 TORCH_CUDA_CU_API Val* unaryOp(UnaryOpType type, Val* v1);
 TORCH_CUDA_CU_API TensorView* unaryOp(UnaryOpType type, TensorView* v1);
-
+TORCH_CUDA_CU_API Val* unaryIsOp(UnaryOpType type, Val* v1);
+TORCH_CUDA_CU_API TensorView* unaryIsOp(UnaryOpType type, TensorView* v1);
 TORCH_CUDA_CU_API Val* unaryOp(
     UnaryOpType type,
     Val* v1,
@@ -91,7 +92,8 @@
     const std::vector<int>& axes,
     Val* init,
     TensorView* v1,
-    bool keep_dim = false);
+    bool keep_dim = false,
+    DataType dtype = DataType::Null);
 
 //! Auxiliary Struct holding result of
 //! a single welford op in ternsorview
@@ -224,11 +226,6 @@
 // trunc
 TORCH_CUDA_CU_API Val* trunc(Val*);
 TORCH_CUDA_CU_API TensorView* trunc(TensorView*);
-<<<<<<< HEAD
-// not
-TORCH_CUDA_CU_API Val* notOp(Val*);
-TORCH_CUDA_CU_API TensorView* notOp(TensorView*);
-=======
 // bitwise_not
 TORCH_CUDA_CU_API Val* bitwise_not(Val*);
 TORCH_CUDA_CU_API TensorView* bitwise_not(TensorView*);
@@ -250,7 +247,6 @@
 // isreal
 TORCH_CUDA_CU_API Val* isreal(Val*);
 TORCH_CUDA_CU_API TensorView* isreal(TensorView*);
->>>>>>> 4a57321a
 
 // Broadcasts v1 based on bool vector. Size of broadcast bool vector should be
 // the number of dims desired in the broadcasted tensor. This vector should be
@@ -390,7 +386,8 @@
 TORCH_CUDA_CU_API TensorView* sum(
     TensorView* v1,
     const std::vector<int>& reduction_axes,
-    bool keep_dim = false);
+    bool keep_dim = false,
+    DataType dtype = DataType::Null);
 
 TORCH_CUDA_CU_API TensorView* max(
     TensorView* v1,
