--- conflicted
+++ resolved
@@ -1,12 +1,7 @@
 #pragma once
 
-<<<<<<< HEAD
-#include <ATen/core/function_schema.h>
-#include <torch/csrc/jit/runtime/operator.h>
+#include <torch/csrc/jit/frontend/function_schema_parser.h>
 #include <unordered_set>
-=======
-#include <torch/csrc/jit/frontend/function_schema_parser.h>
->>>>>>> 8b541e5a
 
 namespace torch {
 namespace utils {
@@ -21,11 +16,9 @@
 struct TORCH_API SchemaInfo {
  public:
   explicit SchemaInfo(c10::FunctionSchema schema)
-<<<<<<< HEAD
-      : FunctionSchema(schema), updated_(false) {}
+      : schema_(std::move(schema)) {}
   explicit SchemaInfo(const char* signature)
-      : FunctionSchema(torch::jit::getOperatorForLiteral(signature)->schema()),
-        updated_(false) {}
+      : schema_(torch::jit::parseSchema(signature)) {}
 
   bool is_mutable();
 
@@ -53,14 +46,8 @@
   std::vector<std::unordered_set<size_t>> input_alias_map_;
 
   bool updated_;
-=======
-      : schema_(std::move(schema)) {}
-  explicit SchemaInfo(const char* signature)
-      : schema_(torch::jit::parseSchema(signature)) {}
 
- private:
   c10::FunctionSchema schema_;
->>>>>>> 8b541e5a
 };
 } // namespace utils
 } // namespace torch