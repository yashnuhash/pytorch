--- conflicted
+++ resolved
@@ -26,13 +26,9 @@
 
   bool is_mutable(c10::string_view name);
 
-<<<<<<< HEAD
-  bool isNonDeterministic() const;
+  bool is_non_deterministic() const;
 
-  bool areAliasing(
-=======
   bool may_alias(
->>>>>>> ce3cb6e6
       const c10::SchemaArgument& lhs,
       const c10::SchemaArgument& rhs);
 
