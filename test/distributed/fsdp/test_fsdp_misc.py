# Owner(s): ["oncall: distributed"]

import functools
import sys
from contextlib import suppress

import torch
import torch.distributed as dist
import torch.nn as nn
from torch.distributed.fsdp import FlatParameter
from torch.distributed.fsdp import FullyShardedDataParallel as FSDP
<<<<<<< HEAD
from torch.distributed.fsdp.wrap import transformer_auto_wrap_policy
from torch.nn import TransformerDecoderLayer, TransformerEncoderLayer
from torch.testing._internal.common_distributed import skip_if_lt_x_gpu
=======
from torch.distributed.fsdp import ShardingStrategy
from torch.distributed.fsdp.wrap import always_wrap_policy
from torch.testing._internal.common_distributed import (
    skip_if_lt_x_gpu,
)
>>>>>>> 135af0fe
from torch.testing._internal.common_fsdp import (
    CUDAInitMode,
    FSDPInitMode,
    FSDPTest,
    NestedWrappedModule,
    TransformerWithSharedParams,
    _assert_module_states,
)
from torch.testing._internal.common_utils import (
    TEST_WITH_DEV_DBG_ASAN,
    instantiate_parametrized_tests,
    parametrize,
    run_tests,
)

if not dist.is_available():
    print("Distributed not available, skipping tests", file=sys.stderr)
    sys.exit(0)

if TEST_WITH_DEV_DBG_ASAN:
    print(
        "Skip dev-asan as torch + multiprocessing spawn have known issues",
        file=sys.stderr,
    )
    sys.exit(0)


class TestFSDPMisc(FSDPTest):
    @property
    def world_size(self):
        return 2

    @property
    def process_group(self):
        return dist.distributed_c10d._get_default_group()

    @skip_if_lt_x_gpu(2)
    @parametrize("use_second_layer", [True, False])
    @parametrize("sharding_strategy", [ShardingStrategy.NO_SHARD, None])
    def test_fsdp_module_no_compute_grad(self, use_second_layer, sharding_strategy):
        # When use_second_layer=True, b is involved in forward computation but does
        # not receive grad in backward. Otherwise, b is not involved in forward
        # computation.
        class MyModel(nn.Module):
            def __init__(self):
                super().__init__()
                self.a = nn.Linear(10, 10)
                self.b = nn.Linear(10, 10)

            def forward(self, x, y):
                out1 = self.a(x)
                if use_second_layer:
                    out2 = self.b(y)
                    return out1, out2
                else:
                    return out1

        fsdp = FSDP(
            MyModel().cuda(),
            sharding_strategy=sharding_strategy,
            auto_wrap_policy=always_wrap_policy
        )
        x = torch.randn(10, 10, device='cuda')
        y = torch.randn(10, 10, device='cuda')
        for i in range(4):
            if use_second_layer:
                a, b = fsdp(x, y)
            else:
                a = fsdp(x, y)
            loss = a.sum()
            loss.backward()

            # self.a receives grad, self.b does not
            a_grad = fsdp.module.a._fsdp_wrapped_module.flat_param.grad
            b_grad = fsdp.module.b._fsdp_wrapped_module.flat_param.grad
            self.assertIsNotNone(a_grad)
            self.assertIsNone(b_grad)

    @skip_if_lt_x_gpu(2)
    def test_device_id_auto_wrap(self):
        """Tests that ``auto_wrap_policy`` propagates ``device_id`` to all
        nested FSDP instances."""
        auto_wrap_policy = functools.partial(
            transformer_auto_wrap_policy,
            transformer_layer_cls={TransformerEncoderLayer, TransformerDecoderLayer},
        )
        fsdp_kwargs = {
            "auto_wrap_policy": auto_wrap_policy,
            "device_id": torch.cuda.current_device(),
        }
        fsdp_model = TransformerWithSharedParams.init(
            self.process_group,
            FSDPInitMode.RECURSIVE,
            CUDAInitMode.CUDA_BEFORE,
            fsdp_kwargs,
        )
        for fsdp_module in FSDP.fsdp_modules(fsdp_model):
            self.assertEqual(
                fsdp_module.device_id,
                torch.device("cuda", torch.cuda.current_device()),
            )

    @skip_if_lt_x_gpu(2)
    @parametrize("use_index", [True, False])
    def test_fsdp_device_id(self, use_index):
        """
        Tests the FSDP ``device_id`` argument:
          - Wrapping a CPU module should move the module to the GPU matching
          ``device_id``
          - Wrapping a GPU module already on the GPU matching ``device_id``
          should not raise an error
          - Wrapping a GPU module already on GPU and passing a GPU device
          without specifying a device ID (i.e. ``torch.device("cuda")``) warns
        """
        dev_id = (
            torch.cuda.current_device() if use_index
            else torch.device("cuda", torch.cuda.current_device())
        )

        def _check_device_matches(module, device_id):
            """Checks that the ``FlatParameter``s in ``module`` have device
            matching ``device_id``."""
            devices = {
                p.device for p in module.parameters()
                if isinstance(p, FlatParameter)
            }
            assert len(devices) > 0
            self.assertEqual(1, len(devices))
            found_device = devices.pop()
            if use_index and not isinstance(device_id, torch.device):
                device = torch.device("cuda", device_id)
            else:
                device = device_id
            self.assertEqual(found_device, device)

        # Check that FSDP parameters are moved to `device_id` for a CPU module
        nested_wrapped_module = NestedWrappedModule.init(
            self.process_group,
            FSDPInitMode.RECURSIVE,
            CUDAInitMode.CUDA_NEVER,
            fsdp_kwargs={"device_id": dev_id},
        )
        _check_device_matches(nested_wrapped_module, dev_id)
        # Check that specifying `device_id` for a GPU module already on that
        # device does not raise an error
        nested_wrapped_module = NestedWrappedModule.init(
            self.process_group,
            FSDPInitMode.RECURSIVE,
            CUDAInitMode.CUDA_BEFORE,
            fsdp_kwargs={"device_id": dev_id},
        )
        _check_device_matches(nested_wrapped_module, dev_id)
        # Check that passing in `torch.device("cuda")` for a GPU module warns
        regex = "does not have explicit index"
        context = self.assertWarnsRegex(
            expected_warning=UserWarning, expected_regex=regex
        )
        with context:
            nested_wrapped_module = NestedWrappedModule.init(
                self.process_group,
                FSDPInitMode.RECURSIVE,
                CUDAInitMode.CUDA_BEFORE,
                fsdp_kwargs={"device_id": torch.device("cuda")}
            )
        _check_device_matches(
            nested_wrapped_module,
            torch.device("cuda", torch.cuda.current_device())
        )

    @skip_if_lt_x_gpu(2)
    def test_module_device_mismatches_device_id(self):
        """Tests that specifying a ``device_id`` argument to FSDP for a GPU
        module that does not match the GPU device ID raises an error."""
        context = (
            self.assertRaisesRegex(
                RuntimeError,
                f"on rank {self.rank}.*cuda:0, but is on cuda:{self.rank}"
            ) if self.rank != 0 else suppress()
        )
        with context:
            NestedWrappedModule.init(
                self.process_group,
                FSDPInitMode.RECURSIVE,
                # Move wrapped modules to CUDA before wrapping with FSDP
                cuda_init_mode=CUDAInitMode.CUDA_BEFORE,
                # Should raise error since rank 1 is given `device_id=0` when
                # the model is on cuda:1
                fsdp_kwargs={"device_id": 0},
            )

    @skip_if_lt_x_gpu(2)
    def test_multi_device_not_supported(self):
        """Tests that wrapping a multi-device module (i.e. with submodules on
        both GPU and CPU) with FSDP raises an error."""
        class MultiDeviceModule(nn.Module):
            def __init__(self):
                super().__init__()
                self.a = nn.Linear(1, 1).cuda()
                self.b = nn.Linear(1, 1)

        with self.assertRaisesRegex(
            RuntimeError, "FSDP only supports single device modules"
        ):
            FSDP(MultiDeviceModule())

    @skip_if_lt_x_gpu(2)
    def test_no_params(self):
        """
        Test that device_id and cpu init work if module has no params
        (they are effective noops, but ensure FSDP does not assume module
        has parameters during init)
        """
        # Test CPU
        no_params = nn.ReLU()
        module = FSDP(no_params)
        # Test CUDA
        no_params = nn.ReLU().cuda()
        module = FSDP(no_params)
        # Test CPU + device_id
        no_params = nn.ReLU()
        module = FSDP(no_params, device_id=torch.cuda.current_device())
        # For modules with no params, wrong device_id will raise error about
        # inconsistency between compute_device and device_id, since compute_device
        # is computed as torch.cuda.current_device when there are no params.
        no_params = nn.ReLU().cuda()
        context = (
            self.assertRaisesRegex(
                AssertionError,
                f"Inconsistent.*cuda:{self.rank} vs cuda:0"
            )
        ) if self.rank != 0 else suppress()
        with context:
            module = FSDP(no_params, device_id=0)

    @skip_if_lt_x_gpu(2)
    def test_fsdp_cpu_init_stays_on_cpu(self):
        """Tests that passing a CPU module to FSDP preserves that the wrapped
        module is on CPU after FSDP initialization, albeit after loging a
        warning, and that FSDP moves CPU input to GPU before the forward."""
        torch.cuda.set_device(self.rank)
        regex = "Module is put on CPU"
        context = self.assertWarnsRegex(
            expected_warning=UserWarning, expected_regex=regex
        )
        with context:
            nested_wrapped_module = NestedWrappedModule.init(
                self.process_group,
                FSDPInitMode.RECURSIVE,
                CUDAInitMode.CUDA_NEVER,
            )
            fsdp_model = FSDP(nested_wrapped_module, self.process_group)
        devices = {p.device for p in fsdp_model.parameters()}
        self.assertEqual(1, len(devices))
        self.assertEqual(torch.device("cpu"), devices.pop())
        fsdp_model = fsdp_model.cuda()
        # Ensure fwd + backward can be performed after moving to CUDA.
        # CPU input also tests that input is correctly moved to appropriate
        # CUDA device.
        inp = fsdp_model.module.get_input(device=torch.device("cpu"))
        fsdp_model(*inp).sum().backward()

    @skip_if_lt_x_gpu(2)
    def test_cpu_init_with_sync_module_states(self):
        """Tests that passing ``sync_module_states=True`` raises an error for
        a CPU module since the synchronization requires GPU communication,
        while additionally passing ``device_id`` does not raise an error."""
        nested_wrapped_module = NestedWrappedModule.init(
            self.process_group,
            FSDPInitMode.RECURSIVE,
            CUDAInitMode.CUDA_NEVER,
        )
        with self.assertRaisesRegex(
            ValueError,
            "Module has CPU parameters, but sync_module_states=True is specified."
        ):
            FSDP(nested_wrapped_module, self.process_group, sync_module_states=True)

        # Specifying device_id with sync_module_states=True works.
        FSDP(
            nested_wrapped_module,
            self.process_group,
            device_id=torch.cuda.current_device(),
            sync_module_states=True,
        )

    @skip_if_lt_x_gpu(2)
    def test_fsdp_same_model_across_ranks(self):
        """
        FSDP broadcasts model from rank 0 to ensure it starts off with the same
        values.
        """
        class MyModel(nn.Module):
            def __init__(self, rank):
                super().__init__()
                # Seed via rank to make model different across ranks
                torch.manual_seed(rank)
                torch.cuda.manual_seed(rank)
                self.lin = nn.Linear(10, 10, bias=False)
                self.register_buffer("buffer", torch.ones(1) * rank)

        m = MyModel(self.rank).cuda()
        _assert_module_states(m, process_group=self.process_group, assert_fn=self.assertNotEqual)
        # Passing sync_module_states into FSDP makes model the same during init.
        fsdp = FSDP(m, sync_module_states=True)
        with fsdp.summon_full_params(fsdp):
            _assert_module_states(fsdp, process_group=self.process_group, assert_fn=self.assertEqual)

        # sync_module_states also works with CPU module with device_id passed in
        m = MyModel(self.rank)
        _assert_module_states(m, process_group=self.process_group, assert_fn=self.assertNotEqual)
        # Passing sync_module_states into FSDP makes model the same during init.
        fsdp = FSDP(m, device_id=torch.cuda.current_device(), sync_module_states=True)
        with fsdp.summon_full_params(fsdp):
            _assert_module_states(fsdp, process_group=self.process_group, assert_fn=self.assertEqual)


instantiate_parametrized_tests(TestFSDPMisc)

if __name__ == "__main__":
    run_tests()<|MERGE_RESOLUTION|>--- conflicted
+++ resolved
@@ -9,24 +9,14 @@
 import torch.nn as nn
 from torch.distributed.fsdp import FlatParameter
 from torch.distributed.fsdp import FullyShardedDataParallel as FSDP
-<<<<<<< HEAD
-from torch.distributed.fsdp.wrap import transformer_auto_wrap_policy
-from torch.nn import TransformerDecoderLayer, TransformerEncoderLayer
+    always_wrap_policy,
+    transformer_auto_wrap_policy,
+)
 from torch.testing._internal.common_distributed import skip_if_lt_x_gpu
-=======
-from torch.distributed.fsdp import ShardingStrategy
-from torch.distributed.fsdp.wrap import always_wrap_policy
-from torch.testing._internal.common_distributed import (
-    skip_if_lt_x_gpu,
-)
->>>>>>> 135af0fe
 from torch.testing._internal.common_fsdp import (
-    CUDAInitMode,
-    FSDPInitMode,
     FSDPTest,
     NestedWrappedModule,
     TransformerWithSharedParams,
-    _assert_module_states,
 )
 from torch.testing._internal.common_utils import (
     TEST_WITH_DEV_DBG_ASAN,
