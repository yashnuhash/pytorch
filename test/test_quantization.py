--- conflicted
+++ resolved
@@ -37,7 +37,7 @@
 from quantization.core.test_workflow_module import TestDistributed  # noqa: F401
 from quantization.core.test_workflow_module import TestFusedObsFakeQuantModule  # noqa: F401
 from quantization.core.test_utils import TestUtils  # noqa: F401
-
+from quantization.core.test_docs import TestQuantizationDocs  # noqa: F401
 
 # Eager Mode Workflow. Tests for the functionality of APIs and different features implemented
 # using eager mode.
@@ -87,11 +87,8 @@
     from quantization.fx.test_model_report_fx import TestFxModelReportDetector  # noqa: F401
     from quantization.fx.test_model_report_fx import TestFxModelReportObserver      # noqa: F401
     from quantization.fx.test_model_report_fx import TestFxModelReportDetectDynamicStatic  # noqa: F401
-<<<<<<< HEAD
-=======
     from quantization.fx.test_model_report_fx import TestFxModelReportClass  # noqa: F401
     from quantization.fx.test_model_report_fx import TestFxDetectInputWeightEqualization  # noqa: F401
->>>>>>> a47cc182
 except ImportError:
     pass
 
