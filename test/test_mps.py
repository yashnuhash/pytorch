# -*- coding: utf-8 -*-
# Owner(s): ["module: mps"]

import sys
import math
import random
import unittest
import warnings
import subprocess
import tempfile
import os
import torch
import torch.nn as nn
import torch.nn.functional as F
import itertools
from torch._six import inf
from torch.nn import Parameter
from torch.testing._internal.common_utils import run_tests, TestCase, download_file, TEST_WITH_UBSAN
from torch.testing._comparison import TensorLikePair
import torch.backends.mps
from torch.distributions import Uniform, Exponential

from torch.testing._internal.common_nn import NNTestCase
import numpy as np
import torch

# Same logic as test_cuda.py
if not torch.backends.mps.is_available():
    print('MPS not available, skipping tests', file=sys.stderr)
    TestCase = object  # noqa: F811
    NNTestCase = object  # noqa: F811

class MPSReluTest(TestCase):
    def _npRelu(self, np_features):
        return np.maximum(np_features, np.zeros(np_features.shape)).astype(np_features.dtype)

    def testNpRelu(self):
        torch.testing.assert_allclose(
            np.array([[0., 0.7, 0.0, 0.3, 0.0], [0.1, 0.0, 0.5, 0.0, 0.9]]),
            self._npRelu(
                np.array([[-0.9, 0.7, -0.5, 0.3, -0.1], [0.1, -0.3, 0.5, -0.7,
                                                         0.9]])))

    def _testRelu(self, np_features, device):
        np_relu = self._npRelu(np_features)
        # Convert the numpy array to a PyTorch Tensor,
        # and move the Tensor to the CPU/GPU based on the "device" parameter
        py_tensor = torch.from_numpy(np_features).to(device)
        py_relu = torch.nn.ReLU(inplace=False)(py_tensor)
        py_relu_cpu = py_relu.to("cpu")

        torch.testing.assert_allclose(np_relu, py_relu_cpu)

    def _testReluInPlace(self, np_features, device):
        np_relu = self._npRelu(np_features)
        # Convert the numpy array to a PyTorch Tensor,
        # and move the Tensor to the CPU/GPU based on the "device" parameter
        py_tensor = torch.from_numpy(np_features).to(device)
        py_relu = torch.nn.ReLU(inplace=True)(py_tensor)
        py_relu_cpu = py_relu.to("cpu")

        torch.testing.assert_allclose(np_relu, py_relu_cpu)
        # Inplace Relu modifies the initial input and it should match the output of Relu
        torch.testing.assert_allclose(np_relu, py_tensor.to("cpu"))

    def testNumbersCPU(self):
        for t in [np.int32]:
            # Force execution on CPU even if a GPU kernel is available for the type.
            self._testRelu(
                np.array([[-9, 7, -5, 3, -1], [1, -3, 5, -7, 9]]).astype(t),
                device="cpu")
            self._testReluInPlace(
                np.array([[-9, 7, -5, 3, -1], [1, -3, 5, -7, 9]]).astype(t),
                device="cpu")

    def testNumbersGPU(self):
        for t in [np.float16, np.float32]:
            self._testRelu(
                np.array([[-9, 7, -5, 3, -1], [1, -3, 5, -7, 9]]).astype(t),
                device="mps")
            self._testReluInPlace(
                np.array([[-9, 7, -5, 3, -1], [1, -3, 5, -7, 9]]).astype(t),
                device="mps")

class MatmulTest(TestCase):
    def _helper(self, shape_tensor_1, shape_tensor_2, expand_tensor_1_shape=None, expand_tensor_2_shape=None):
        if expand_tensor_1_shape:
            tensor1_mps = torch.randn(shape_tensor_1, device="mps").expand(expand_tensor_1_shape)
        else:
            tensor1_mps = torch.randn(shape_tensor_1, device="mps")

        if expand_tensor_2_shape:
            tensor2_mps = torch.randn(shape_tensor_2, device="mps").expand(expand_tensor_2_shape)
        else:
            tensor2_mps = torch.randn(shape_tensor_2, device="mps")

        tensor1_cpu = tensor1_mps.to("cpu")
        tensor2_cpu = tensor2_mps.to("cpu")

        matmul_cpu = torch.matmul(tensor1_cpu, tensor2_cpu)
        matmul_mps = torch.matmul(tensor1_mps, tensor2_mps)

        self.assertEqual(matmul_cpu, matmul_mps.to("cpu"))

    def test_vector_x_vector(self):
        # uses `dot`
        self._helper(3, 3)

    def test_matrix_x_vector(self):
        # uses `addmv`
        self._helper((3, 4), 4)

    def test_batched_matrix_x_broadcasted_vector(self):
        self._helper((10, 3, 4), 4)

    def test_batched_matrix_x_batched_matrix(self):
        # uses `bmm.out`
        self._helper((10, 3, 4), (10, 4, 5))

    def test_batched_matrix_x_broadcasted_matrix(self):
        self._helper((10, 3, 4), (4, 5))


class MPSLeakyReluTest(TestCase):
    def _npLeakyRelu(self, np_features, negative_slope=0.1):
        return np.maximum(np_features, negative_slope * np_features).astype(np_features.dtype)

    def testNpLeakyRelu(self):
        torch.testing.assert_allclose(
            np.array([[-0.09, 0.7, -0.05, 0.3, -0.01],
                      [0.1, -0.03, 0.5, -0.07, 0.9]]),
            self._npLeakyRelu(
                np.array([[-0.9, 0.7, -0.5, 0.3, -0.1], [0.1, -0.3, 0.5, -0.7,
                                                         0.9]]),
                negative_slope=0.1))

    def _testLeakyRelu(self, np_features, negative_slope, device):
        cpu_x = torch.from_numpy(np_features).requires_grad_()
        mps_x = torch.from_numpy(np_features).to('mps').requires_grad_()
        relu_op = torch.nn.LeakyReLU(negative_slope)

        cpu_leaky_relu = relu_op(cpu_x)
        mps_leaky_relu = relu_op(mps_x)
        torch.testing.assert_allclose(cpu_leaky_relu, mps_leaky_relu.to('cpu'))

        # test backward pass
        cpu_grad = torch.ones_like(cpu_leaky_relu)
        mps_grad = cpu_grad.to('mps')
        cpu_leaky_relu.backward(gradient=cpu_grad)
        mps_leaky_relu.backward(gradient=mps_grad)
        torch.testing.assert_allclose(cpu_x.grad, mps_x.grad.to('cpu'))

    def testNumbersCPU(self):
        for t in [np.float32]:
            self._testLeakyRelu(
                np.array([[-9, 7, -5, 3, -1], [1, -3, 5, -7, 9]]).astype(t),
                negative_slope=0.2,
                device="cpu")


class TestAvgPool(TestCase):
    def _sum_pool2d(self, x, kernel_size):
        windows = torch.nn.functional.unfold(x, kernel_size=kernel_size, stride=kernel_size)
        return torch.sum(windows, dim=1)

    def _sum_pool3d(self, x, kernel_size):
        # Because unfold does not support 3D sliding window we will split tensor to multiple tensors and calculate sum
        h = kernel_size[0]
        splited_x = [t.sum(0) for t in x.split(h) if t.size(0) == h]
        # sum_pool2d assumes tensor in (1, 1, n, m) view, so unsqueeze two times
        splited_x = [self._sum_pool2d(t.unsqueeze(0).unsqueeze(0), kernel_size[1:]) for t in splited_x]
        joined_x = torch.cat(splited_x)
        return joined_x.view(1, joined_x.numel())

    def _avg_pool2d(self, x, kernel_size):
        size = reduce((lambda x, y: x * y), kernel_size)
        return self._sum_pool2d(x, kernel_size) / size

    def _avg_pool3d(self, x, kernel_size):
        size = reduce((lambda x, y: x * y), kernel_size)
        return self._sum_pool3d(x, kernel_size) / size

    def test_avg_pool2d_with_zero_divisor(self):
        self.assertRaisesRegex(RuntimeError, "divisor must be not zero",
                               lambda: F.avg_pool2d(torch.zeros(3, 3, 3), (2, 2), divisor_override=0))

    def test_doubletensor_avg_pool2d_with_divisor(self):
        n, m = 3, 3
        input = torch.rand(1, 1, n, m)
        for i in range(1, n + 1):
            for j in range(1, m + 1):
                for divisor in [1, 7, i * j]:
                    actual = F.avg_pool2d(input[0], (i, j), divisor_override=divisor)
                    actual = actual.view(1, actual.numel())
                    expected = self._sum_pool2d(input, (i, j)) / divisor
                    self.assertEqual(actual, expected, rtol=0, atol=1e-5)

    def test_avg_pool2d_ceil_mode(self):
        # Regression test for gh-36977
        x = 10 * torch.randn((1, 16, 4, 4))
        y = torch.nn.functional.avg_pool2d(
            x, ceil_mode=True, count_include_pad=True, kernel_size=(1, 2),
            padding=(0, 1), stride=2)
        self.assertTrue(not torch.isnan(y).any())
        y = torch.nn.functional.avg_pool2d(
            x.to('mps'), ceil_mode=True, count_include_pad=True, kernel_size=(1, 2),
            padding=(0, 1), stride=2)
        self.assertTrue(not torch.isnan(y).any())


class TestMPS(TestCase):
    def test_exp(self, device="mps", dtype=torch.float):
        for v in (2, -2) + ((1j, 1 + 1j) if dtype.is_complex else ()):
            b = torch.arange(18, device="cpu") / 3 * math.pi
            a = torch.tensor(v, dtype=dtype, device="cpu") * b
            a = a.to(dtype).to("mps")
            self.compare_with_numpy(torch.exp, np.exp, a)

    def test_exp1(self, device="mps", dtype=torch.float):
        input = torch.tensor([-0.1, 3.0, -0.9]).to('mps')
        output = torch.exp(input).to('cpu')

    def _testLeakyRelu(self, np_features, negative_slope, device):
        cpu_x = torch.from_numpy(np_features).requires_grad_()
        mps_x = torch.from_numpy(np_features).to('mps').requires_grad_()
        relu_op = torch.nn.LeakyReLU(negative_slope)

        cpu_leaky_relu = relu_op(cpu_x)
        mps_leaky_relu = relu_op(mps_x)
        torch.testing.assert_allclose(cpu_leaky_relu, mps_leaky_relu.to('cpu'))

        # test backward pass
        cpu_grad = torch.ones_like(cpu_leaky_relu)
        mps_grad = cpu_grad.to('mps')
        cpu_leaky_relu.backward(gradient=cpu_grad)
        mps_leaky_relu.backward(gradient=mps_grad)
        torch.testing.assert_allclose(cpu_x.grad, mps_x.grad.to('cpu'))

    def testNumbersGPU(self):
        for t in [np.float32]:
            self._testLeakyRelu(
                np.array([[-9, 7, -5, 3, -1], [1, -3, 5, -7, 9]]).astype(t),
                negative_slope=0.1,
                device="mps")

    def test_fill(self):

        def helper(val, shape):
            tensor = torch.zeros(shape, device='mps')
            tensor_mps = tensor.fill_(val)
            tensor_mps = torch.tanh(tensor_mps)

            tensor_0 = torch.zeros(shape, device='cpu')
            tensor_cpu = tensor_0.fill_(val)
            tensor_cpu = torch.tanh(tensor_cpu)

            self.assertEqual(tensor_mps, tensor_cpu)

        helper(0, [1024])
        helper(0.2, [2, 3])

    def test_mm(self):
        B = torch.ones(5, 6).to("mps")
        C = torch.ones(6, 5).to("mps")
        D = torch.mm(B, C).cpu()
        torch.testing.assert_allclose(D, torch.full((5, 5), 6.0))

    def test_addmm(self):
        A = torch.ones(5, 5).to("mps")
        B = torch.ones(5, 6).to("mps")
        C = torch.ones(6, 5).to("mps")
        D = torch.addmm(A, B, C).to("cpu")
        torch.testing.assert_allclose(D, torch.full((5, 5), 7.0))

    def test_bmm(self):
        batch1_cpu = torch.randn(10, 3, 4)
        batch2_cpu = torch.randn(10, 4, 5)

        batch1_mps = batch1_cpu.detach().clone().to("mps")
        batch2_mps = batch2_cpu.detach().clone().to("mps")

        output_cpu = torch.bmm(batch1_cpu, batch2_cpu)
        output_mps = torch.bmm(batch1_mps, batch2_mps)

        self.assertEqual(output_cpu, output_mps)
        self.assertEqual(output_cpu.size(), output_mps.size())

    def test_addbmm(self):
        M_cpu = torch.randn(3, 5)
        batch1_cpu = torch.randn(10, 3, 4)
        batch2_cpu = torch.randn(10, 4, 5)

        M_mps = M_cpu.detach().clone().to("mps")
        batch1_mps = batch1_cpu.detach().clone().to("mps")
        batch2_mps = batch2_cpu.detach().clone().to("mps")

        output_cpu = torch.addbmm(M_cpu, batch1_cpu, batch2_cpu)
        output_mps = torch.addbmm(M_mps, batch1_mps, batch2_mps)

        self.assertEqual(output_cpu, output_mps)
        self.assertEqual(output_cpu.size(), output_mps.size())

    def test_baddbmm(self):
        def helper(input_shape, batch1_shape, batch2_shape):
            M_cpu = torch.randn(input_shape)
            batch1_cpu = torch.randn(batch1_shape)
            batch2_cpu = torch.randn(batch2_shape)
            alpha = 1.2
            beta = 0.8

            M_mps = M_cpu.detach().clone().to("mps")
            batch1_mps = batch1_cpu.detach().clone().to("mps")
            batch2_mps = batch2_cpu.detach().clone().to("mps")

            output_cpu = torch.baddbmm(M_cpu, batch1_cpu, batch2_cpu, beta=beta, alpha=alpha)
            output_mps = torch.baddbmm(M_mps, batch1_mps, batch2_mps, beta=beta, alpha=alpha)

            self.assertEqual(output_cpu, output_mps)
            self.assertEqual(output_cpu.size(), output_mps.size())

        helper(input_shape=(3, 5), batch1_shape=(10, 3, 4), batch2_shape=(10, 4, 5))
        helper(input_shape=(10, 3, 5), batch1_shape=(10, 3, 4), batch2_shape=(10, 4, 5))
        helper(input_shape=(1, 77, 77), batch1_shape=(8, 77, 64), batch2_shape=(8, 64, 77))

    def test_local_scalar_dense_mps(self):
        x_cpu = torch.randn(1)
        y_mps = x_cpu.to("mps")
        torch.testing.assert_allclose(x_cpu.item(), y_mps.item())

    def _linear_helper(self, in_features, out_features, shape, bias=True, backward_pass=False):
        cpu_linear = torch.nn.Linear(in_features=in_features, out_features=out_features, device="cpu", bias=bias)
        mps_linear = torch.nn.Linear(in_features=in_features, out_features=out_features, device="mps", bias=bias)

        # Use the same weights and bias as the ones from the cpu
        mps_linear.weight.data = cpu_linear.weight.data.detach().clone().to("mps")

        if bias:
            mps_linear.bias.data = cpu_linear.bias.data.detach().clone().to("mps")

        linear_mps_input = torch.randn(shape).to('mps')
        linear_cpu_input = linear_mps_input.detach().clone().to('cpu')

        if backward_pass:
            linear_mps_input = linear_mps_input.requires_grad_()
            linear_cpu_input = linear_cpu_input.requires_grad_()

        linear_cpu_output = cpu_linear(linear_cpu_input)
        linear_mps_output = mps_linear(linear_mps_input)

        self.assertEqual(linear_cpu_output, linear_mps_output.to('cpu'))
        self.assertEqual(linear_cpu_output.size(), linear_mps_output.size())

        if backward_pass:
            cpu_grad = torch.ones_like(linear_cpu_output)
            grad = cpu_grad.to('mps')

            linear_cpu_output.backward(gradient=cpu_grad)
            linear_mps_output.backward(gradient=grad)

            self.assertEqual(linear_cpu_input.grad.size(), linear_mps_input.grad.size())
            self.assertEqual(linear_cpu_input.grad, linear_mps_input.grad.to("cpu"), atol=8e-04, rtol=10.4e-05)

            self.assertEqual(cpu_linear.weight.grad.size(), mps_linear.weight.grad.size())
            self.assertEqual(cpu_linear.weight.grad, mps_linear.weight.grad.to("cpu"), atol=8e-04, rtol=10.4e-05)
            if bias:
                self.assertEqual(cpu_linear.bias.grad.size(), mps_linear.bias.grad.size())
                self.assertEqual(cpu_linear.bias.grad, mps_linear.bias.grad.to("cpu"), atol=8e-04, rtol=10.4e-05)

    def test_linear2D(self):
        self._linear_helper(in_features=2, out_features=3, shape=((4, 2)), bias=True, backward_pass=False)

    def test_linear2D_backward(self):
        self._linear_helper(in_features=2, out_features=3, shape=((4, 2)), bias=True, backward_pass=True)

    def test_linear2D_no_bias(self):
        self._linear_helper(in_features=2, out_features=3, shape=((4, 2)), bias=False, backward_pass=False)

    def test_linear2D_no_bias_backward(self):
        self._linear_helper(in_features=2, out_features=3, shape=((4, 2)), bias=False, backward_pass=True)

    def test_linear3D(self):
        self._linear_helper(in_features=2, out_features=3, shape=((4, 5, 2)), bias=True, backward_pass=False)

    def test_linear3D_backward(self):
        self._linear_helper(in_features=2, out_features=3, shape=((4, 5, 2)), bias=True, backward_pass=True)

    def test_linear3D_no_bias(self):
        self._linear_helper(in_features=2, out_features=3, shape=((4, 5, 2)), bias=True, backward_pass=False)

    def test_linear3D_no_bias_backward(self):
        self._linear_helper(in_features=2, out_features=3, shape=((4, 5, 2)), bias=True, backward_pass=True)

    def test_uniform(self):
        low = torch.zeros(5, 5, requires_grad=True)
        high = (torch.ones(5, 5) * 3).requires_grad_()
        low_1d = torch.zeros(1, requires_grad=True)
        high_1d = (torch.ones(1) * 3).requires_grad_()
        self.assertEqual(Uniform(low, high).sample().size(), (5, 5))
        self.assertEqual(Uniform(low, high).sample((7,)).size(), (7, 5, 5))
        self.assertEqual(Uniform(low_1d, high_1d).sample().size(), (1,))
        self.assertEqual(Uniform(low_1d, high_1d).sample((1,)).size(), (1, 1))
        self.assertEqual(Uniform(0.0, 1.0).sample((1,)).size(), (1,))

        # Check log_prob computation when value outside range
        uniform = Uniform(low_1d, high_1d, validate_args=False)
        above_high = torch.tensor([4.0])
        below_low = torch.tensor([-1.0])
        self.assertEqual(uniform.log_prob(above_high).item(), -inf)
        self.assertEqual(uniform.log_prob(below_low).item(), -inf)

        # check cdf computation when value outside range
        self.assertEqual(uniform.cdf(below_low).item(), 0)
        self.assertEqual(uniform.cdf(above_high).item(), 1)

        state = torch.get_rng_state()
        rand = low.new(low.size()).uniform_()
        torch.set_rng_state(state)
        u = Uniform(low, high).rsample()
        u.backward(torch.ones_like(u))
        self.assertEqual(low.grad, 1 - rand)
        self.assertEqual(high.grad, rand)
        low.grad.zero_()
        high.grad.zero_()

    # Test forward maxpool2d
    def test_max_pool2d(self):
        def helper(shape, ks, padding=0, dilation=1, ceil_mode=False, return_indices=False, test_ties=False):

            cpu_x = None
            if(test_ties):
                cpu_x = torch.ones(shape, device='cpu', dtype=torch.float, requires_grad=True)
            else:
                cpu_x = torch.randn(shape, device='cpu', dtype=torch.float, requires_grad=True)
            x = cpu_x.detach().clone().to('mps').requires_grad_()

            pool = torch.nn.MaxPool2d(kernel_size=ks, padding=padding, dilation=dilation,
                                      ceil_mode=ceil_mode, return_indices=return_indices)

            if(return_indices is False):
                y = pool(x)
                ref_y = pool(cpu_x)

                cpu_grad = torch.ones_like(ref_y)
                grad = cpu_grad.to('mps')

                y.backward(gradient=grad)
                ref_y.backward(gradient=cpu_grad)

                self.assertEqual(y, ref_y)
                self.assertEqual(x.grad, cpu_x.grad)
            else:
                y, idx = pool(x)
                ref_y, ref_idx = pool(cpu_x)

                cpu_grad = torch.ones_like(ref_y)
                grad = cpu_grad.to('mps')

                y.backward(gradient=grad)
                ref_y.backward(gradient=cpu_grad)

                self.assertEqual(y, ref_y)
                self.assertEqual(idx, ref_idx)
                self.assertEqual(x.grad, cpu_x.grad)

        # Test with no batch dimension
        helper((8, 4, 4), ks=2)
        helper((2, 8, 4, 4), ks=2)
        helper((1, 1000, 32, 32), ks=4)
        helper((1, 1000, 1, 4), ks=(1, 4))  # test for max_pool1d
        # Test padding
        helper((1, 1000, 32, 32), ks=4, padding=1)
        helper((1, 1000, 1, 4), ks=(1, 4), padding=(0, 1))  # test for max_pool1d
        # Test dilation
        helper((1, 1000, 32, 32), ks=4, dilation=2)
        helper((1, 1000, 1, 4), ks=(1, 4), padding=(0, 2))  # test for max_pool1d
        # Test ceil mode
        helper((1, 1000, 32, 32), ks=4, ceil_mode=True)
        helper((1, 1000, 1, 4), ks=(1, 4), ceil_mode=True)  # test for max_pool1d

        # Test return indices
        for test_ties in [False, True]:
            # Test with no batch dimension
            helper((8, 4, 4), ks=2, return_indices=True, test_ties=test_ties)
            helper((2, 8, 4, 4), ks=2, return_indices=True, test_ties=test_ties)
            helper((1, 1000, 32, 32), ks=4, return_indices=True, test_ties=test_ties)
            helper((1, 1000, 1, 4), ks=(1, 4), return_indices=True, test_ties=test_ties)  # test for max_pool1d
            # Test padding
            helper((1, 1000, 32, 32), ks=4, padding=1, return_indices=True, test_ties=test_ties)
            helper((1, 1000, 1, 4), ks=(1, 4), padding=(0, 1),
                   return_indices=True, test_ties=test_ties)  # test for max_pool1d
            # Test dilation
            helper((1, 1000, 32, 32), ks=4, dilation=2, return_indices=True, test_ties=test_ties)
            helper((1, 1000, 1, 4), ks=(1, 4), padding=(0, 2),
                   return_indices=True, test_ties=test_ties)  # test for max_pool1d
            # Test ceil mode
            helper((1, 1000, 32, 32), ks=4, ceil_mode=True, return_indices=True, test_ties=test_ties)
            helper((1, 1000, 1, 4), ks=(1, 4), ceil_mode=True,
                   return_indices=True, test_ties=test_ties)  # test for max_pool1d

    def test_adaptive_avg_pool2d_output_size_one(self):
        def helper(size, memory_format):
            x = torch.randint(1, 10, size, dtype=torch.float, device='mps', requires_grad=True)
            if memory_format == 'non_contiguous':
                x = x[::2, ::2, ::2, ::2]
            else:
                x = x.to(memory_format=memory_format)

            net = torch.nn.AdaptiveAvgPool2d((1, 1))
            out = net(x)
            ref_out = x.contiguous().mean((-1, -2)).view((x.size(0), x.size(1), 1, 1))

            out.sum().backward()    # make sure it doesn't crash

            self.assertEqual(out, ref_out)
            if memory_format == torch.channels_last:
                self.assertTrue(out.is_contiguous(memory_format=torch.channels_last))
                c = out.size(1)
                self.assertEqual(out.stride(), [c, 1, c, c])
            else:
                self.assertTrue(out.is_contiguous())
                c = out.size(1)
                self.assertEqual(out.stride(), [c, 1, 1, 1])

        helper((2, 3, 6, 6), torch.contiguous_format)

    def test_masked_fill(self):
        device = "mps"
        dtype = torch.float32
        mask_dtype = torch.bool

        with warnings.catch_warnings(record=True) as w:
            warnings.simplefilter("always")
            num_dest = 10
            dst = torch.zeros(num_dest, dtype=dtype, device=device)
            mask = torch.randint(2, (num_dest,), dtype=mask_dtype, device=device)
            val = random.random()
            dst2 = torch.zeros(num_dest, dtype=dtype)
            mask_cpu = mask.to("cpu")

            dst.masked_fill_(mask, val)
            for i in range(num_dest):
                if mask_cpu[i]:
                    dst2[i] = val
            self.assertEqual(dst.to("cpu"), dst2, atol=0, rtol=0)

            # test non-contiguous case
            dst = ((torch.randn(num_dest, num_dest, num_dest) * 10).to(dtype)).permute((2, 0, 1))
            dst2 = dst.contiguous()
            if dtype.is_complex:
                mask = dst.abs() > 0
            else:
                mask = dst > 0
            self.assertTrue(not dst.is_contiguous())
            self.assertTrue(dst2.is_contiguous())
            dst.masked_fill_(mask.to(mask_dtype), val)
            dst2.masked_fill_(mask.to(mask_dtype), val)
            self.assertEqual(dst, dst2, atol=0, rtol=0)

            if mask_dtype == torch.uint8:
                self.assertEqual(len(w), 3)

                warn = 'masked_fill_ received a mask with dtype torch.uint8,'
                for wi in w:
                    self.assertEqual(str(wi.message)[0:52], str(warn))
            else:
                self.assertEqual(len(w), 0)

    def test_nhwc_operation(self):
        def helper(shape, channels_last=False):
            import numpy as np
            np.random.seed(332)
            arr = (256 - 128) * np.random.random_sample(size=shape) + 128
            cpu_x = torch.tensor(arr, device='cpu', dtype=torch.float, requires_grad=True)
            if(channels_last):
                cpu_x = cpu_x.to(memory_format=torch.channels_last)
                cpu_x.retain_grad()
            x = cpu_x.detach().clone().to('mps').requires_grad_()

            # This passes
            self.assertEqual(x, cpu_x)

        helper((2, 2, 2, 2), True)

    # Test forward batch norm
    def test_batch_norm(self):
        def helper(shape, eps=1, momentum=0.1, wts=False, training=False, channels_last=False,
                   track_running_stats=True, test_module=False):

            import numpy as np
            np.random.seed(332)
            arr = (256 - 128) * np.random.random_sample(size=shape) + 128
            cpu_x = torch.tensor(arr, device='cpu', dtype=torch.float, requires_grad=True)
            if(channels_last):
                cpu_x = cpu_x.to(memory_format=torch.channels_last)
                cpu_x.retain_grad()
            x = cpu_x.detach().clone().to('mps').requires_grad_()

            mean_shape = [shape[1]]
            cpu_running_mean = None
            cpu_running_var = None
            running_mean = None
            running_var = None
            if(track_running_stats):
                mean_arr = (240 - 140) * np.random.random_sample(size=mean_shape) + 140
                cpu_running_mean = torch.tensor(mean_arr, device='cpu', dtype=torch.float)
                var_arr = 32 * np.random.random_sample(size=mean_shape)
                cpu_running_var = torch.tensor(var_arr, device='cpu', dtype=torch.float)
                running_mean = cpu_running_mean.detach().clone().to('mps')
                running_var = cpu_running_var.detach().clone().to('mps')

            weight = None
            cpu_weight = None
            bias = None
            cpu_bias = None
            if(wts):
                cpu_weight = torch.randn(mean_shape, device='cpu', dtype=torch.float, requires_grad=True)
                weight = cpu_weight.detach().clone().to('mps').requires_grad_()
                cpu_bias = torch.randn(mean_shape, device='cpu', dtype=torch.float, requires_grad=True)
                bias = cpu_bias.detach().clone().to('mps').requires_grad_()

            y = None
            ref_y = None

            if(not test_module):
                y = torch.nn.functional.batch_norm(x, running_mean, running_var,
                                                   weight=weight,
                                                   bias=bias,
                                                   training=training,
                                                   momentum=momentum, eps=eps)
                ref_y = torch.nn.functional.batch_norm(cpu_x, cpu_running_mean, cpu_running_var,
                                                       weight=cpu_weight,
                                                       bias=cpu_bias,
                                                       training=training,
                                                       momentum=momentum, eps=eps)

            else:

                batchnorm_op = None
                mps_batchnorm_op = None

                if(len(shape) == 3):
                    batchnorm_op = torch.nn.BatchNorm1d(shape[1],
                                                        eps=eps,
                                                        momentum=momentum,
                                                        affine=wts,
                                                        track_running_stats=track_running_stats,
                                                        device='cpu')
                    mps_batchnorm_op = torch.nn.BatchNorm1d(shape[1],
                                                            eps=eps,
                                                            momentum=momentum,
                                                            affine=wts,
                                                            track_running_stats=track_running_stats,
                                                            device='mps')
                elif(len(shape) == 4):
                    batchnorm_op = torch.nn.BatchNorm2d(shape[1],
                                                        eps=eps,
                                                        momentum=momentum,
                                                        affine=wts,
                                                        track_running_stats=track_running_stats,
                                                        device='cpu')
                    mps_batchnorm_op = torch.nn.BatchNorm2d(shape[1],
                                                            eps=eps,
                                                            momentum=momentum,
                                                            affine=wts,
                                                            track_running_stats=track_running_stats,
                                                            device='mps')
                elif(len(shape) == 5):
                    batchnorm_op = torch.nn.BatchNorm3d(shape[1],
                                                        eps=eps,
                                                        momentum=momentum,
                                                        affine=wts,
                                                        track_running_stats=track_running_stats,
                                                        device='cpu')
                    mps_batchnorm_op = torch.nn.BatchNorm3d(shape[1],
                                                            eps=eps,
                                                            momentum=momentum,
                                                            affine=wts,
                                                            track_running_stats=track_running_stats,
                                                            device='mps')

                if(track_running_stats):
                    batchnorm_op.running_mean = cpu_running_mean
                    batchnorm_op.running_var = cpu_running_var
                    mps_batchnorm_op.running_mean = running_mean
                    mps_batchnorm_op.running_var = running_var
                if(wts):
                    batchnorm_op.weight = torch.nn.Parameter(cpu_weight)
                    batchnorm_op.bias = torch.nn.Parameter(cpu_bias)
                    mps_batchnorm_op.weight = torch.nn.Parameter(weight)
                    mps_batchnorm_op.bias = torch.nn.Parameter(bias)

                ref_y = batchnorm_op(cpu_x)
                y = mps_batchnorm_op(x)

            self.assertEqual(y, ref_y)
            if(not test_module):
                self.assertEqual(running_mean, cpu_running_mean)
                self.assertEqual(running_var, cpu_running_var)
            else:
                self.assertEqual(mps_batchnorm_op.running_mean, batchnorm_op.running_mean)
                self.assertEqual(mps_batchnorm_op.running_var, batchnorm_op.running_var)

            cpu_grad = torch.randn(ref_y.shape)
            grad = cpu_grad.to('mps')
            ref_y.backward(gradient=cpu_grad)
            y.backward(gradient=grad)

            self.assertEqual(x.grad, cpu_x.grad)
            if(wts):
                if(not test_module):
                    self.assertEqual(weight.grad, cpu_weight.grad)
                    self.assertEqual(bias.grad, cpu_bias.grad)
                else:
                    self.assertEqual(mps_batchnorm_op.weight.grad, batchnorm_op.weight.grad)
                    self.assertEqual(mps_batchnorm_op.bias.grad, batchnorm_op.bias.grad)

        for shape in [(2, 3, 2, 2), (2, 3, 2, 2, 2), (2, 3, 2)]:
            for test_module in [False, True]:
                for track_running_stats in [True, False]:
                    for channels_last in [False]:
                        if(channels_last and len(shape) != 4):
                            continue
                        # Running stats must be tracked in eval mode
                        if(track_running_stats):
                            helper(shape, eps=0, momentum=1, channels_last=channels_last,
                                   track_running_stats=track_running_stats, test_module=test_module)
                            helper(shape, channels_last=channels_last,
                                   track_running_stats=track_running_stats, test_module=test_module)
                            helper(shape, eps=1e-05, momentum=0.1, wts=False, training=False, channels_last=channels_last,
                                   track_running_stats=track_running_stats, test_module=test_module)
                            helper(shape, eps=0, momentum=1.0, wts=False, training=False, channels_last=channels_last,
                                   track_running_stats=track_running_stats, test_module=test_module)
                            helper(shape, eps=1, momentum=1, wts=True, training=False, channels_last=channels_last,
                                   track_running_stats=track_running_stats, test_module=test_module)
                            helper(shape, eps=3, momentum=0.67, wts=True, training=False, channels_last=channels_last,
                                   track_running_stats=track_running_stats, test_module=test_module)
                        helper(shape, eps=1e-05, momentum=0.1, wts=False, training=True, channels_last=channels_last,
                               track_running_stats=track_running_stats, test_module=test_module)
                        helper(shape, eps=0, momentum=1.0, wts=False, training=True, channels_last=channels_last,
                               track_running_stats=track_running_stats, test_module=test_module)
                        helper(shape, eps=1, momentum=1, wts=True, training=True, channels_last=channels_last,
                               track_running_stats=track_running_stats, test_module=test_module)
                        helper(shape, eps=3, momentum=0.67, wts=True, training=True, channels_last=channels_last,
                               track_running_stats=track_running_stats, test_module=test_module)

    def test_layer_norm(self):
        # TODO: Test non-contiguous
        def helper(input_shape, normalized_shape, eps=1e-05, elementwise_affine=True, dtype=torch.float32):
            cpu_x = torch.randn(input_shape, device='cpu', dtype=dtype, requires_grad=True)
            x = cpu_x.detach().clone().to('mps').requires_grad_()

            cpu_op = torch.nn.LayerNorm(normalized_shape, eps=eps, elementwise_affine=elementwise_affine, device='cpu', dtype=dtype)
            mps_op = torch.nn.LayerNorm(normalized_shape, eps=eps, elementwise_affine=elementwise_affine, device='mps', dtype=dtype)
            cpu_wt = torch.randn(normalized_shape, device='cpu', dtype=dtype, requires_grad=True)
            wt = cpu_wt.detach().clone().to('mps').requires_grad_()
            cpu_bias = torch.randn(normalized_shape, device='cpu', dtype=dtype, requires_grad=True)
            bias = cpu_bias.detach().clone().to('mps').requires_grad_()

            if(elementwise_affine):
                cpu_op.weight = torch.nn.Parameter(cpu_wt)
                mps_op.weight = torch.nn.Parameter(wt)
                cpu_op.bias = torch.nn.Parameter(cpu_bias)
                mps_op.bias = torch.nn.Parameter(bias)

            cpu_result = cpu_op(cpu_x)
            result = mps_op(x)

            cpu_grad = torch.randn(cpu_result.shape)
            grad = cpu_grad.to('mps')

            cpu_result.backward(cpu_grad)
            result.backward(grad)

            self.assertEqual(result, cpu_result)
            self.assertEqual(x.grad, cpu_x.grad)
            if(elementwise_affine):
                self.assertEqual(mps_op.weight.grad, cpu_op.weight.grad)
                self.assertEqual(mps_op.bias.grad, cpu_op.bias.grad)

        for elementwise_affine in [True, False]:
            helper((2, 2, 2, 2), (2, 2), elementwise_affine=elementwise_affine)
            helper((2, 3, 4, 5), (4, 5), elementwise_affine=elementwise_affine)
            helper((2, 3, 4, 5, 6), (4, 5, 6), elementwise_affine=elementwise_affine)


    def test_instance_norm(self):
        def helper(shape, eps=1, momentum=0.1, wts=False, channels_last=False, track_running_stats=True, test_module=False):

            import numpy as np
            np.random.seed(332)
            arr = (256 - 128) * np.random.random_sample(size=shape) + 128
            cpu_x = torch.tensor(arr, device='cpu', dtype=torch.float, requires_grad=True)
            if(channels_last):
                cpu_x = cpu_x.to(memory_format=torch.channels_last)
                cpu_x.retain_grad()
            x = cpu_x.detach().clone().to('mps').requires_grad_()

            mean_shape = [shape[1]]
            cpu_running_mean = None
            cpu_running_var = None
            running_mean = None
            running_var = None
            if(track_running_stats):
                mean_arr = (240 - 140) * np.random.random_sample(size=mean_shape) + 140
                cpu_running_mean = torch.tensor(mean_arr, device='cpu', dtype=torch.float)
                var_arr = 32 * np.random.random_sample(size=mean_shape)
                cpu_running_var = torch.tensor(var_arr, device='cpu', dtype=torch.float)
                running_mean = cpu_running_mean.detach().clone().to('mps')
                running_var = cpu_running_var.detach().clone().to('mps')

            weight = None
            cpu_weight = None
            bias = None
            cpu_bias = None
            if(wts):
                cpu_weight = torch.randn(mean_shape, device='cpu', dtype=torch.float, requires_grad=True)
                weight = cpu_weight.detach().clone().to('mps').requires_grad_()
                cpu_bias = torch.randn(mean_shape, device='cpu', dtype=torch.float, requires_grad=True)
                bias = cpu_bias.detach().clone().to('mps').requires_grad_()

            y = None
            ref_y = None

            if(not test_module):
                ref_y = torch.nn.functional.instance_norm(cpu_x, cpu_running_mean, cpu_running_var,
                                                          weight=cpu_weight,
                                                          bias=cpu_bias,
                                                          momentum=momentum, eps=eps)
                y = torch.nn.functional.instance_norm(x, running_mean, running_var,
                                                      weight=weight,
                                                      bias=bias,
                                                      momentum=momentum, eps=eps)

            else:

                instancenorm_op = None
                mps_instancenorm_op = None

                if(len(shape) == 3):
                    instancenorm_op = torch.nn.InstanceNorm1d(shape[1],
                                                              eps=eps,
                                                              momentum=momentum,
                                                              affine=wts,
                                                              track_running_stats=track_running_stats,
                                                              device='cpu')
                    mps_instancenorm_op = torch.nn.InstanceNorm1d(shape[1],
                                                                  eps=eps,
                                                                  momentum=momentum,
                                                                  affine=wts,
                                                                  track_running_stats=track_running_stats,
                                                                  device='mps')
                elif(len(shape) == 4):
                    instancenorm_op = torch.nn.InstanceNorm2d(shape[1],
                                                              eps=eps,
                                                              momentum=momentum,
                                                              affine=wts,
                                                              track_running_stats=track_running_stats,
                                                              device='cpu')
                    mps_instancenorm_op = torch.nn.InstanceNorm2d(shape[1],
                                                                  eps=eps,
                                                                  momentum=momentum,
                                                                  affine=wts,
                                                                  track_running_stats=track_running_stats,
                                                                  device='mps')
                elif(len(shape) == 5):
                    instancenorm_op = torch.nn.InstanceNorm3d(shape[1],
                                                              eps=eps,
                                                              momentum=momentum,
                                                              affine=wts,
                                                              track_running_stats=track_running_stats,
                                                              device='cpu')
                    mps_instancenorm_op = torch.nn.InstanceNorm3d(shape[1],
                                                                  eps=eps,
                                                                  momentum=momentum,
                                                                  affine=wts,
                                                                  track_running_stats=track_running_stats,
                                                                  device='mps')

                if(track_running_stats):
                    instancenorm_op.running_mean = cpu_running_mean
                    instancenorm_op.running_var = cpu_running_var
                    mps_instancenorm_op.running_mean = running_mean
                    mps_instancenorm_op.running_var = running_var
                if(wts):
                    instancenorm_op.weight = torch.nn.Parameter(cpu_weight)
                    instancenorm_op.bias = torch.nn.Parameter(cpu_bias)
                    mps_instancenorm_op.weight = torch.nn.Parameter(weight)
                    mps_instancenorm_op.bias = torch.nn.Parameter(bias)

                ref_y = instancenorm_op(cpu_x)
                y = mps_instancenorm_op(x)

            self.assertEqual(y, ref_y)
            if(not test_module):
                self.assertEqual(running_mean, cpu_running_mean)
                self.assertEqual(running_var, cpu_running_var)
            else:
                self.assertEqual(mps_instancenorm_op.running_mean, instancenorm_op.running_mean)
                self.assertEqual(mps_instancenorm_op.running_var, instancenorm_op.running_var)

            cpu_grad = torch.randn(ref_y.shape)
            grad = cpu_grad.to('mps')
            ref_y.backward(gradient=cpu_grad)
            y.backward(gradient=grad)

            self.assertEqual(x.grad, cpu_x.grad)
            if(wts):
                if(not test_module):
                    self.assertEqual(weight.grad, cpu_weight.grad)
                    self.assertEqual(bias.grad, cpu_bias.grad)
                else:
                    self.assertEqual(mps_instancenorm_op.weight.grad, instancenorm_op.weight.grad)
                    self.assertEqual(mps_instancenorm_op.bias.grad, instancenorm_op.bias.grad)

        for shape in [(2, 3, 2, 2), (2, 3, 2, 2, 2), (2, 3, 2)]:
            for test_module in [False, True]:
                for track_running_stats in [True, False]:
                    for channels_last in [False]:
                        if(channels_last and len(shape) != 4):
                            continue
                        # Running stats must be tracked in eval mode
                        if(track_running_stats):
                            helper(shape, eps=0, momentum=1, channels_last=channels_last,
                                   track_running_stats=track_running_stats, test_module=test_module)
                            helper(shape, channels_last=channels_last,
                                   track_running_stats=track_running_stats, test_module=test_module)
                            helper(shape, eps=1e-05, momentum=0.1, wts=False, channels_last=channels_last,
                                   track_running_stats=track_running_stats, test_module=test_module)
                            helper(shape, eps=0, momentum=1.0, wts=False, channels_last=channels_last,
                                   track_running_stats=track_running_stats, test_module=test_module)
                            helper(shape, eps=1, momentum=1, wts=True, channels_last=channels_last,
                                   track_running_stats=track_running_stats, test_module=test_module)
                            helper(shape, eps=3, momentum=0.67, wts=True, channels_last=channels_last,
                                   track_running_stats=track_running_stats, test_module=test_module)
                        helper(shape, eps=1e-05, momentum=0.1, wts=False, channels_last=channels_last,
                               track_running_stats=track_running_stats, test_module=test_module)
                        helper(shape, eps=0, momentum=1.0, wts=False, channels_last=channels_last,
                               track_running_stats=track_running_stats, test_module=test_module)
                        helper(shape, eps=1, momentum=1, wts=True, channels_last=channels_last,
                               track_running_stats=track_running_stats, test_module=test_module)
                        helper(shape, eps=3, momentum=0.67, wts=True, channels_last=channels_last,
                               track_running_stats=track_running_stats, test_module=test_module)

    # Test conv2d
    def test_conv2d_unit(self):
        def helper(input_shape, wt_shape,
                   stride=1, padding=0,
                   dilation=1, groups=1,
                   bias_shape=None):

            cpu_x = torch.randn(input_shape, device='cpu', dtype=torch.float, requires_grad=True)
            x = cpu_x.detach().clone().to('mps').requires_grad_()

            cpu_wt = torch.randn(wt_shape, device='cpu', dtype=torch.float, requires_grad=True)
            wt = cpu_wt.detach().clone().to('mps').requires_grad_()

            cpu_bias = None
            bias = None

            if(bias_shape is not None):
                cpu_bias = torch.randn(bias_shape, device='cpu', dtype=torch.float, requires_grad=True)
                bias = cpu_bias.detach().clone().to('mps').requires_grad_()

            y = torch.nn.functional.conv2d(x, wt, bias=bias, stride=stride,
                                           padding=padding, dilation=dilation, groups=groups)
            ref_y = torch.nn.functional.conv2d(cpu_x, cpu_wt, bias=cpu_bias, stride=stride,
                                               padding=padding, dilation=dilation, groups=groups)

            cpu_grad = torch.ones_like(ref_y)
            grad = cpu_grad.to('mps')

            y.backward(gradient=grad)
            ref_y.backward(gradient=cpu_grad)

            self.assertEqual(y, ref_y, rtol=2.6e-05, atol=2e-04)
            self.assertEqual(x.grad, cpu_x.grad, rtol=2.6e-06, atol=2e-05)
            self.assertEqual(wt.grad, cpu_wt.grad, atol=8e-04, rtol=10.4e-05)
            if(bias_shape is not None):
                self.assertEqual(bias.grad, cpu_bias.grad, atol=8e-04, rtol=10.4e-05)

        N = 1
        C_in = 3
        C_out = 64
        H = 64
        W = 64
        kH = 4
        kW = 4
        stride = 2
        padding = 1

        helper((N, C_in, H, W), (C_out, C_in, kH, kW), stride=stride, padding=padding)

        N = 4
        C_in = 16
        H = 32
        W = 32

        C_out = 8
        kH = 3
        kW = 3

        for groups in [1, 2, 4]:
            helper((N, C_in, H, W), (C_out, C_in // groups, kH, kW), groups=groups)
            helper((N, C_in, H, W), (C_out, C_in // groups, kH, kW), groups=groups)

            helper((N, C_in, H, W), (C_out, C_in // groups, kH, kW), bias_shape=(C_out), groups=groups)
            helper((N, C_in, H, W), (C_out, C_in // groups, kH, kW), bias_shape=(C_out), groups=groups)

            helper((N, C_in * 2, H * 2, W * 2), (C_out * 2, (C_in * 2) // groups, kH + 2, kW + 2), groups=groups)
            helper((N, C_in * 2, H * 2, W * 2), (C_out * 2, (C_in * 2) // groups, kH + 2, kW + 2), groups=groups)

            helper((N, C_in * 2, H * 2, W * 2), (C_out * 2, (C_in * 2) // groups,
                   kH + 2, kW + 2), bias_shape=(C_out * 2), groups=groups)
            helper((N, C_in * 2, H * 2, W * 2), (C_out * 2, (C_in * 2) // groups,
                   kH + 2, kW + 2), bias_shape=(C_out * 2), groups=groups)

    # Test conv transpose 2d
    def test_conv_transpose2d(self):
        def helper(input_shape, wt_shape,
                   stride=1, padding=0,
                   output_padding=0,
                   dilation=1, groups=1,
                   bias_shape=None):

            cpu_x = torch.randn(input_shape, device='cpu', dtype=torch.float, requires_grad=True)
            x = cpu_x.detach().clone().to('mps').requires_grad_()

            cpu_wt = torch.randn(wt_shape, device='cpu', dtype=torch.float, requires_grad=True)
            wt = cpu_wt.detach().clone().to('mps').requires_grad_()

            cpu_bias = None
            bias = None

            if(bias_shape is not None):
                cpu_bias = torch.randn(bias_shape, device='cpu', dtype=torch.float, requires_grad=True)
                bias = cpu_bias.detach().clone().to('mps').requires_grad_()

            y = torch.nn.functional.conv_transpose2d(
                x, wt, bias=bias, stride=stride, padding=padding, output_padding=output_padding, groups=groups, dilation=dilation)
            ref_y = torch.nn.functional.conv_transpose2d(
                cpu_x, cpu_wt, bias=cpu_bias, stride=stride, padding=padding,
                output_padding=output_padding, groups=groups, dilation=dilation)

            cpu_grad = torch.randn(ref_y.shape)
            grad = cpu_grad.to('mps')

            y.backward(gradient=grad)
            ref_y.backward(gradient=cpu_grad)

            self.assertEqual(y, ref_y, rtol=2.6e-05, atol=2e-04)
            self.assertEqual(x.grad, cpu_x.grad, rtol=2.6e-06, atol=2e-05)
            self.assertEqual(wt.grad, cpu_wt.grad, atol=8e-04, rtol=10.4e-05)

            # if(bias_shape is not None):
            #  print(cpu_bias.grad)
            #  print(bias.grad.to('cpu'))
            #  self.assertEqual(bias.grad, cpu_bias.grad)

        N = 4
        C_in = 2
        H = 32
        W = 32

        C_out = 8
        groups = 1
        kH = 3
        kW = 3

        for stride in [1, 2, 3]:
            for padding in [0, 1, 2]:
                for output_padding in [0, 1, 2]:
                    for dilation in [1, 2]:
                        if(output_padding >= stride or output_padding >= dilation):
                            continue
                        helper((N, C_out, H, W), (C_out, C_in, kH, kW), stride=stride,
                               padding=padding, output_padding=output_padding, dilation=dilation)
                        helper((N, C_out, H, W), (C_out, C_in, kH, kW), stride=stride,
                               padding=padding, output_padding=output_padding, dilation=dilation)

                        helper((N, C_out, H, W), (C_out, C_in, kH, kW), bias_shape=(C_in), stride=stride,
                               padding=padding, output_padding=output_padding, dilation=dilation)
                        helper((N, C_out, H, W), (C_out, C_in, kH, kW), bias_shape=(C_in), stride=stride,
                               padding=padding, output_padding=output_padding, dilation=dilation)

    # Test sigmoid
    def test_sigmoid(self):
        def helper(shape):

            cpu_x = torch.randn(shape, device='cpu', dtype=torch.float, requires_grad=True)
            x = cpu_x.detach().clone().to('mps').requires_grad_()

            sigmoid_op = torch.nn.Sigmoid()

            y = sigmoid_op(x)
            ref_y = sigmoid_op(cpu_x)

            cpu_grad = torch.ones_like(ref_y)
            grad = cpu_grad.to('mps')

            y.backward(gradient=grad)
            ref_y.backward(gradient=cpu_grad)

            self.assertEqual(y, ref_y)
            self.assertEqual(x.grad, cpu_x.grad)

        helper((2, 3, 4, 5))
        helper((2, 3, 4))
        helper((2, 8, 4, 5))

    # Test tanh
    def test_tanh(self):
        def helper(shape):

            cpu_x = torch.randn(shape, device='cpu', dtype=torch.float, requires_grad=True)
            x = cpu_x.detach().clone().to('mps').requires_grad_()

            tanh_op = torch.nn.Tanh()

            y = tanh_op(x)
            ref_y = tanh_op(cpu_x)

            cpu_grad = torch.ones_like(ref_y)
            grad = cpu_grad.to('mps')

            y.backward(gradient=grad)
            ref_y.backward(gradient=cpu_grad)

            self.assertEqual(y, ref_y)
            self.assertEqual(x.grad, cpu_x.grad)

        helper((2, 3, 4, 5))
        helper((2, 3, 4))
        helper((2, 8, 4, 5))

    def test_threshold(self):
        def helper(threshold, value, num_elems, inplace=False, requires_grad=True):
            m = nn.Threshold(threshold=threshold, value=value, inplace=inplace)

            input_cpu = torch.randn(num_elems, requires_grad=requires_grad, dtype=torch.float)
            input_mps = input_cpu.detach().clone().to('mps').requires_grad_(requires_grad)

            output_cpu = m(input_cpu)
            output_mps = m(input_mps)

            cpu_grad = torch.ones_like(output_cpu)
            mps_grad = cpu_grad.to('mps')

            self.assertEqual(output_cpu, output_mps)

            if requires_grad:
                output_cpu.backward(gradient=cpu_grad)
                output_mps.backward(gradient=mps_grad)

                self.assertEqual(input_cpu.grad, input_mps.grad)

        helper(threshold=0.1, value=20, num_elems=2)
        helper(threshold=-0.1, value=10, num_elems=10)
        helper(threshold=0.5, value=-15, num_elems=100)
        helper(threshold=1, value=10, num_elems=100, inplace=True, requires_grad=False)

    # Test pow
    def test_pow(self):
        def helper(shape):
            cpu_x = torch.randn(shape, device='cpu', dtype=torch.float, requires_grad=False)
            x = cpu_x.detach().clone().to('mps')
            cpu_y = torch.randn(shape, device='cpu', dtype=torch.float, requires_grad=False)
            y = cpu_y.detach().clone().to('mps')
            z = torch.pow(x, y)
            ref_z = torch.pow(cpu_x, cpu_y)

            self.assertEqual(z, ref_z)

            cpu_x = torch.randn(shape, device='cpu', dtype=torch.float, requires_grad=False)
            x = cpu_x.detach().clone().to('mps')
            exp = random.random()
            z = torch.pow(x, exp)
            ref_z = torch.pow(cpu_x, exp)

            self.assertEqual(z, ref_z)

        helper((2, 8, 4, 5))

    # Test addcmul
    def test_addcmul(self):
        def helper(shape, value):

            cpu_x = torch.randn(shape, device='cpu', dtype=torch.float, requires_grad=False)
            x = cpu_x.detach().clone().to('mps')

            cpu_y = torch.randn(shape, device='cpu', dtype=torch.float, requires_grad=False)
            y = cpu_y.detach().clone().to('mps')

            cpu_z = torch.randn(shape, device='cpu', dtype=torch.float, requires_grad=False)
            z = cpu_z.detach().clone().to('mps')

            y = torch.addcmul(x, y, z, value=value)
            ref_y = torch.addcmul(cpu_x, cpu_y, cpu_z, value=value)

            self.assertEqual(y, ref_y)

        helper((2, 3, 4, 5), 0.1)
        helper((2, 8, 4, 5), 0.1)
        helper((2, 3, 4, 5), 0.2)
        helper((2, 8, 4, 5), 0.2)

    # Test addcdiv
    def test_addcdiv(self):
        def helper(shape, value):
            cpu_x = torch.randn(shape, device='cpu', dtype=torch.float, requires_grad=False)
            cpu_y = torch.randn(shape, device='cpu', dtype=torch.float, requires_grad=False)
            # clamp to avoid division by 0
            cpu_z = torch.randn(shape, device='cpu', dtype=torch.float, requires_grad=False).clamp_min_(0.1)
            cpu_out = torch.randn(shape, device='cpu', dtype=torch.float, requires_grad=False)

            mps_x = cpu_x.detach().clone().to('mps')
            mps_y = cpu_y.detach().clone().to('mps')
            mps_z = cpu_z.detach().clone().to('mps')
            mps_out = cpu_out.detach().clone().to('mps')

            result_div_mps = torch.addcdiv(mps_x, mps_y, mps_z, value=value)
            result_div_cpu = torch.addcdiv(cpu_x, cpu_y, cpu_z, value=value)
            self.assertEqual(result_div_mps, result_div_cpu)
            # test .out variant
            self.assertEqual(torch.addcdiv(mps_x, mps_y, mps_z, out=mps_out, value=value), result_div_cpu)

        helper((2, 3, 4, 5), 0.1)
        helper((2, 8, 4, 5), 0.2)
        helper((2, 3, 4, 5), 1.0)  # value of 1 should be ignored internally

    def test_buffer_size_match(self):
        # this test shouldn't cause any crash
        size = 16
        cpu_A = torch.rand(size, device='cpu')
        cpu_F = torch.rand(size, size, size, device='cpu')

        mps_A = cpu_A.to('mps')
        mps_F = cpu_F.to('mps')
        self.assertEqual(cpu_A @ cpu_F, mps_A @ mps_F)

    def test_transpose_inplace(self):
        values = [[1.0, 2.0, 3.0], [4.0, 5.0, 6.0], [7.0, 8.0, 9.0]]
        cpu_x = torch.tensor(values, device='cpu')
        mps_x = torch.tensor(values, device='mps')

        cpu_x.transpose_(0, 1)
        mps_x.transpose_(0, 1)
        self.assertEqual(cpu_x, mps_x.to('cpu'))

    def test_expand_cpu_to_mps_copy(self):
        # https://github.com/pytorch/pytorch/issues/78642

        x = torch.tensor(1).expand([10]).to("mps")
        x_cpu = torch.tensor(1).expand([10])

        self.assertEqual(x_cpu, x.cpu())

    def test_slice(self):
        values = [[1.0, 2.0, 3.0], [4.0, 5.0, 6.0], [7.0, 8.0, 9.0]]
        cpu_x = torch.tensor(values, device='cpu')
        mps_x = (torch.tensor(values, device='mps', dtype=torch.float))

        cpu_slice1 = cpu_x[:2, :]
        mps_slice1 = mps_x[:2, :]
        self.assertEqual(cpu_slice1, mps_slice1)

        cpu_slice2 = cpu_x[:, :1]
        mps_slice2 = mps_x[:, :1]
        self.assertEqual(cpu_slice2, mps_slice2)

        cpu_slice3 = cpu_x[1:2, :]
        mps_slice3 = mps_x[1:2, :]
        self.assertEqual(cpu_slice3, mps_slice3.to('cpu'))

        cpu_slice4 = cpu_x[1, :]
        mps_slice4 = mps_x[1, :].to('cpu')
        self.assertEqual(cpu_slice4, mps_slice4)

    def test_slice_contiguous_view(self):
        # https://github.com/pytorch/pytorch/issues/77750

        def helper(operator):
            t_mps = torch.tensor([1, 2, 3, 4], device="mps")
            t_cpu = torch.tensor([1, 2, 3, 4], device="cpu")

            # contiguous view
            x_mps = t_mps[2:]  # 3, 4
            y_mps = t_mps[:2]  # 1, 2

            x_cpu = t_cpu[2:]
            y_cpu = t_cpu[:2]

            res_mps = res_cpu = None
            if operator == "<=":
                res_mps = x_mps <= y_mps
                res_cpu = x_cpu <= y_cpu
            if operator == "<":
                res_mps = x_mps < y_mps
                res_cpu = x_cpu < y_cpu
            if operator == ">=":
                res_mps = x_mps >= y_mps
                res_cpu = x_cpu >= y_cpu
            if operator == ">":
                res_mps = x_mps >= y_mps
                res_cpu = x_cpu >= y_cpu
            if operator == "==":
                res_mps = x_mps == y_mps
                res_cpu = x_cpu == y_cpu
            if operator == "!=":
                res_mps = x_mps != y_mps
                res_cpu = x_cpu != y_cpu

            self.assertEqual(res_mps, res_cpu)

        for op in ["<=", "<", ">=", ">", "==", "!="]:
            helper(op)

    def test_index_storage_offset(self):
        # https://github.com/pytorch/pytorch/issues/78107

        a = torch.tensor([8.2670e-01, -1.0293e+00])
        b_cpu = a[0]
        c_cpu = a[1]

        # both 'b' and 'c' are views of 'a'
        # 'b' has a storage offset of 0, while 'c' has a storage offset of 1
        # when copying from 'cpu' to 'mps', c will have a storage_offset of 1 which needs to be taking into account,
        # otherwise it ends with same value as 'b'
        b = b_cpu.to('mps')
        c = c_cpu.to('mps')

        res_mps = b > c
        res_cpu = b_cpu > c_cpu
        self.assertEqual(res_mps, res_cpu)

        res_mps = c > b
        res_cpu = c_cpu > b_cpu
        self.assertEqual(res_mps, res_cpu)

    def test_flatten(self):
        values = [[[1.0, 2.0, 3.0], [4.0, 5.0, 6.0]], [[7.0, 8.0, 9.0], [10.0, 11.0, 12.0]]]
        cpu_x = torch.tensor(values, device='cpu')
        mps_x = torch.tensor(values, device='mps')

        cpu_flatten1 = cpu_x.flatten()
        mps_flatten1 = mps_x.flatten().to('cpu')
        self.assertEqual(cpu_flatten1, mps_flatten1)

        cpu_flatten2 = cpu_x.flatten(start_dim=1)
        mps_flatten2 = mps_x.flatten(start_dim=1).to('cpu')
        self.assertEqual(cpu_flatten2, mps_flatten2)

        cpu_flatten3 = cpu_x.flatten(end_dim=1)
        mps_flatten3 = mps_x.flatten(end_dim=1).to('cpu')
        self.assertEqual(cpu_flatten3, mps_flatten3)

    # Test repeat
    def test_repeat(self):
        def helper(shape, repeats):

            cpu_x = torch.randn(shape, device='cpu', dtype=torch.float, requires_grad=True)
            x = cpu_x.detach().clone().to('mps').requires_grad_()

            y = x.repeat(repeats)
            ref_y = cpu_x.repeat(repeats)

            cpu_grad = torch.randn(ref_y.shape)
            grad = cpu_grad.to('mps')

            y.backward(gradient=grad)
            ref_y.backward(gradient=cpu_grad)

            self.assertEqual(y, ref_y)
            self.assertEqual(x.grad, cpu_x.grad)

        helper((2, 3, 4, 5), (2, 3, 4, 5))
        helper((2, 3, 4), (4, 3, 2, 5, 7, 2))
        helper((3, 4, 5), (2, 3, 4, 5))
        helper((3, 4, 5), (2, 2, 2))

    def test_count_nonzero(self):
        def helper(dtype):
            n = [
                [[1, 0, 2], [3, 0, 2], [7, 9, -4]],
                [[0, 2, 3], [3, 2, 1], [2, 0, 0]],
            ]
            cpu_x = torch.tensor(n, dtype=dtype)
            mps_x = torch.tensor(n, dtype=dtype).to('mps')

            # All non-zeros
            self.assertEqual(
                torch.count_nonzero(cpu_x),
                torch.count_nonzero(mps_x)
            )

            # dim=1
            self.assertEqual(
                torch.count_nonzero(cpu_x, dim=1),
                torch.count_nonzero(mps_x, dim=1)
            )

            # dim=(0, 1)
            self.assertEqual(
                torch.count_nonzero(cpu_x, dim=(0, 1)),
                torch.count_nonzero(mps_x, dim=(0, 1))
            )
        helper(torch.int32)
        helper(torch.int64)
        helper(torch.float16)
        helper(torch.float32)

    def _test_module_empty_input(self, module, inp, check_size=True):
        inp.requires_grad_(True)
        out = module(inp)
        gO = torch.rand_like(out)
        out.backward(gO)
        if check_size:
            self.assertEqual(out.size(), inp.size())
        for p in module.parameters():
            if p.requires_grad:
                self.assertEqual(p.grad, torch.zeros_like(p.grad))
        self.assertEqual(inp.grad, torch.zeros_like(inp))

    # Test dtype casting, with and without simultaneous device change
    def test_to(self):
        values = [[[1.0, 2.0, 3.0], [4.0, 5.0, 6.0]], [[7.0, 8.0, 9.0], [10.0, 11.0, 12.0]]]
        cpu_x = torch.tensor(values, device='cpu')
        mps_x = torch.tensor(values, device='mps')

        self.assertEqual(cpu_x.int(), mps_x.int().cpu())
        self.assertEqual(cpu_x.bool(), mps_x.bool().cpu())
        self.assertEqual(cpu_x.float(), mps_x.float().cpu())

        self.assertEqual(torch.tensor(1.3, device='mps').int().cpu(),
                         torch.tensor(1, dtype=torch.int32))
        self.assertEqual(torch.tensor(0.0, device='mps').bool().cpu(), torch.tensor(False))
        self.assertEqual(torch.tensor(0.1, device='mps').bool().cpu(), torch.tensor(True))
        self.assertEqual(torch.tensor(0.1, device='mps').bool().int().cpu(),
                         torch.tensor(1, dtype=torch.int32))
        self.assertEqual(torch.tensor(0.1, device='mps').bool().int().float().cpu(),
                         torch.tensor(1.0))
        self.assertEqual(torch.tensor(4.25, device='mps').to('cpu', torch.int),
                         torch.tensor(4, dtype=torch.int32))
        self.assertEqual(torch.tensor(4.25, device='cpu').to('mps', torch.int).cpu(),
                         torch.tensor(4, dtype=torch.int32))
        self.assertEqual(torch.tensor(-8.34, device='cpu').to('mps', torch.int),
                         torch.tensor(-8.34, device='cpu').to('mps').to(torch.int))
        # Cast int8 and uint8 to float and compare results
        # See https://github.com/pytorch/pytorch/issues/80009 for more details
        cpu_byte = torch.tensor([60, 160, 20, 220], dtype=torch.uint8)
        cpu_char = torch.tensor([60, -60, 20, -120], dtype=torch.uint8)
        for x_cpu in [cpu_byte, cpu_char]:
            x_mps = x_cpu.to('mps')
            self.assertEqual(x_mps.to(torch.float32), x_cpu.to(torch.float32))


    def test_setitem_scalar(self) -> None:
        device = 'mps'
        for dtype in [torch.int32, torch.float32, torch.int64]:
            for i in range(3, 6):
                for j in range(3, 6):
                    t = torch.zeros(i, j, dtype=dtype, device=device)
                    self.assertEqual(t.sum(), 0)
                    t[1, 1] = 1
                    t[2, 1] = j
                    t[1, 2] = i
                    self.assertEqual(t[1, 1], 1)
                    self.assertEqual(t[1, 2], i)
                    self.assertEqual(t[2, 1], j)
                    self.assertEqual(t.sum(), 1 + i + j)

    def test_stride_of_strides(self) -> None:
        x = torch.rand(32, 1, device='mps')
        y = x.as_strided(size=(32, 2), stride=(1, 0))
        # Casting stride of strided tensor to CPU use to crash with "buffer is not large enough." assert
        # See https://github.com/pytorch/pytorch/issues/79181#issuecomment-1154683435
        z = y.as_strided(size=(32, 3), stride=(1, 0)).to("cpu")
        self.assertEqual(x.to("cpu").as_strided(size=(32, 3), stride=(1, 0)), z)


class TestLogical(TestCase):
    def _wrap_tensor(self, x, device="cpu", dtype=None, requires_grad=False):
        return torch.tensor(x, device=device, dtype=dtype, requires_grad=requires_grad)

    def test_logical_not(self):
        def helper(x):
            cpu_x = x
            x = cpu_x.detach().clone().to('mps')

            result = torch.logical_not(x)
            result_cpu = torch.logical_not(cpu_x)

            self.assertEqual(result, result_cpu)

        helper(self._wrap_tensor([1, 1, 0, 0]))
        helper(self._wrap_tensor([1, 1, 0, 0], dtype=torch.float, requires_grad=True))
        helper(self._wrap_tensor([True, True, False, False]))
        helper(self._wrap_tensor(1))
        helper(self._wrap_tensor(0))
        helper(self._wrap_tensor(True))
        helper(self._wrap_tensor(False))

    def test_logical_and(self):
        def helper(x, other):
            cpu_x = x
            x = cpu_x.detach().clone().to('mps')

            cpu_other = other
            other = cpu_other.detach().clone().to('mps')

            result = torch.logical_and(x, other)
            result_cpu = torch.logical_and(cpu_x, cpu_other)
            self.assertEqual(result, result_cpu)

        helper(self._wrap_tensor([1, 1, 0, 0]), self._wrap_tensor(([1, 0, 0, 1])))
        helper(
            self._wrap_tensor([1, 1, 0, 0], dtype=torch.float, requires_grad=True),
            self._wrap_tensor([1, 0, 0, 1], dtype=torch.float)
        )
        helper(self._wrap_tensor([True, True, False, False]), self._wrap_tensor([True, False, False, True]))
        helper(self._wrap_tensor((1, 0, 1, 0)), self._wrap_tensor(1))
        helper(self._wrap_tensor((1, 0, 1, 0)), self._wrap_tensor(0))
        helper(self._wrap_tensor((1, 0, 1, 0)), self._wrap_tensor(True))
        helper(self._wrap_tensor((1, 0, 1, 0)), self._wrap_tensor(False))

    def test_logical_or(self):
        def helper(x, other):
            cpu_x = x
            x = cpu_x.detach().clone().to('mps')

            cpu_other = other
            other = cpu_other.detach().clone().to('mps')

            result = torch.logical_or(x, other)
            result_cpu = torch.logical_or(cpu_x, cpu_other)

            self.assertEqual(result, result_cpu)

        helper(self._wrap_tensor([1, 1, 0, 0]), self._wrap_tensor(([1, 0, 0, 1])))
        helper(
            self._wrap_tensor([1, 1, 0, 0], dtype=torch.float, requires_grad=True),
            self._wrap_tensor([1, 0, 0, 1], dtype=torch.float)
        )
        helper(self._wrap_tensor([True, True, False, False]), self._wrap_tensor([True, False, False, True]))
        helper(self._wrap_tensor((1, 0, 1, 0)), self._wrap_tensor(1))
        helper(self._wrap_tensor((1, 0, 1, 0)), self._wrap_tensor(0))
        helper(self._wrap_tensor((1, 0, 1, 0)), self._wrap_tensor(True))
        helper(self._wrap_tensor((1, 0, 1, 0)), self._wrap_tensor(False))

    def test_logical_xor(self):
        def helper(x, other):
            cpu_x = x
            x = cpu_x.detach().clone().to('mps')

            cpu_other = other
            other = cpu_other.detach().clone().to('mps')

            result = torch.logical_xor(x, other)
            result_cpu = torch.logical_xor(cpu_x, cpu_other)

            self.assertEqual(result, result_cpu)

        helper(self._wrap_tensor([1, 1, 0, 0]), self._wrap_tensor(([1, 0, 0, 1])))
        helper(
            self._wrap_tensor([1, 1, 0, 0], dtype=torch.float, requires_grad=True),
            self._wrap_tensor([1, 0, 0, 1], dtype=torch.float)
        )
        helper(self._wrap_tensor([True, True, False, False]), self._wrap_tensor([True, False, False, True]))
        helper(self._wrap_tensor((1, 0, 1, 0)), self._wrap_tensor(1))
        helper(self._wrap_tensor((1, 0, 1, 0)), self._wrap_tensor(0))
        helper(self._wrap_tensor((1, 0, 1, 0)), self._wrap_tensor(True))
        helper(self._wrap_tensor((1, 0, 1, 0)), self._wrap_tensor(False))


class TestSmoothL1Loss(TestCase):

    def _smooth_l1_loss_helper(self, reduction="mean", requires_grad=False):
        # CPU
        input_cpu = torch.randn(4, 7, requires_grad=requires_grad)
        target_cpu = torch.randn(4, 7)

        # MPS
        input_mps = input_cpu.detach().clone().to('mps').requires_grad_()
        target_mps = target_cpu.detach().clone().to('mps')

        smooth_l1_loss_cpu = F.smooth_l1_loss(input_cpu, target_cpu, beta=1.0, reduction=reduction)
        smooth_l1_loss_mps = F.smooth_l1_loss(input_mps, target_mps, beta=1.0, reduction=reduction)

        self.assertEqual(smooth_l1_loss_cpu, smooth_l1_loss_mps)

        if requires_grad:
            smooth_l1_loss_cpu.backward()
            smooth_l1_loss_mps.backward()
            self.assertEqual(input_cpu.grad, input_mps.grad.to("cpu"))

        return smooth_l1_loss_cpu, smooth_l1_loss_mps

    def test_smooth_l1_loss_reduction_none(self):
        self._smooth_l1_loss_helper(reduction="none")

    def test_smooth_l1_loss_reduction_mean(self):
        self._smooth_l1_loss_helper(reduction="mean")

    def test_smooth_l1_loss_reduction_sum(self):
        self._smooth_l1_loss_helper(reduction="sum")

    def test_smooth_l1_loss_reduction_mean_backward(self):
        self._smooth_l1_loss_helper(reduction="mean", requires_grad=True)

    def test_smooth_l1_loss_reduction_mean_sum_backward(self):
        self._smooth_l1_loss_helper(reduction="sum", requires_grad=True)


class TestNLLLoss(TestCase):
    def test_nll_loss_mismatched_batch(self, device='mps'):
        x = torch.randn((10, 3), requires_grad=True, device=device)
        # t should have size (10,)
        t = torch.zeros((3,), dtype=torch.int64, device=device)
        with self.assertRaisesRegex(ValueError, 'Expected.*batch_size'):
            F.nll_loss(x, t)

    def test_nll_loss_out_of_bounds_ignore_index(self):

        def _test_nll_loss_out_of_bounds_ignore_index(device):
            output = []
            x = torch.tensor([[0.3, 0.5, 0.2], [0.1, 0.7, 0.2], [0.4, 0.5, 0.1], [
                             0.3, 0.5, 0.2], [0.1, 0.7, 0.2], [0.4, 0.5, 0.1]], device=device)
            t = torch.tensor([0, 1, 255, 0, 1, 2], dtype=torch.int64, device=device)
            for reduction in ['mean', 'none']:
                output.append(F.nll_loss(x, t, ignore_index=255, reduction=reduction))
            return output

        output_cpu = _test_nll_loss_out_of_bounds_ignore_index(device='cpu')
        output_mps = _test_nll_loss_out_of_bounds_ignore_index(device='mps')

        for cpu, mps in zip(output_cpu, output_mps):
            self.assertEqual(cpu, mps.to('cpu'))

    def test_nll_loss_invalid_target_dim(self):

        def _test_nll_loss_invalid_target_dim(device):
            output = []
            x = torch.tensor([[0.3, 0.5, 0.2], [0.1, 0.7, 0.2], [0.4, 0.5, 0.1], [
                             0.3, 0.5, 0.2], [0.1, 0.7, 0.2], [0.4, 0.5, 0.1]], device=device)
            t = torch.zeros((6, 2), dtype=torch.int64, device=device)
            with self.assertRaisesRegex(RuntimeError, "1D target tensor expected"):
                F.nll_loss(x, t)

        _test_nll_loss_invalid_target_dim(device='cpu')
        _test_nll_loss_invalid_target_dim(device='mps')

    def test_nll_loss_invalid_weights(self):

        def _test_nll_loss_invalid_weights(device):
            x = torch.tensor([[0.3, 0.5, 0.2], [0.1, 0.7, 0.2], [0.4, 0.5, 0.1], [
                             0.3, 0.5, 0.2], [0.1, 0.7, 0.2], [0.4, 0.5, 0.1]], device=device)
            t = torch.tensor([0, 1, 2, 1, 1, 2], dtype=torch.int64, device=device)
            invalid_weights = [
                torch.zeros(4, device=device),
                torch.zeros((1, 3), device=device),
            ]
            msg = "weight tensor should be defined either for all 3 classes or no classes"
            for weight in invalid_weights:
                with self.assertRaisesRegex(RuntimeError, msg):
                    F.nll_loss(x, t, weight=weight)

        _test_nll_loss_invalid_weights(device='cpu')
        _test_nll_loss_invalid_weights(device='mps')

    def _nll_loss_helper(self, input_size, reduction, expected):

        # CPU
        input = torch.rand(input_size, requires_grad=True, device='cpu')
        num_channels = input_size[1]
        target_size = (input_size[0], ) + tuple(input_size[2:])
        target = torch.randint(num_channels, target_size, device='cpu')

        # MPS
        input_mps = input.detach().clone().to('mps').requires_grad_()
        target_mps = target.detach().clone().to('mps')

        output_cpu = F.nll_loss(input, target, reduction=reduction)
        output_mps = F.nll_loss(input_mps, target_mps, reduction=reduction)
        # TODO(#38095): Replace assertEqualIgnoreType. See issue #38095
        self.assertEqualIgnoreType(output_cpu, output_mps.to('cpu'))

        output_cpu.sum().backward()
        output_mps.sum().backward()
        self.assertEqual(input.grad, input_mps.grad.to('cpu'))

    def test_as_strided(self):
        def helper(n, c):
            values = [[1.0, 2.0, 3.0], [4.0, 5.0, 6.0], [7.0, 8.0, 9.0]]
            values_1 = [[1.0, 1.0], [1.0, 1.0]]
            cpu_x = torch.tensor(values, device='cpu')
            ones1 = torch.tensor(values_1, device='mps')
            x = cpu_x.detach().clone().to('mps').requires_grad_()
            strided_cpu = torch.as_strided(cpu_x, (2, 2), (1, 2))
            strided_mps = torch.as_strided(x, (2, 2), (1, 2))

            self.assertEqual(strided_mps, strided_cpu)

        helper(3, 3)

    def test_sum_backward(self):
        def helper(n, c):
            values = [[1.0, 2.0, 3.0], [4.0, 5.0, 6.0], [7.0, 8.0, 9.0]]
            cpu_x = torch.tensor(values, device='cpu', requires_grad=True)
            x = cpu_x.detach().clone().to('mps').requires_grad_()

            all_sum = torch.sum(x)
            all_sum_cpu = torch.sum(cpu_x)

            all_sum.backward()
            all_sum_cpu.backward()
            self.assertEqual(all_sum, all_sum_cpu)
            self.assertEqual(x.grad, cpu_x.grad)

        helper(3, 3)

    def test_nll_loss_empty_tensor_reduction_none(self, device='cpu'):
        self._nll_loss_helper([1, 3], "none", torch.empty([0], device=device))
        self._nll_loss_helper([3, 5, 7], "none", torch.empty([5, 7], device=device))
        self._nll_loss_helper([2, 3, 1, 7], "none", torch.empty([2, 1, 7], device=device))
        self._nll_loss_helper([2, 3, 5, 1], "none", torch.empty([2, 5, 1], device=device))
        self._nll_loss_helper([2, 3, 5, 7, 1], "none", torch.empty([2, 5, 7, 1], device=device))

    @unittest.skipIf(TEST_WITH_UBSAN, "division-by-zero error with UBSAN")
    def test_nll_loss_empty_tensor_reduction_mean(self, device='cpu'):
        nan = torch.tensor(float('nan'), device=device)
        self._nll_loss_helper([1, 3], "mean", nan)
        self._nll_loss_helper([1, 3, 5, 7], "mean", nan)
        self._nll_loss_helper([2, 3, 1, 7], "mean", nan)
        self._nll_loss_helper([2, 3, 5, 1], "mean", nan)
        self._nll_loss_helper([2, 3, 5, 7, 1], "mean", nan)

    def test_nll_loss_empty_tensor_reduction_sum(self, device='cpu'):
        zero = torch.tensor(0, device=device)
        self._nll_loss_helper([1, 3], "sum", zero)
        self._nll_loss_helper([1, 3, 5, 7], "sum", zero)
        self._nll_loss_helper([2, 3, 1, 7], "sum", zero)
        self._nll_loss_helper([2, 3, 5, 1], "sum", zero)
        self._nll_loss_helper([2, 3, 5, 7, 1], "sum", zero)

    def test_nll_loss_byte_target_matches_long(self, device='cpu'):
        N, C = 10, 4
        input = torch.randn(N, C, device=device, requires_grad=True)
        target = torch.empty(N, dtype=torch.long, device=device).random_(0, C)

        def compute_result_and_gradient(reduction, target_dtype):
            result, grad = {}, {}
            for dev in ['cpu', 'mps']:
                input_dev = input.to(dev)
                input_ = input_dev.detach()
                input_.requires_grad_()

                target_dev = target.to(dev)

                prob = F.log_softmax(input_, dim=-1)
                loss = nn.NLLLoss(reduction=reduction)
                result[dev] = loss(prob, target_dev.to(target_dtype))
                result[dev].sum().backward()
                grad[dev] = input_.grad

            return result, grad

        for reduction in ["none", "mean", "sum"]:
            result_long, grad_long = compute_result_and_gradient(reduction, torch.long)
            result_byte, grad_byte = compute_result_and_gradient(reduction, torch.uint8)

            self.assertEqual(result_long['mps'].to('cpu'), result_long['cpu'])
            self.assertEqual(grad_long['mps'].to('cpu'), grad_long['cpu'])

    # L1 loss
    def test_l1_loss(self):
        def helper(shape, reduction):
            # create the criterion
            loss = torch.nn.L1Loss(reduction=reduction)

            inputCPU = torch.randn(shape, device='cpu', dtype=torch.float, requires_grad=True)
            targetCPU = torch.randn(shape, device='cpu', dtype=torch.float, requires_grad=False)
            inputMPS = inputCPU.detach().clone().to('mps').requires_grad_()
            targetMPS = targetCPU.detach().clone().to('mps')

            # forward pass
            outputCPU = loss(inputCPU, targetCPU)
            outputMPS = loss(inputMPS, targetMPS)
            self.assertEqual(outputCPU, outputMPS)

            # backward pass
            if reduction != 'none':
                # chose 2 just to make the grad_output > 1 in backward pass
                outputCPU.backward(gradient=torch.full_like(outputCPU, 2))
                outputMPS.backward(gradient=torch.full_like(outputMPS, 2))
                self.assertEqual(inputCPU.grad, inputMPS.grad)

        helper([8, 5, 4], 'none')
        helper([7, 5, 2, 4], 'sum')
        # verify if changes in shape would cause cached graph lookup problems
        helper([7, 5, 2, 4, 6], 'sum')
        helper([8, 4, 5, 7, 6], 'mean')

    # Mean Squared Error
    def test_mse_loss(self):
        def helper(shape, reduction):
            # create the criterion
            loss = torch.nn.MSELoss(reduction=reduction)

            inputCPU = torch.randn(shape, device='cpu', dtype=torch.float, requires_grad=True)
            targetCPU = torch.randn(shape, device='cpu', dtype=torch.float, requires_grad=False)
            inputMPS = inputCPU.detach().clone().to('mps').requires_grad_()
            targetMPS = targetCPU.detach().clone().to('mps')

            # forward pass
            outputCPU = loss(inputCPU, targetCPU)
            outputMPS = loss(inputMPS, targetMPS)
            self.assertEqual(outputCPU, outputMPS)

            # backward pass
            if reduction != 'none':
                # chose 2 just to make the grad_output > 1 in backward pass
                outputCPU.backward(gradient=torch.full_like(outputCPU, 2))
                outputMPS.backward(gradient=torch.full_like(outputMPS, 2))
                self.assertEqual(inputCPU.grad, inputMPS.grad)

        helper([8, 5, 4], 'none')
        helper([7, 5, 2, 4], 'sum')
        # verify if changes in shape would cause cached graph lookup problems
        helper([7, 5, 2, 4, 6], 'sum')
        helper([8, 4, 5, 7, 6], 'mean')

    # Binary Cross Enropy
    def test_bce_loss_simple(self):
        def helper(shape, reduction):
            # create the criterion
            loss = torch.nn.BCELoss(reduction=reduction)

            # input and target must be within [0..1]
            input_t = np.random.random_sample(size=shape).astype(np.float32)
            target_t = np.random.random_sample(size=shape).astype(np.float32)
            inputCPU = torch.tensor(input_t, device='cpu', dtype=torch.float, requires_grad=True)
            targetCPU = torch.tensor(target_t, device='cpu', dtype=torch.float, requires_grad=False)
            inputMPS = inputCPU.detach().clone().to('mps').requires_grad_()
            targetMPS = targetCPU.detach().clone().to('mps')

            # forward pass
            outputCPU = loss(inputCPU, targetCPU)
            outputMPS = loss(inputMPS, targetMPS)
            self.assertEqual(outputCPU, outputMPS)

            # backward pass
            if reduction != 'none':
                # chose 0.6 just to have the grad_output != 1
                outputCPU.backward(gradient=torch.full_like(outputCPU, 0.6))
                outputMPS.backward(gradient=torch.full_like(outputMPS, 0.6))
                self.assertEqual(inputCPU.grad, inputMPS.grad)

        helper([8, 5, 4], 'none')
        helper([7, 5, 2, 4], 'sum')
        # verify if changes in shape would cause cached graph lookup problems
        helper([7, 5, 2, 4, 6], 'sum')
        helper([8, 4, 5, 7, 6], 'mean')
        helper([1, 1, 32, 32], 'mean')

    def test_bce_loss_always_nonnegative(self):
        target = torch.ones(5, device='mps')
        input = torch.ones(5, device='mps')
        self.assertEqual((nn.BCELoss()(input, target) < 0).sum(), 0)

        target = torch.zeros(5, device='mps')
        input = torch.zeros(5, device='mps')
        self.assertEqual((nn.BCELoss()(input, target) < 0).sum(), 0)

    def test_bce_loss_size_mismatch(self):
        bceloss = nn.BCELoss()
        a = torch.rand(25, device='mps')
        b = torch.rand(25, 1, device='mps')
        with self.assertRaisesRegex(ValueError, r'Using a target size \('):
            bceloss(a, b)

    def test_bce_with_logits_gives_same_result_as_sigmoid_and_bce_loss_large_tensors_with_grad(self):
        x_size = 1024
        y_size = 256
        target = torch.rand(x_size, y_size, device='mps')

        for reduction in ['none', 'mean', 'sum']:
            output_sig = torch.rand(x_size, y_size, device='mps') - 0.5
            output_logits = output_sig.clone().detach()

            output_sig.requires_grad = True
            output_logits.requires_grad = True
            weight = torch.rand(y_size, device='mps')

            loss_sig = nn.BCELoss(weight, reduction=reduction)(
                torch.sigmoid(output_sig), target
            )
            loss_logits = nn.BCEWithLogitsLoss(weight, reduction=reduction)(
                output_logits, target
            )

            self.assertEqual(loss_logits, loss_sig)

            if reduction == 'none':
                grad = torch.rand(x_size, y_size, device='mps')
                loss_sig.backward(grad)
                loss_logits.backward(grad)
            else:
                loss_sig.backward()
                loss_logits.backward()

            self.assertEqual(output_sig.grad, output_logits.grad)

    def test_bce_with_logits_has_correct_grad_at_zero(self):
        output = torch.zeros(3, 1, requires_grad=True, device='mps')
        target = torch.zeros(3, 1, device='mps')
        nn.BCEWithLogitsLoss(reduction='sum')(output, target).backward()
        expected_grad = torch.empty(3, 1, device='mps').fill_(0.5)
        self.assertEqual(output.grad, expected_grad)

    def test_bce_with_logits_broadcasts_weights(self):
        target = torch.rand(16, 4, device='mps')
        output = torch.rand(16, 4, device='mps') - 0.5

        weight = torch.rand(4, device='mps')
        out1 = nn.BCEWithLogitsLoss(weight)(output, target)

        weight = weight.expand(16, 4).contiguous()
        out2 = nn.BCEWithLogitsLoss(weight)(output, target)

        self.assertEqual(out1, out2)

        weight = torch.rand(16, 1, device='mps')
        out1 = nn.BCEWithLogitsLoss(weight)(output, target)

        weight = weight.expand(16, 4).contiguous()
        out2 = nn.BCEWithLogitsLoss(weight)(output, target)

        self.assertEqual(out1, out2)

    def test_bce_with_logits_ones_in_pos_weights_are_the_same_as_none(self):
        target = torch.rand(64, 4, device='mps')
        output = torch.rand(64, 4, device='mps') - 0.5
        pos_weight = torch.ones(64, 4, device='mps')

        self.assertEqual(nn.BCEWithLogitsLoss()(output, target),
                         nn.BCEWithLogitsLoss(pos_weight=pos_weight)(output, target))

    def test_bce_with_logits_broadcasts_pos_weights(self):
        target = torch.rand(64, 4, device='mps')
        output = torch.rand(64, 4, device='mps') - 0.5
        pos_weight = torch.rand(4, device='mps')
        out1 = nn.BCEWithLogitsLoss(pos_weight=pos_weight)(output, target)

        pos_weight1 = pos_weight.expand(1, 4)
        out2 = nn.BCEWithLogitsLoss(pos_weight=pos_weight1)(output, target)

        pos_weight2 = pos_weight.expand(64, 4)
        out3 = nn.BCEWithLogitsLoss(pos_weight=pos_weight2)(output, target)

        self.assertEqual(out1, out2)
        self.assertEqual(out1, out3)

    def test_bce_with_logits_with_pos_weight_has_correct_grad_at_zero(self):
        output = torch.zeros(3, 1, requires_grad=True, device='mps')
        target = torch.zeros(3, 1, device='mps')
        pos_weight = torch.ones(3, 1, device='mps')
        nn.BCEWithLogitsLoss(pos_weight=pos_weight, reduction='sum')(output, target).backward()
        expected_grad = torch.empty(3, 1, device='mps').fill_(0.5)
        grad = output.grad
        self.assertEqual(grad, expected_grad)

    def test_bce_with_logits_stability(self):
        output = torch.tensor([0., -120.], device='mps')
        target = torch.tensor([0., 1.], device='mps')
        pos_weight = torch.tensor([1., 1.], device='mps')

        out1 = nn.BCEWithLogitsLoss()(output, target)
        self.assertTrue(torch.isfinite(out1).all().item())

        out2 = nn.BCEWithLogitsLoss(pos_weight=pos_weight)(output, target)
        self.assertTrue(torch.isfinite(out2).all().item())

    def test_bce_loss_broadcasts_weights(self):
        sigmoid = nn.Sigmoid()
        target = torch.rand(16, 4, device='mps')
        output = torch.rand(16, 4, device='mps') - 0.5

        weight = torch.rand(4, device='mps')
        out1 = nn.BCELoss(weight)(sigmoid(output), target)

        weight = weight.expand(16, 4).contiguous()
        out2 = nn.BCELoss(weight)(sigmoid(output), target)

        self.assertEqual(out1, out2)

        weight = torch.rand(16, 1, device='mps')
        out1 = nn.BCELoss(weight)(sigmoid(output), target)

        weight = weight.expand(16, 4).contiguous()
        out2 = nn.BCELoss(weight)(sigmoid(output), target)

        self.assertEqual(out1, out2)

    def test_log_softmax(self):
        values = [[[1.0, 2.0, 3.0], [4.0, 5.0, 6.0]], [[7.0, 8.0, 9.0], [10.0, 11.0, 12.0]]]
        cpu_x = torch.tensor(values, device='cpu', requires_grad=True)
        mps_x = torch.tensor(values, device='mps', requires_grad=True)

        cpu_log_softmax = F.log_softmax(cpu_x, dim=0)
        mps_log_softmax = F.log_softmax(mps_x, dim=0)
        self.assertEqual(cpu_log_softmax, mps_log_softmax.to('cpu'))

        cpu_grad = torch.ones_like(cpu_log_softmax)
        mps_grad = torch.ones_like(cpu_log_softmax).to('mps')

        cpu_log_softmax.backward(gradient=cpu_grad)
        mps_log_softmax.backward(gradient=mps_grad)

        self.assertEqual(cpu_x.grad, mps_x.grad.to('cpu'))

    def test_eq(self):
        values1 = [[[1.0, 2.0, 3.0], [4.0, 5.0, 6.0]], [[7.0, 8.0, 9.0], [10.0, 11.0, 12.0]]]
        values2 = [[[1.0, 2.0, 15.0], [4.0, 5.0, 6.0]], [[7.0, 8.0, 9.0], [0.0, 11.0, 12.0]]]
        mps_x = torch.tensor(values1, device='mps')
        mps_y = torch.tensor(values2, device='mps')
        cpu_x = torch.tensor(values1, device='cpu')
        cpu_y = torch.tensor(values2, device='cpu')
        result_mps = torch.eq(mps_x, mps_y)
        result_cpu = torch.eq(cpu_x, cpu_y)

        self.assertEqual(result_cpu, result_mps.to('cpu'))

    def test_eq_int64(self):
        values1 = [[[1, 2, 3], [4, 5, 6]], [[7, 8, 9], [10, 11, 12]]]
        values2 = [[[1, 2, 15], [4, 5, 6]], [[7, 8, 9], [0, 11, 12]]]
        mps_x = torch.tensor(values1, device='mps')
        mps_y = torch.tensor(values2, device='mps')
        cpu_x = torch.tensor(values1, device='cpu')
        cpu_y = torch.tensor(values2, device='cpu')
        result_mps = torch.eq(mps_x, mps_y)
        result_cpu = torch.eq(cpu_x, cpu_y)

        self.assertEqual(result_cpu, result_mps.to('cpu'))

    def test_ne(self):
        def helper(shape):
            cpu_x = torch.randn(shape, device='cpu', dtype=torch.float)
            cpu_y = torch.randn(shape, device='cpu', dtype=torch.float)
            mps_x = cpu_x.detach().clone().to('mps')
            mps_y = cpu_y.detach().clone().to('mps')
            result_mps = torch.ne(mps_x, mps_y)
            result_cpu = torch.ne(cpu_x, cpu_y)

            self.assertEqual(result_cpu, result_mps.to('cpu'))

        helper((2, 3, 4, 5))

    def test_ne_scalar(self):
        def helper(shape):
            cpu_x = torch.randn(shape, device='cpu', dtype=torch.float)
            mps_x = cpu_x.detach().clone().to('mps')
            result_mps = torch.ne(mps_x, 0.0)
            result_cpu = torch.ne(cpu_x, 0.0)

            self.assertEqual(result_cpu, result_mps.to('cpu'))

        helper((2, 3, 4, 5))

    def test_lt(self):
        def helper(shape):
            cpu_x = torch.randn(shape, device='cpu', dtype=torch.float)
            cpu_y = torch.randn(shape, device='cpu', dtype=torch.float)
            mps_x = cpu_x.detach().clone().to('mps')
            mps_y = cpu_y.detach().clone().to('mps')
            result_mps = torch.lt(mps_x, mps_y)
            result_cpu = torch.lt(cpu_x, cpu_y)

            self.assertEqual(result_cpu, result_mps.to('cpu'))

        helper((2, 3, 4, 5))

    def test_lt_scalar(self):
        def helper(shape):
            cpu_x = torch.randn(shape, device='cpu', dtype=torch.float)
            mps_x = cpu_x.detach().clone().to('mps')
            result_mps = torch.lt(mps_x, 0.0)
            result_cpu = torch.lt(cpu_x, 0.0)

            self.assertEqual(result_cpu, result_mps.to('cpu'))

        helper((2, 3, 4, 5))

    def test_le(self):
        def helper(shape):
            cpu_x = torch.randn(shape, device='cpu', dtype=torch.float)
            cpu_y = torch.randn(shape, device='cpu', dtype=torch.float)
            mps_x = cpu_x.detach().clone().to('mps')
            mps_y = cpu_y.detach().clone().to('mps')
            result_mps = torch.le(mps_x, mps_y)
            result_cpu = torch.le(cpu_x, cpu_y)

            self.assertEqual(result_cpu, result_mps.to('cpu'))

        helper((2, 3, 4, 5))

    def test_le_scalar(self):
        def helper(shape):
            cpu_x = torch.randn(shape, device='cpu', dtype=torch.float)
            mps_x = cpu_x.detach().clone().to('mps')
            result_mps = torch.le(mps_x, 0.0)
            result_cpu = torch.le(cpu_x, 0.0)

            self.assertEqual(result_cpu, result_mps.to('cpu'))

        helper((2, 3, 4, 5))

    def test_ge(self):
        def helper(shape):
            cpu_x = torch.randn(shape, device='cpu', dtype=torch.float)
            cpu_y = torch.randn(shape, device='cpu', dtype=torch.float)
            mps_x = cpu_x.detach().clone().to('mps')
            mps_y = cpu_y.detach().clone().to('mps')
            result_mps = torch.ge(mps_x, mps_y)
            result_cpu = torch.ge(cpu_x, cpu_y)

            self.assertEqual(result_cpu, result_mps.to('cpu'))

        helper((2, 3, 4, 5))

    def test_ge_scalar(self):
        def helper(shape):
            cpu_x = torch.randn(shape, device='cpu', dtype=torch.float)
            mps_x = cpu_x.detach().clone().to('mps')
            result_mps = torch.ge(mps_x, 0.0)
            result_cpu = torch.ge(cpu_x, 0.0)

            self.assertEqual(result_cpu, result_mps.to('cpu'))

        helper((2, 3, 4, 5))

    def test_gt(self):
        def helper(shape):
            cpu_x = torch.randn(shape, device='cpu', dtype=torch.float)
            cpu_y = torch.randn(shape, device='cpu', dtype=torch.float)
            mps_x = cpu_x.detach().clone().to('mps')
            mps_y = cpu_y.detach().clone().to('mps')
            result_mps = torch.gt(mps_x, mps_y)
            result_cpu = torch.gt(cpu_x, cpu_y)

            self.assertEqual(result_cpu, result_mps.to('cpu'))

        helper((2, 3, 4, 5))

    def test_gt_scalar(self):
        def helper(shape):
            cpu_x = torch.randn(shape, device='cpu', dtype=torch.float)
            mps_x = cpu_x.detach().clone().to('mps')
            result_mps = torch.gt(mps_x, 0.0)
            result_cpu = torch.gt(cpu_x, 0.0)

            self.assertEqual(result_cpu, result_mps.to('cpu'))

        helper((2, 3, 4, 5))

    # Test forward argmax
    def test_argmax(self):
        def helper(n, c, h, w, dtype=torch.float32):
            cpu_x = None
            x = None
            if(dtype not in [torch.float32, torch.bool]):
                cpu_x = torch.randint(50, (n, c, h, w), device='cpu', dtype=dtype, requires_grad=False)
                x = cpu_x.detach().clone().to('mps')
            elif (dtype == torch.bool):
                cpu_x = torch.randint(2, (n, c, h, w), device='cpu', dtype=dtype, requires_grad=False)
                x = cpu_x.detach().clone().to('mps')
            else:
                cpu_x = torch.randn(n, c, h, w, device='cpu', dtype=dtype, requires_grad=True)
                x = cpu_x.detach().clone().to('mps').requires_grad_()

            y = torch.argmax(x)
            ref_y = torch.argmax(cpu_x)
            self.assertEqual(y, ref_y)

            y_0 = torch.argmax(x, dim=0)
            refy_0 = torch.argmax(cpu_x, dim=0)
            self.assertEqual(y_0, refy_0)

            y_0dim = torch.argmax(x, dim=0, keepdim=True)
            refy_0dim = torch.argmax(cpu_x, dim=0, keepdim=True)
            self.assertEqual(y_0dim, refy_0dim)

            y_1 = torch.argmax(x, dim=1)
            refy_1 = torch.argmax(cpu_x, dim=1)
            self.assertEqual(y_1, refy_1)

            y_1dim = torch.argmax(x, dim=1, keepdim=True)
            refy_1dim = torch.argmax(cpu_x, dim=1, keepdim=True)
            self.assertEqual(y_1dim, refy_1dim)

            y_2 = torch.argmax(x, dim=2)
            refy_2 = torch.argmax(cpu_x, dim=2)
            self.assertEqual(y_2, refy_2)

            y_2dim = torch.argmax(x, dim=2, keepdim=True)
            refy_2dim = torch.argmax(cpu_x, dim=2, keepdim=True)
            self.assertEqual(y_2dim, refy_2dim)

            y_3 = torch.argmax(x, dim=3)
            refy_3 = torch.argmax(cpu_x, dim=3)
            self.assertEqual(y_3, refy_3)

            y_3dim = torch.argmax(x, dim=3, keepdim=True)
            refy_3dim = torch.argmax(cpu_x, dim=3, keepdim=True)
            self.assertEqual(y_3dim, refy_3dim)

        helper(2, 8, 4, 4, torch.float32)
        helper(2, 8, 4, 4, torch.int32)
        helper(2, 8, 4, 4, torch.float16)
        helper(2, 8, 4, 4, torch.int64)

    # Test forward max
    # Note - don't test grad now
    def test_max_el(self):
        def helper(n, c, h, w, dtype=torch.float32):

            if(dtype not in [torch.float32, torch.bool]):
                cpu_x = torch.randint(50, (n, c, h, w), device='cpu', dtype=dtype, requires_grad=False)
                x = cpu_x.detach().clone().to('mps')
            elif (dtype == torch.bool):
                cpu_x = torch.randint(2, (n, c, h, w), device='cpu', dtype=dtype, requires_grad=False)
                x = cpu_x.detach().clone().to('mps')
            else:
                cpu_x = torch.randn(n, c, h, w, device='cpu', dtype=dtype, requires_grad=True)
                x = cpu_x.detach().clone().to('mps')

            ref_y = torch.max(cpu_x)
            y = torch.max(x)
            self.assertEqual(y, ref_y)

            for dim in [0, 1, 2, 3]:
                for keepdim in [True, False]:
                    y, idx = torch.max(x, dim=dim, keepdim=keepdim)
                    refy, refidx = torch.max(cpu_x, dim=dim, keepdim=keepdim)
                    self.assertEqual(y, refy)
                    self.assertEqual(idx, refidx)

            y_0 = torch.ones(c, h, w, device='mps', dtype=dtype)
            idx_0 = torch.ones(c, h, w, device='mps', dtype=torch.int64)
            torch.max(x, dim=0, out=(y_0, idx_0))
            refy_0, refidx_0 = torch.max(cpu_x, dim=0)
            self.assertEqual(y_0, refy_0)
            self.assertEqual(idx_0, refidx_0)

            y_0dim = torch.ones(1, c, h, w, device='mps', dtype=dtype)
            idx_0dim = torch.ones(1, c, h, w, device='mps', dtype=torch.int64)
            torch.max(x, dim=0, keepdim=True, out=(y_0dim, idx_0dim))
            refy_0dim, refidx_0dim = torch.max(cpu_x, dim=0, keepdim=True)
            self.assertEqual(y_0dim, refy_0dim)
            self.assertEqual(idx_0dim, refidx_0dim)

            y_1 = torch.ones(n, h, w, device='mps', dtype=dtype)
            idx_1 = torch.ones(n, h, w, device='mps', dtype=torch.int64)
            torch.max(x, dim=1, out=(y_1, idx_1))
            refy_1, refidx_1 = torch.max(cpu_x, dim=1)
            self.assertEqual(y_1, refy_1)
            self.assertEqual(idx_1, refidx_1)

            y_1dim = torch.ones(n, 1, h, w, device='mps', dtype=dtype)
            idx_1dim = torch.ones(n, 1, h, w, device='mps', dtype=torch.int64)
            torch.max(x, dim=1, keepdim=True, out=(y_1dim, idx_1dim))
            refy_1dim, refidx_1dim = torch.max(cpu_x, keepdim=True, dim=1)
            self.assertEqual(y_1dim, refy_1dim)
            self.assertEqual(idx_1dim, refidx_1dim)

            y_2 = torch.ones(n, c, w, device='mps', dtype=dtype)
            idx_2 = torch.ones(n, c, w, device='mps', dtype=torch.int64)
            torch.max(x, dim=2, out=(y_2, idx_2))
            refy_2, refidx_2 = torch.max(cpu_x, dim=2)
            self.assertEqual(y_2, refy_2)
            self.assertEqual(idx_2, refidx_2)

            y_2dim = torch.ones(n, c, 1, w, device='mps', dtype=dtype)
            idx_2dim = torch.ones(n, c, 1, w, device='mps', dtype=torch.int64)
            torch.max(x, dim=2, keepdim=True, out=(y_2dim, idx_2dim))
            refy_2dim, refidx_2dim = torch.max(cpu_x, dim=2, keepdim=True,)
            self.assertEqual(y_2dim, refy_2dim)
            self.assertEqual(idx_2dim, refidx_2dim)

            y_3 = torch.ones(n, c, h, device='mps', dtype=dtype)
            idx_3 = torch.ones(n, c, h, device='mps', dtype=torch.int64)
            torch.max(x, dim=3, out=(y_3, idx_3))
            refy_3, refidx_3 = torch.max(cpu_x, dim=3)
            self.assertEqual(y_3, refy_3)
            self.assertEqual(idx_3, refidx_3)

            y_3dim = torch.ones(n, c, h, 1, device='mps', dtype=dtype)
            idx_3dim = torch.ones(n, c, h, 1, device='mps', dtype=torch.int64)
            torch.max(x, dim=3, keepdim=True, out=(y_3dim, idx_3dim))
            refy_3dim, refidx_3dim = torch.max(cpu_x, dim=3, keepdim=True,)
            self.assertEqual(y_3dim, refy_3dim)
            self.assertEqual(idx_3dim, refidx_3dim)

        helper(2, 8, 4, 5, torch.float32)
        helper(2, 8, 4, 5, torch.int32)
        # helper(2, 8, 4, 5, torch.int64)

    def test_any(self):
        def helper(shape):
            input_xs = []
            prod = 1

            for i in range(len(shape)):
                prod *= shape[i]
            input_xs.append(torch.randn(prod, dtype=torch.float).reshape(shape))
            input_xs.append(torch.arange(0, prod, dtype=torch.float).reshape(shape))
            input_xs.append(torch.ones(prod, dtype=torch.float).reshape(shape))
            input_xs.append(torch.zeros(prod, dtype=torch.float).reshape(shape))
            input_xs.append(torch.arange(0, prod, dtype=torch.int).reshape(shape))
            input_xs.append(torch.ones(prod, dtype=torch.int).reshape(shape))
            input_xs.append(torch.zeros(prod, dtype=torch.int).reshape(shape))
            input_xs.append(torch.arange(0, prod, dtype=torch.int).reshape(shape).bool())
            input_xs.append(torch.ones(prod, dtype=torch.int).reshape(shape).bool())
            input_xs.append(torch.zeros(prod, dtype=torch.int).reshape(shape).bool())

            for i, cpu_x in enumerate(input_xs):
                x = cpu_x.detach().clone().to('mps')
                y = torch.any(x)
                ref_y = torch.any(cpu_x)
                self.assertEqual(y, ref_y)

                y_0 = torch.any(x, dim=0)
                refy_0 = torch.any(cpu_x, dim=0)
                self.assertEqual(y_0, refy_0)

                y_0dim = torch.any(x, dim=0, keepdim=True)
                refy_0dim = torch.any(cpu_x, dim=0, keepdim=True)
                self.assertEqual(y_0dim, refy_0dim)

                y_0dim = torch.any(x, dim=0, keepdim=True)
                refy_0dim = torch.any(cpu_x, dim=0, keepdim=True)
                self.assertEqual(y_0dim, refy_0dim)

                y_1 = torch.any(x, dim=1)
                refy_1 = torch.any(cpu_x, dim=1)
                self.assertEqual(y_1, refy_1)

                y_1dim = torch.any(x, dim=1, keepdim=True)
                refy_1dim = torch.any(cpu_x, dim=1, keepdim=True)
                self.assertEqual(y_1dim, refy_1dim)

                if (len(shape) > 2):
                    y_2 = torch.any(x, dim=2)
                    refy_2 = torch.any(cpu_x, dim=2)
                    self.assertEqual(y_2, refy_2)

                    y_2dim = torch.any(x, dim=2, keepdim=True)
                    refy_2dim = torch.any(cpu_x, dim=2, keepdim=True)
                    self.assertEqual(y_2dim, refy_2dim)

                    y_3 = torch.any(x, dim=3)
                    refy_3 = torch.any(cpu_x, dim=3)
                    self.assertEqual(y_3, refy_3)

                    y_3dim = torch.any(x, dim=3, keepdim=True)
                    refy_3dim = torch.any(cpu_x, dim=3, keepdim=True)
                    self.assertEqual(y_3dim, refy_3dim)
        helper((1, 1, 1, 1))
        helper((1, 1, 3, 3))
        helper((7, 13))
        helper((2, 8, 4, 5))

    def test_all(self):
        def helper(shape):
            input_xs = []
            prod = 1

            for i in range(len(shape)):
                prod *= shape[i]
            input_xs.append(torch.randn(prod, dtype=torch.float).reshape(shape))
            input_xs.append(torch.arange(0, prod, dtype=torch.float).reshape(shape))
            input_xs.append(torch.ones(prod, dtype=torch.float).reshape(shape))
            input_xs.append(torch.zeros(prod, dtype=torch.float).reshape(shape))
            input_xs.append(torch.arange(0, prod, dtype=torch.int).reshape(shape))
            input_xs.append(torch.ones(prod, dtype=torch.int).reshape(shape))
            input_xs.append(torch.zeros(prod, dtype=torch.int).reshape(shape))
            input_xs.append(torch.arange(0, prod, dtype=torch.int).reshape(shape).bool())
            input_xs.append(torch.ones(prod, dtype=torch.int).reshape(shape).bool())
            input_xs.append(torch.zeros(prod, dtype=torch.int).reshape(shape).bool())

            for i, cpu_x in enumerate(input_xs):
                x = cpu_x.detach().clone().to('mps')
                y = torch.all(x)
                ref_y = torch.all(cpu_x)
                self.assertEqual(y, ref_y)

                y_0 = torch.all(x, dim=0)
                refy_0 = torch.all(cpu_x, dim=0)
                self.assertEqual(y_0, refy_0)

                y_0dim = torch.all(x, dim=0, keepdim=True)
                refy_0dim = torch.all(cpu_x, dim=0, keepdim=True)
                self.assertEqual(y_0dim, refy_0dim)

                y_0dim = torch.all(x, dim=0, keepdim=True)
                refy_0dim = torch.all(cpu_x, dim=0, keepdim=True)
                self.assertEqual(y_0dim, refy_0dim)

                y_1 = torch.all(x, dim=1)
                refy_1 = torch.all(cpu_x, dim=1)
                self.assertEqual(y_1, refy_1)

                y_1dim = torch.all(x, dim=1, keepdim=True)
                refy_1dim = torch.all(cpu_x, dim=1, keepdim=True)
                self.assertEqual(y_1dim, refy_1dim)
                if (len(shape) > 2):
                    y_2 = torch.all(x, dim=2)
                    refy_2 = torch.all(cpu_x, dim=2)
                    self.assertEqual(y_2, refy_2)

                    y_2dim = torch.all(x, dim=2, keepdim=True)
                    refy_2dim = torch.all(cpu_x, dim=2, keepdim=True)
                    self.assertEqual(y_2dim, refy_2dim)

                    y_3 = torch.all(x, dim=3)
                    refy_3 = torch.all(cpu_x, dim=3)
                    self.assertEqual(y_3, refy_3)

                    y_3dim = torch.all(x, dim=3, keepdim=True)
                    refy_3dim = torch.all(cpu_x, dim=3, keepdim=True)
                    self.assertEqual(y_3dim, refy_3dim)

        helper((1, 1, 1, 1))
        helper((1, 1, 3, 3))
        helper((7, 13))
        helper((2, 8, 4, 5))

    # Test forward min
    def test_min_el(self):
        def helper(n, c, h, w):
            cpu_x = torch.randn(n, c, h, w, device='cpu', dtype=torch.float, requires_grad=False)
            x = cpu_x.detach().clone().to('mps')

            y = torch.min(x)
            ref_y = torch.min(cpu_x)
            self.assertEqual(y, ref_y)

            y_0, idx_0 = torch.min(x, dim=0)
            refy_0, refidx_0 = torch.min(cpu_x, dim=0)
            self.assertEqual(y_0, refy_0)
            self.assertEqual(idx_0, refidx_0)

            y_0 = torch.ones(c, h, w, device='mps', dtype=torch.float)
            idx_0 = torch.ones(c, h, w, device='mps', dtype=torch.int64)
            torch.min(x, dim=0, out=(y_0, idx_0))
            refy_0, refidx_0 = torch.min(cpu_x, dim=0)
            self.assertEqual(y_0, refy_0)
            self.assertEqual(idx_0, refidx_0)

            y_0dim, idx_0dim = torch.min(x, dim=0, keepdim=True)
            refy_0dim, refidx_0dim = torch.min(cpu_x, dim=0, keepdim=True)
            self.assertEqual(y_0dim, refy_0dim)
            self.assertEqual(idx_0dim, refidx_0dim)

            y_0dim = torch.ones(1, c, h, w, device='mps', dtype=torch.float)
            idx_0dim = torch.ones(1, c, h, w, device='mps', dtype=torch.int64)
            torch.min(x, dim=0, keepdim=True, out=(y_0dim, idx_0dim))
            refy_0dim, refidx_0dim = torch.min(cpu_x, dim=0, keepdim=True)
            self.assertEqual(y_0dim, refy_0dim)
            self.assertEqual(idx_0dim, refidx_0dim)

            y_1, idx_1 = torch.min(x, dim=1)
            refy_1, refidx_1 = torch.min(cpu_x, dim=1)
            self.assertEqual(y_1, refy_1)
            self.assertEqual(idx_1, refidx_1)

            y_1 = torch.ones(n, h, w, device='mps', dtype=torch.float)
            idx_1 = torch.ones(n, h, w, device='mps', dtype=torch.int64)
            torch.min(x, dim=1, out=(y_1, idx_1))
            refy_1, refidx_1 = torch.min(cpu_x, dim=1)
            self.assertEqual(y_1, refy_1)
            self.assertEqual(idx_1, refidx_1)

            y_1dim, idx_1dim = torch.min(x, dim=1, keepdim=True)
            refy_1dim, refidx_1dim = torch.min(cpu_x, dim=1, keepdim=True)
            self.assertEqual(y_1dim, refy_1dim)
            self.assertEqual(idx_1dim, refidx_1dim)

            y_1dim = torch.ones(n, 1, h, w, device='mps', dtype=torch.float)
            idx_1dim = torch.ones(n, 1, h, w, device='mps', dtype=torch.int64)
            torch.min(x, dim=1, keepdim=True, out=(y_1dim, idx_1dim))
            refy_1dim, refidx_1dim = torch.min(cpu_x, keepdim=True, dim=1)
            self.assertEqual(y_1dim, refy_1dim)
            self.assertEqual(idx_1dim, refidx_1dim)

            y_2, idx_2 = torch.min(x, dim=2)
            refy_2, refidx_2 = torch.min(cpu_x, dim=2)
            self.assertEqual(y_2, refy_2)
            self.assertEqual(idx_2, refidx_2)

            y_2 = torch.ones(n, c, w, device='mps', dtype=torch.float)
            idx_2 = torch.ones(n, c, w, device='mps', dtype=torch.int64)
            torch.min(x, dim=2, out=(y_2, idx_2))
            refy_2, refidx_2 = torch.min(cpu_x, dim=2)
            self.assertEqual(y_2, refy_2)
            self.assertEqual(idx_2, refidx_2)

            y_2dim, idx_2dim = torch.min(x, dim=2, keepdim=True)
            refy_2dim, refidx_2dim = torch.min(cpu_x, dim=2, keepdim=True)
            self.assertEqual(y_2dim, refy_2dim)
            self.assertEqual(idx_2dim, refidx_2dim)

            y_2dim = torch.ones(n, c, 1, w, device='mps', dtype=torch.float)
            idx_2dim = torch.ones(n, c, 1, w, device='mps', dtype=torch.int64)
            torch.min(x, dim=2, keepdim=True, out=(y_2dim, idx_2dim))
            refy_2dim, refidx_2dim = torch.min(cpu_x, dim=2, keepdim=True,)
            self.assertEqual(y_2dim, refy_2dim)
            self.assertEqual(idx_2dim, refidx_2dim)

            y_3, idx_3 = torch.min(x, dim=3)
            refy_3, refidx_3 = torch.min(cpu_x, dim=3)
            self.assertEqual(y_3, refy_3)
            self.assertEqual(idx_3, refidx_3)

            y_3 = torch.ones(n, c, h, device='mps', dtype=torch.float)
            idx_3 = torch.ones(n, c, h, device='mps', dtype=torch.int64)
            torch.min(x, dim=3, out=(y_3, idx_3))
            refy_3, refidx_3 = torch.min(cpu_x, dim=3)
            self.assertEqual(y_3, refy_3)
            self.assertEqual(idx_3, refidx_3)

            y_3dim, idx_3dim = torch.min(x, dim=3, keepdim=True)
            refy_3dim, refidx_3dim = torch.min(cpu_x, dim=3, keepdim=True)
            self.assertEqual(y_3dim, refy_3dim)
            self.assertEqual(idx_3dim, refidx_3dim)

            y_3dim = torch.ones(n, c, h, 1, device='mps', dtype=torch.float)
            idx_3dim = torch.ones(n, c, h, 1, device='mps', dtype=torch.int64)
            torch.min(x, dim=3, keepdim=True, out=(y_3dim, idx_3dim))
            refy_3dim, refidx_3dim = torch.min(cpu_x, dim=3, keepdim=True,)
            self.assertEqual(y_3dim, refy_3dim)
            self.assertEqual(idx_3dim, refidx_3dim)

        helper(2, 8, 4, 5)

    # Test forward sum
    def test_sum(self):
        def helper(n, c, h, w, dtype=torch.float32):
            cpu_x = None
            x = None
            if(dtype not in [torch.float32, torch.bool]):
                cpu_x = torch.randint(50, (n, c, h, w), device='cpu', dtype=dtype, requires_grad=False)
                x = cpu_x.detach().clone().to('mps')
            elif (dtype == torch.bool):
                cpu_x = torch.randint(2, (n, c, h, w), device='cpu', dtype=dtype, requires_grad=False)
                x = cpu_x.detach().clone().to('mps')
            else:
                cpu_x = torch.randn(n, c, h, w, device='cpu', dtype=dtype, requires_grad=True)
                x = cpu_x.detach().clone().to('mps').requires_grad_()

            all_sum = torch.sum(x)
            all_sum_cpu = torch.sum(cpu_x)

            self.assertEqual(all_sum, all_sum_cpu)

            nil_dim_sum = torch.sum(x, dim=[])
            nil_dim_sum_cpu = torch.sum(cpu_x, dim=[])

            self.assertEqual(nil_dim_sum, nil_dim_sum_cpu)

            nil_dim_sum_keepdim = torch.sum(x, dim=[], keepdim=True)
            nil_dim_sum_cpu_keepdim = torch.sum(cpu_x, dim=[], keepdim=True)

            self.assertEqual(nil_dim_sum_keepdim, nil_dim_sum_cpu_keepdim)

            zero_dim_sum = torch.sum(x, dim=[0])
            zero_dim_sum_cpu = torch.sum(cpu_x, dim=[0])

            self.assertEqual(zero_dim_sum, zero_dim_sum_cpu)

            zero_dim_sum_keepdim = torch.sum(x, dim=[0], keepdim=True)
            zero_dim_sum_cpu_keepdim = torch.sum(cpu_x, dim=[0], keepdim=True)

            self.assertEqual(zero_dim_sum_keepdim, zero_dim_sum_cpu_keepdim)

            zero_one_dim_sum = torch.sum(x, dim=[0, 1])
            zero_one_dim_sum_cpu = torch.sum(cpu_x, dim=[0, 1])

            self.assertEqual(zero_one_dim_sum, zero_one_dim_sum_cpu)

            zero_one_dim_sum_keepdim = torch.sum(x, dim=[0, 1], keepdim=True)
            zero_one_dim_sum_cpu_keepdim = torch.sum(cpu_x, dim=[0, 1], keepdim=True)

            self.assertEqual(zero_one_dim_sum_keepdim, zero_one_dim_sum_cpu_keepdim)

            two_three_dim_sum = torch.sum(x, dim=[2, 3])
            two_three_dim_sum_cpu = torch.sum(cpu_x, dim=[2, 3])

            self.assertEqual(two_three_dim_sum, two_three_dim_sum_cpu)

            two_three_keepdim_sum = torch.sum(x, dim=[2, 3], keepdim=True)
            two_three_dim_keepsum_cpu = torch.sum(cpu_x, dim=[2, 3], keepdim=True)

            self.assertEqual(two_three_keepdim_sum, two_three_dim_keepsum_cpu)

        helper(2, 8, 4, 5)
        helper(2, 8, 4, 5, dtype=torch.int32)
        helper(2, 8, 4, 5, dtype=torch.int64)
        helper(2, 8, 4, 5, dtype=torch.bool)

    # Test forward prod
    def test_prod(self):
        def helper(shape, dtype=torch.float32):
            cpu_x = None
            x = None
            if(dtype not in [torch.float32, torch.bool]):
                cpu_x = torch.randint(1, 6, shape, device='cpu', dtype=dtype, requires_grad=False)
                x = cpu_x.detach().clone().to('mps')
            elif (dtype == torch.bool):
                cpu_x = torch.randint(2, shape, device='cpu', dtype=dtype, requires_grad=False)
                x = cpu_x.detach().clone().to('mps')
            else:
                cpu_x = torch.randn(shape, device='cpu', dtype=dtype, requires_grad=True)
                x = cpu_x.detach().clone().to('mps').requires_grad_()

            all_prod = torch.prod(x)
            all_prod_cpu = torch.prod(cpu_x)

            self.assertEqual(all_prod, all_prod_cpu)

            for dim in range(len(shape)):
                dim_prod = torch.prod(x, dim=dim)
                dim_prod_cpu = torch.prod(cpu_x, dim=dim)

                self.assertEqual(dim_prod, dim_prod_cpu)

                dim_prod_keepdim = torch.prod(x, dim=dim, keepdim=True)
                dim_prod_cpu_keepdim = torch.prod(cpu_x, dim=dim, keepdim=True)

                self.assertEqual(dim_prod_keepdim, dim_prod_cpu_keepdim)

        for dtype in [torch.float32, torch.int32, torch.int64, torch.bool]:
            helper((2, 3), dtype)

    # Test forward mean
    def test_mean(self):
        def helper(n, c, h, w):
            cpu_x = torch.randn(n, c, h, w, device='cpu', dtype=torch.float, requires_grad=True)
            x = cpu_x.detach().clone().to('mps').requires_grad_()

            all_mean = torch.mean(x)
            all_mean_cpu = torch.mean(cpu_x)

            self.assertEqual(all_mean, all_mean_cpu)

            nil_dim_mean = torch.mean(x, dim=[])
            nil_dim_mean_cpu = torch.mean(cpu_x, dim=[])

            self.assertEqual(nil_dim_mean, nil_dim_mean_cpu)

            nil_dim_mean_keepdim = torch.mean(x, dim=[], keepdim=True)
            nil_dim_mean_cpu_keepdim = torch.mean(cpu_x, dim=[], keepdim=True)

            self.assertEqual(nil_dim_mean_keepdim, nil_dim_mean_cpu_keepdim)

            zero_dim_mean = torch.mean(x, dim=[0])
            zero_dim_mean_cpu = torch.mean(cpu_x, dim=[0])

            self.assertEqual(zero_dim_mean, zero_dim_mean_cpu)

            zero_dim_mean_keepdim = torch.mean(x, dim=[0], keepdim=True)
            zero_dim_mean_cpu_keepdim = torch.mean(cpu_x, dim=[0], keepdim=True)

            self.assertEqual(zero_dim_mean_keepdim, zero_dim_mean_cpu_keepdim)

            zero_one_dim_mean = torch.mean(x, dim=[0, 1])
            zero_one_dim_mean_cpu = torch.mean(cpu_x, dim=[0, 1])

            self.assertEqual(zero_one_dim_mean, zero_one_dim_mean_cpu)

            zero_one_dim_mean_keepdim = torch.mean(x, dim=[0, 1], keepdim=True)
            zero_one_dim_mean_cpu_keepdim = torch.mean(cpu_x, dim=[0, 1], keepdim=True)

            self.assertEqual(zero_one_dim_mean_keepdim, zero_one_dim_mean_cpu_keepdim)

            two_three_dim_mean = torch.mean(x, dim=[2, 3])
            two_three_dim_mean_cpu = torch.mean(cpu_x, dim=[2, 3])

            self.assertEqual(two_three_dim_mean, two_three_dim_mean_cpu)

            two_three_keepdim_mean = torch.mean(x, dim=[2, 3], keepdim=True)
            two_three_dim_keepmean_cpu = torch.mean(cpu_x, dim=[2, 3], keepdim=True)

            self.assertEqual(two_three_keepdim_mean, two_three_dim_keepmean_cpu)

        helper(2, 8, 4, 5)

    # Test std
    def test_std(self):
        def helper(shape):
            cpu_x = torch.randn(shape, device='cpu', dtype=torch.float, requires_grad=False)
            x = cpu_x.detach().clone().to('mps')

            all_std = torch.std(x, unbiased=False)
            all_std_cpu = torch.std(cpu_x, unbiased=False)

            self.assertEqual(all_std, all_std_cpu)

            nil_dim_std = torch.std(x, dim=[], unbiased=False)
            nil_dim_std_cpu = torch.std(cpu_x, dim=[], unbiased=False)

            self.assertEqual(nil_dim_std, nil_dim_std_cpu)

            nil_dim_std_keepdim = torch.std(x, dim=[], keepdim=True, unbiased=False)
            nil_dim_std_cpu_keepdim = torch.std(cpu_x, dim=[], keepdim=True, unbiased=False)

            self.assertEqual(nil_dim_std_keepdim, nil_dim_std_cpu_keepdim)

            zero_dim_std = torch.std(x, dim=[0], unbiased=False)
            zero_dim_std_cpu = torch.std(cpu_x, dim=[0], unbiased=False)

            self.assertEqual(zero_dim_std, zero_dim_std_cpu)

            zero_dim_std_keepdim = torch.std(x, dim=[0], keepdim=True, unbiased=False)
            zero_dim_std_cpu_keepdim = torch.std(cpu_x, dim=[0], keepdim=True, unbiased=False)

            self.assertEqual(zero_dim_std_keepdim, zero_dim_std_cpu_keepdim)

            zero_one_dim_std = torch.std(x, dim=[0, 1], unbiased=False)
            zero_one_dim_std_cpu = torch.std(cpu_x, dim=[0, 1], unbiased=False)

            self.assertEqual(zero_one_dim_std, zero_one_dim_std_cpu)

            zero_one_dim_std_keepdim = torch.std(x, dim=[0, 1], keepdim=True, unbiased=False)
            zero_one_dim_std_cpu_keepdim = torch.std(cpu_x, dim=[0, 1], keepdim=True, unbiased=False)

            self.assertEqual(zero_one_dim_std_keepdim, zero_one_dim_std_cpu_keepdim)

            two_three_dim_std = torch.std(x, dim=[2, 3], unbiased=False)
            two_three_dim_std_cpu = torch.std(cpu_x, dim=[2, 3], unbiased=False)

            self.assertEqual(two_three_dim_std, two_three_dim_std_cpu)

            two_three_keepdim_std = torch.std(x, dim=[2, 3], keepdim=True, unbiased=False)
            two_three_dim_keepstd_cpu = torch.std(cpu_x, dim=[2, 3], keepdim=True, unbiased=False)

            self.assertEqual(two_three_keepdim_std, two_three_dim_keepstd_cpu)

            all_std = torch.std(x, unbiased=True)
            all_std_cpu = torch.std(cpu_x, unbiased=True)

            self.assertEqual(all_std, all_std_cpu)

            nil_dim_std = torch.std(x, dim=[], unbiased=True)
            nil_dim_std_cpu = torch.std(cpu_x, dim=[], unbiased=True)

            self.assertEqual(nil_dim_std, nil_dim_std_cpu)

            nil_dim_std_keepdim = torch.std(x, dim=[], keepdim=True, unbiased=True)
            nil_dim_std_cpu_keepdim = torch.std(cpu_x, dim=[], keepdim=True, unbiased=True)

            self.assertEqual(nil_dim_std_keepdim, nil_dim_std_cpu_keepdim)

            zero_dim_std = torch.std(x, dim=[0], unbiased=True)
            zero_dim_std_cpu = torch.std(cpu_x, dim=[0], unbiased=True)

            self.assertEqual(zero_dim_std, zero_dim_std_cpu)

            zero_dim_std_keepdim = torch.std(x, dim=[0], keepdim=True, unbiased=True)
            zero_dim_std_cpu_keepdim = torch.std(cpu_x, dim=[0], keepdim=True, unbiased=True)

            self.assertEqual(zero_dim_std_keepdim, zero_dim_std_cpu_keepdim)

            zero_one_dim_std = torch.std(x, dim=[0, 1], unbiased=True)
            zero_one_dim_std_cpu = torch.std(cpu_x, dim=[0, 1], unbiased=True)

            self.assertEqual(zero_one_dim_std, zero_one_dim_std_cpu)

            zero_one_dim_std_keepdim = torch.std(x, dim=[0, 1], keepdim=True, unbiased=True)
            zero_one_dim_std_cpu_keepdim = torch.std(cpu_x, dim=[0, 1], keepdim=True, unbiased=True)

            self.assertEqual(zero_one_dim_std_keepdim, zero_one_dim_std_cpu_keepdim)

            two_three_dim_std = torch.std(x, dim=[2, 3], unbiased=True)
            two_three_dim_std_cpu = torch.std(cpu_x, dim=[2, 3], unbiased=True)

            self.assertEqual(two_three_dim_std, two_three_dim_std_cpu)

            two_three_keepdim_std = torch.std(x, dim=[2, 3], keepdim=True, unbiased=True)
            two_three_dim_keepstd_cpu = torch.std(cpu_x, dim=[2, 3], keepdim=True, unbiased=True)

            self.assertEqual(two_three_keepdim_std, two_three_dim_keepstd_cpu)

        helper((4, 5, 6, 7))

    # Test var
    def test_var(self):
        def helper(shape):
            cpu_x = torch.randn(shape, device='cpu', dtype=torch.float, requires_grad=False)
            x = cpu_x.detach().clone().to('mps')

            all_var = torch.var(x, unbiased=False)
            all_var_cpu = torch.var(cpu_x, unbiased=False)

            self.assertEqual(all_var, all_var_cpu)

            nil_dim_var = torch.var(x, dim=[], unbiased=False)
            nil_dim_var_cpu = torch.var(cpu_x, dim=[], unbiased=False)

            self.assertEqual(nil_dim_var, nil_dim_var_cpu)

            nil_dim_var_keepdim = torch.var(x, dim=[], keepdim=True, unbiased=False)
            nil_dim_var_cpu_keepdim = torch.var(cpu_x, dim=[], keepdim=True, unbiased=False)

            self.assertEqual(nil_dim_var_keepdim, nil_dim_var_cpu_keepdim)

            zero_dim_var = torch.var(x, dim=[0], unbiased=False)
            zero_dim_var_cpu = torch.var(cpu_x, dim=[0], unbiased=False)

            self.assertEqual(zero_dim_var, zero_dim_var_cpu)

            zero_dim_var_keepdim = torch.var(x, dim=[0], keepdim=True, unbiased=False)
            zero_dim_var_cpu_keepdim = torch.var(cpu_x, dim=[0], keepdim=True, unbiased=False)

            self.assertEqual(zero_dim_var_keepdim, zero_dim_var_cpu_keepdim)

            zero_one_dim_var = torch.var(x, dim=[0, 1], unbiased=False)
            zero_one_dim_var_cpu = torch.var(cpu_x, dim=[0, 1], unbiased=False)

            self.assertEqual(zero_one_dim_var, zero_one_dim_var_cpu)

            zero_one_dim_var_keepdim = torch.var(x, dim=[0, 1], keepdim=True, unbiased=False)
            zero_one_dim_var_cpu_keepdim = torch.var(cpu_x, dim=[0, 1], keepdim=True, unbiased=False)

            self.assertEqual(zero_one_dim_var_keepdim, zero_one_dim_var_cpu_keepdim)

            two_three_dim_var = torch.var(x, dim=[2, 3], unbiased=False)
            two_three_dim_var_cpu = torch.var(cpu_x, dim=[2, 3], unbiased=False)

            self.assertEqual(two_three_dim_var, two_three_dim_var_cpu)

            two_three_keepdim_var = torch.var(x, dim=[2, 3], keepdim=True, unbiased=False)
            two_three_dim_keepvar_cpu = torch.var(cpu_x, dim=[2, 3], keepdim=True, unbiased=False)

            self.assertEqual(two_three_keepdim_var, two_three_dim_keepvar_cpu)

            all_var = torch.var(x, unbiased=True)
            all_var_cpu = torch.var(cpu_x, unbiased=True)

            self.assertEqual(all_var, all_var_cpu)

            nil_dim_var = torch.var(x, dim=[], unbiased=True)
            nil_dim_var_cpu = torch.var(cpu_x, dim=[], unbiased=True)

            self.assertEqual(nil_dim_var, nil_dim_var_cpu)

            nil_dim_var_keepdim = torch.var(x, dim=[], keepdim=True, unbiased=True)
            nil_dim_var_cpu_keepdim = torch.var(cpu_x, dim=[], keepdim=True, unbiased=True)

            self.assertEqual(nil_dim_var_keepdim, nil_dim_var_cpu_keepdim)

            zero_dim_var = torch.var(x, dim=[0], unbiased=True)
            zero_dim_var_cpu = torch.var(cpu_x, dim=[0], unbiased=True)

            self.assertEqual(zero_dim_var, zero_dim_var_cpu)

            zero_dim_var_keepdim = torch.var(x, dim=[0], keepdim=True, unbiased=True)
            zero_dim_var_cpu_keepdim = torch.var(cpu_x, dim=[0], keepdim=True, unbiased=True)

            self.assertEqual(zero_dim_var_keepdim, zero_dim_var_cpu_keepdim)

            zero_one_dim_var = torch.var(x, dim=[0, 1], unbiased=True)
            zero_one_dim_var_cpu = torch.var(cpu_x, dim=[0, 1], unbiased=True)

            self.assertEqual(zero_one_dim_var, zero_one_dim_var_cpu)

            zero_one_dim_var_keepdim = torch.var(x, dim=[0, 1], keepdim=True, unbiased=True)
            zero_one_dim_var_cpu_keepdim = torch.var(cpu_x, dim=[0, 1], keepdim=True, unbiased=True)

            self.assertEqual(zero_one_dim_var_keepdim, zero_one_dim_var_cpu_keepdim)

            two_three_dim_var = torch.var(x, dim=[2, 3], unbiased=True)
            two_three_dim_var_cpu = torch.var(cpu_x, dim=[2, 3], unbiased=True)

            self.assertEqual(two_three_dim_var, two_three_dim_var_cpu)

            two_three_keepdim_var = torch.var(x, dim=[2, 3], keepdim=True, unbiased=True)
            two_three_dim_keepvar_cpu = torch.var(cpu_x, dim=[2, 3], keepdim=True, unbiased=True)

            self.assertEqual(two_three_keepdim_var, two_three_dim_keepvar_cpu)

        helper((4, 5, 6, 7))

    # Test forward amax
    def test_amax(self):
        def helper(shape, dim, keepdim):
            cpu_x = torch.randn(shape, device='cpu', dtype=torch.float, requires_grad=True)
            x = cpu_x.detach().clone().to('mps').requires_grad_()

            result = torch.amax(x, dim=dim, keepdim=keepdim)
            result_cpu = torch.amax(cpu_x, dim=dim, keepdim=keepdim)

            cpu_grad = torch.randn(result_cpu.shape)
            grad = cpu_grad.to('mps')

            result_cpu.backward(gradient=cpu_grad)
            result.backward(gradient=grad)

            self.assertEqual(result, result_cpu)
            self.assertEqual(x.grad, cpu_x.grad)

        for dim in ([], [0], [0, 1], [2, 3]):
            for keepdim in [False, True]:
                helper((2, 8, 4, 5), dim, keepdim)

    # Test forward amin
    def test_amin(self):
        def helper(shape, dim, keepdim):
            cpu_x = torch.randn(shape, device='cpu', dtype=torch.float, requires_grad=True)
            x = cpu_x.detach().clone().to('mps').requires_grad_()

            result = torch.amin(x, dim=dim, keepdim=keepdim)
            result_cpu = torch.amin(cpu_x, dim=dim, keepdim=keepdim)

            cpu_grad = torch.randn(result_cpu.shape)
            grad = cpu_grad.to('mps')

            result_cpu.backward(gradient=cpu_grad)
            result.backward(gradient=grad)

            self.assertEqual(result, result_cpu)
            self.assertEqual(x.grad, cpu_x.grad)

        for dim in ([], [0], [0, 1], [2, 3]):
            for keepdim in [False, True]:
                helper((2, 8, 4, 5), dim, keepdim)

    # Test minimum and maximum
    def test_minimum_maximum(self):
        def helper(n, c, h, w):
            cpu_x = torch.randn(n, c, h, w, device='cpu', dtype=torch.float, requires_grad=False)
            cpu_y = torch.randn(n, c, h, w, device='cpu', dtype=torch.float, requires_grad=False)
            mps_x = cpu_x.detach().clone().to('mps')
            mps_y = cpu_y.detach().clone().to('mps')

            minimum_result_cpu = torch.minimum(cpu_x, cpu_y)
            minimum_result_mps = torch.minimum(mps_x, mps_y)
            self.assertEqual(minimum_result_cpu, minimum_result_mps)

            maximum_result_cpu = torch.maximum(cpu_x, cpu_y)
            maximum_result_mps = torch.maximum(mps_x, mps_y)
            self.assertEqual(maximum_result_cpu, maximum_result_mps)

        helper(1, 1, 4, 5)

    # Test clamp_min
    def test_clamp_min(self):
        def helper(n, c, h, w):
            cpu_x = torch.randn(n, c, h, w, device='cpu', dtype=torch.float, requires_grad=False)
            x = cpu_x.detach().clone().to('mps')

            cpu_min_t = torch.randn(n, c, h, w, device='cpu', dtype=torch.float, requires_grad=False)
            min_t = cpu_min_t.detach().clone().to('mps')

            clamp_min_result = torch.clamp_min(x, min=5.0)
            clamp_min_result_cpu = torch.clamp_min(cpu_x, min=5.0)

            self.assertEqual(clamp_min_result, clamp_min_result_cpu)

            clamp_min_t_result = torch.clamp_min(x, min=min_t)
            clamp_min_t_result_cpu = torch.clamp_min(cpu_x, min=cpu_min_t)

            self.assertEqual(clamp_min_t_result, clamp_min_t_result_cpu)

        helper(2, 8, 4, 5)

    # Test clamp_max

    def test_clamp_max(self):
        def helper(n, c, h, w):
            cpu_x = torch.randn(n, c, h, w, device='cpu', dtype=torch.float, requires_grad=False)
            x = cpu_x.detach().clone().to('mps')

            cpu_max_t = torch.randn(n, c, h, w, device='cpu', dtype=torch.float, requires_grad=False)
            max_t = cpu_max_t.detach().clone().to('mps')

            clamp_max_result = torch.clamp_max(x, max=100.0)
            clamp_max_result_cpu = torch.clamp_max(cpu_x, max=100.0)

            self.assertEqual(clamp_max_result, clamp_max_result_cpu)

            clamp_max_t_result = torch.clamp_max(x, max=max_t)
            clamp_max_t_result_cpu = torch.clamp_max(cpu_x, max=cpu_max_t)

            self.assertEqual(clamp_max_t_result, clamp_max_t_result_cpu)

        helper(2, 8, 4, 5)

    # Test clamp
    def test_clamp(self):
        def helper(n, c, h, w):
            import numpy as np
            upper_bound = 1000
            half_upper_bound = upper_bound / 2

            # x=[0..1000)
            x_arr = upper_bound * np.random.random_sample(size=(n, c, h, w)).astype(np.float32)
            cpu_x = torch.tensor(x_arr, device='cpu', dtype=torch.float, requires_grad=False)
            x = cpu_x.detach().clone().to('mps')

            # x=[0..500)
            min_arr = half_upper_bound * np.random.random_sample(size=(n, c, h, w)).astype(np.float32)
            cpu_min_t = torch.tensor(min_arr, device='cpu', dtype=torch.float, requires_grad=False)
            min_t = cpu_min_t.detach().clone().to('mps')

            # x=[500..1000), to ensure max's are greater than mins
            max_arr = (half_upper_bound * np.random.random_sample(size=(n, c, h, w)).astype(np.float32)) + half_upper_bound
            cpu_max_t = torch.tensor(max_arr, device='cpu', dtype=torch.float, requires_grad=False)
            max_t = cpu_max_t.detach().clone().to('mps')

            # [200..600]: just an arbitrary range between [0..1000]
            clamp_result = torch.clamp(x, min=200.0, max=600.0)
            clamp_result_cpu = torch.clamp(cpu_x, min=200.0, max=600.0)
            self.assertEqual(clamp_result, clamp_result_cpu)

            # test optional scalar refs and cached graph keys by passing only max
            clamp_opt_result = torch.clamp(x, max=600.0)
            clamp_opt_result_cpu = torch.clamp(cpu_x, max=600.0)
            self.assertEqual(clamp_opt_result, clamp_opt_result_cpu)

            clamp_t_result = torch.clamp(x, min=min_t, max=max_t)
            clamp_t_result_cpu = torch.clamp(cpu_x, min=cpu_min_t, max=cpu_max_t)
            self.assertEqual(clamp_t_result, clamp_t_result_cpu)

            # test optional tensor refs and cached graph keys by passing only max
            clamp_topt_result = torch.clamp(x, max=max_t)
            clamp_topt_result_cpu = torch.clamp(cpu_x, max=cpu_max_t)
            self.assertEqual(clamp_topt_result, clamp_topt_result_cpu)

            # test inplace clamping
            x.clamp_(min=200.0, max=600.0)
            cpu_x.clamp_(min=200.0, max=600.0)
            self.assertEqual(cpu_x, x)

        helper(2, 8, 4, 5)

    def test_divmode(self):
        def helper(shape, rounding_mode):
            for dtype in [torch.float32]:
                cpu_x = torch.randn(shape, device='cpu', dtype=dtype, requires_grad=False)
                mps_x = cpu_x.detach().clone().to('mps')
                # clamp to avoid division by 0
                cpu_y = torch.randn(shape, device='cpu', dtype=dtype, requires_grad=False)
                mps_y = cpu_y.detach().clone().to('mps')

                result_div_cpu = torch.div(cpu_x, cpu_y, rounding_mode=rounding_mode)
                result_div_mps = torch.div(mps_x, mps_y, rounding_mode=rounding_mode)
                self.assertEqual(result_div_mps, result_div_cpu)

        helper((2, 8, 4, 5), None)
        helper((2, 8, 4, 5), "floor")
        helper((2, 8, 4, 5), "trunc")

    def test_rounding(self):
        def helper(shape):
            cpu_x = torch.randn(shape, device='cpu', dtype=torch.float, requires_grad=False)
            mps_x = cpu_x.detach().clone().to('mps')

            result_floor_cpu = torch.floor(cpu_x)
            result_floor_mps = torch.floor(mps_x)
            self.assertEqual(result_floor_mps, result_floor_cpu)

            result_ceil_cpu = torch.ceil(cpu_x)
            result_ceil_mps = torch.ceil(mps_x)
            self.assertEqual(result_ceil_mps, result_ceil_cpu)

            result_trunc_cpu = torch.trunc(cpu_x)
            result_trunc_mps = torch.trunc(mps_x)
            self.assertEqual(result_trunc_mps, result_trunc_cpu)

            result_round_cpu = torch.round(cpu_x)
            result_round_mps = torch.round(mps_x)
            self.assertEqual(result_round_mps, result_round_cpu)

        helper((2, 6, 3, 5))
        helper((2, 8, 4, 5))

    def test_expand(self):
        def helper(n, c):
            values = [[1.0], [4.0], [7.0]]
            cpu_x = torch.tensor(values, device='cpu')
            x = cpu_x.detach().clone().to('mps')

            strided_cpu = torch.as_strided(cpu_x, (3, 4), (1, 0))
            strided_mps = torch.as_strided(x, (3, 4), (1, 0))

            self.assertEqual(strided_mps, strided_cpu)

        helper(3, 1)

    def test_select(self):
        def helper(n, c):
            cpu_x = torch.randn(n, c, device='cpu', dtype=torch.float, requires_grad=True)
            x = cpu_x.detach().clone().to('mps').requires_grad_()

            strided_cpu = torch.as_strided(cpu_x, (3, 1), (3, 1))
            strided_mps = torch.as_strided(x, (3, 1), (3, 1))
            self.assertEqual(strided_mps, strided_cpu)

            strided_cpu = torch.as_strided(cpu_x, (1, 3), (3, 1))
            strided_mps = torch.as_strided(x, (1, 3), (3, 1))
            self.assertEqual(strided_mps, strided_cpu)

            strided_cpu = torch.as_strided(cpu_x, (3, 1), (3, 1), storage_offset=1)
            strided_mps = torch.as_strided(x, (3, 1), (3, 1), storage_offset=1)

            self.assertEqual(strided_mps, strided_cpu)

        helper(3, 3)

    def test_assert_topk(self):
        # here the k > 16 raises an error as expected
        with self.assertRaisesRegex(RuntimeError, "Currently topk on mps works only for k<=16"):
            xs = torch.arange(30).to('mps')
            xs.topk(30)
        # for k <= 16 it works fine
        ys_cpu = torch.arange(30)
        ys_mps = ys_cpu.to('mps')
        self.assertEqual(ys_cpu.topk(16), ys_mps.topk(16))

    def test_topk(self):
        def helper(shape):
            cpu_x = torch.randn(shape, device='cpu', dtype=torch.float, requires_grad=False)
            x = cpu_x.detach().clone().to('mps')
            for largest_val in [True, False]:
                if (type(shape) == tuple):
                    for curr_dim in range(0, len(shape)):
                        dim_size = shape[curr_dim]
                        for k in range(1, dim_size + 1):
                            topk_values, topk_indices = torch.topk(x, k, dim=curr_dim, largest=largest_val)
                            topk_values_cpu, topk_indices_cpu = torch.topk(cpu_x, k, dim=curr_dim, largest=largest_val)
                            self.assertEqual(topk_values, topk_values_cpu)
                            self.assertEqual(topk_indices, topk_indices_cpu)
                else:
                    for k in range(1, shape):
                        topk_values, topk_indices = torch.topk(x, k, dim=0, largest=largest_val)
                        topk_values_cpu, topk_indices_cpu = torch.topk(cpu_x, k, dim=0, largest=largest_val)
                        self.assertEqual(topk_values, topk_values_cpu)
                        self.assertEqual(topk_indices, topk_indices_cpu)

        helper(2)
        helper((5, 1))
        helper((1, 5))
        helper((5, 9, 7, 4))

    def test_upsample_nearest_exact2d(self):
        def helper(N, C, H, W):
            inputCPU = torch.arange(N * C * H * W, device='cpu', dtype=torch.float,
                                    requires_grad=True).reshape(N, C, H, W)
            inputCPU.retain_grad()
            inputMPS = inputCPU.detach().clone().to('mps').requires_grad_()

            outputCPU = torch.nn.functional.interpolate(inputCPU, size=(5, 5), mode='nearest-exact')
            outputMPS = torch.nn.functional.interpolate(inputMPS, size=(5, 5), mode='nearest-exact')

            self.assertEqual(outputCPU, outputMPS)

            outputCPU.backward(gradient=torch.full_like(outputCPU, 0.3))
            outputMPS.backward(gradient=torch.full_like(outputMPS, 0.3))

            self.assertEqual(inputCPU.grad, inputMPS.grad)

        helper(1, 1, 4, 4)
        helper(7, 5, 3, 2)

    def test_upsample_nearest2d(self):
        def helper(N, C, H, W):
            inputCPU = torch.arange(N * C * H * W, device='cpu', dtype=torch.float,
                                    requires_grad=True).reshape(N, C, H, W)
            inputCPU.retain_grad()
            inputMPS = inputCPU.detach().to('mps').requires_grad_()

            values = [1, 2, 5, 10, 40]

            for i in values:
                for j in values:
                    upsample_nearest2d = nn.UpsamplingNearest2d(scale_factor=(i, j))

                    outputCPU = upsample_nearest2d(inputCPU)
                    outputMPS = upsample_nearest2d(inputMPS)

                    self.assertEqual(outputCPU, outputMPS)
                    upsample_nearest2d = nn.UpsamplingNearest2d((i * H, j * W))

                    outputCPU = upsample_nearest2d(inputCPU)
                    outputMPS = upsample_nearest2d(inputMPS)

                    self.assertEqual(outputCPU, outputMPS)

                    outputCPU.backward(gradient=torch.full_like(outputCPU, 0.3))
                    outputMPS.backward(gradient=torch.full_like(outputMPS, 0.3))

                    self.assertEqual(inputCPU.grad, inputMPS.grad)

        helper(1, 1, 4, 4)
        helper(7, 5, 3, 2)

    def test_upsample_bilinear2d(self):
        def helper(N, C, H, W):
            inputCPU = torch.arange(N * C * H * W, device='cpu', dtype=torch.float,
                                    requires_grad=True).reshape(N, C, H, W)
            inputCPU.retain_grad()
            inputMPS = inputCPU.detach().clone().to('mps').requires_grad_()

            values = [1, 2, 5, 10, 40]

            for i in values:
                for j in values:
                    upsample_bilinear2d = nn.UpsamplingBilinear2d(scale_factor=(i, j))

                    outputCPU = upsample_bilinear2d(inputCPU)
                    outputMPS = upsample_bilinear2d(inputMPS)

                    self.assertEqual(outputCPU, outputMPS)

                    upsample_bilinear2d = nn.UpsamplingBilinear2d((i * H, j * W))

                    outputCPU = upsample_bilinear2d(inputCPU)
                    outputMPS = upsample_bilinear2d(inputMPS)

                    self.assertEqual(outputCPU, outputMPS)

                    outputCPU.backward(gradient=torch.full_like(outputCPU, 0.3))
                    outputMPS.backward(gradient=torch.full_like(outputMPS, 0.3))

                    self.assertEqual(inputCPU.grad, inputMPS.grad)

        helper(1, 1, 4, 4)
        helper(7, 5, 3, 2)

    # Test concat forward
    def test_cat1(self):
        def helper(shape_x, shape_y, shape_z):
            cpu_x = torch.randn(shape_x, device='cpu', dtype=torch.float, requires_grad=False)
            x = cpu_x.detach().clone().to('mps')

            cpu_y = torch.randn(shape_y, device='cpu', dtype=torch.float, requires_grad=False)
            y = cpu_y.detach().clone().to('mps')

            cpu_z = torch.randn(shape_z, device='cpu', dtype=torch.float, requires_grad=False)
            z = cpu_z.detach().clone().to('mps')

            cat = torch.cat([x, y, z], dim=1)
            cat_cpu = torch.cat([cpu_x, cpu_y, cpu_z], dim=1)

            self.assertEqual(cat, cat_cpu)

        helper([2, 2, 4, 5], [2, 3, 4, 5], [2, 5, 4, 5])
        # Empty test - Currently failing! Empty tensor not handled!
        # helper([0, 2, 4, 5], [2, 0, 4, 5], [2, 5, 0, 5])

    def test_pad(self):
        def helper(shape, padding, op):
            inputCPU = torch.randn(shape, device='cpu', dtype=torch.float, requires_grad=True)
            inputCPU.retain_grad()
            inputMPS = inputCPU.detach().clone().to('mps').requires_grad_()

            padCriteria = op(padding)
            outputCPU = padCriteria(inputCPU)
            outputMPS = padCriteria(inputMPS)
            self.assertEqual(outputCPU, outputMPS)

            # backward pass (chose 0.6 just to have the grad_output != 1)
            outputCPU.backward(gradient=torch.full_like(outputCPU, 0.6))
            outputMPS.backward(gradient=torch.full_like(outputMPS, 0.6))
            self.assertEqual(inputCPU.grad, inputMPS.grad)

        # 1D Padding
        helper((2, 4, 3), 2, nn.ReflectionPad1d)
        # verify if a change in shape of input would cause problems with graph caching
        helper((2, 4, 4), (1, 3), nn.ReflectionPad1d)
        # Replication 1D
        helper((2, 1, 6), 3, nn.ReplicationPad1d)

        # 2D Padding
        helper((1, 2, 3, 4), (1, 1, 2, 0), nn.ReflectionPad2d)
        # verify if a change in shape of input would cause problems with graph caching
        helper((2, 4, 3, 4), (1, 1, 2, 0), nn.ReflectionPad2d)
        # this should make the padding (2, 2, 2, 2)
        helper((2, 1, 6, 8), 2, nn.ReplicationPad2d)
        # verify if a change in shape of padding would cause problems with graph caching
        helper((2, 1, 6, 8), (2, 4, 3, 5), nn.ReplicationPad2d)

        # 3D Padding
        helper((2, 4, 6, 8, 4), (1, 3, 3, 5, 3, 4), nn.ReflectionPad3d)
        # verify if a change in shape of padding would cause problems with graph caching
        helper((2, 4, 6, 8, 4), (1, 3, 3, 5, 3, 4), nn.ReplicationPad3d)

    # Test stack forward
    def test_stack(self):
        # All shapes must be same
        def helper(shape):
            cpu_x = torch.randn(shape, device='cpu', dtype=torch.float, requires_grad=False)
            x = cpu_x.detach().clone().to('mps')

            cpu_y = torch.randn(shape, device='cpu', dtype=torch.float, requires_grad=False)
            y = cpu_y.detach().clone().to('mps')

            cpu_z = torch.randn(shape, device='cpu', dtype=torch.float, requires_grad=False)
            z = cpu_z.detach().clone().to('mps')

            stack = torch.stack([x, y, z], dim=1)
            stack_cpu = torch.stack([cpu_x, cpu_y, cpu_z], dim=1)

            self.assertEqual(stack, stack_cpu)

        helper([2, 8, 4, 5])
        # Empty test - Currently failing! Empty tensor not handled!
        # helper([0, 2, 4, 5])

    # Test abs
    def test_abs(self):
        def helper(shape):
            cpu_x = torch.randn(shape, device='cpu', dtype=torch.float, requires_grad=False)
            x = cpu_x.detach().clone().to('mps')

            abs_result = torch.abs(x)
            abs_result_cpu = torch.abs(cpu_x)

            self.assertEqual(abs_result, abs_result_cpu)

        helper((2, 8, 4, 5))

    def test_log(self):
        def helper(shape):
            cpu_x = torch.randn(shape, device='cpu', dtype=torch.float, requires_grad=False)
            x = cpu_x.detach().clone().to('mps')

            log_result = torch.log(x)
            log_result_cpu = torch.log(cpu_x)

            self.assertEqual(log_result, log_result_cpu)

        helper((2, 8, 4, 5))

    def test_log_ten(self):
        def helper(shape):
            cpu_x = torch.randn(shape, device='cpu', dtype=torch.float, requires_grad=False)
            x = cpu_x.detach().clone().to('mps')

            log_ten_result = torch.log10(x)
            log_ten_result_cpu = torch.log10(cpu_x)

            self.assertEqual(log_ten_result, log_ten_result_cpu)

        helper((2, 8, 4, 5))

    def test_log_two(self):
        def helper(shape):
            cpu_x = torch.randn(shape, device='cpu', dtype=torch.float, requires_grad=False)
            x = cpu_x.detach().clone().to('mps')

            log_two_result = torch.log2(x)
            log_two_result_cpu = torch.log2(cpu_x)

            self.assertEqual(log_two_result, log_two_result_cpu)

        helper((2, 8, 4, 5))

    def test_log1p(self):
        def helper(shape):
            cpu_x = torch.randn(shape, device='cpu', dtype=torch.float, requires_grad=False)
            x = cpu_x.detach().clone().to('mps')

            log_result = torch.log1p(x)
            log_result_cpu = torch.log1p(cpu_x)

            self.assertEqual(log_result, log_result_cpu)

        helper((2, 8, 4, 5))

    def test_logaddexp(self):
        def helper(shape):
            cpu_x = torch.randn(shape, device='cpu', dtype=torch.float, requires_grad=False)
            x = cpu_x.detach().clone().to('mps')

            cpu_y = torch.randn(shape, device='cpu', dtype=torch.float, requires_grad=False)
            y = cpu_y.detach().clone().to('mps')

            log_result = torch.logaddexp(x, y)
            log_result_cpu = torch.logaddexp(cpu_x, cpu_y)

            self.assertEqual(log_result, log_result_cpu)

        helper((2, 8, 4, 5))

    def test_logaddexp2(self):
        def helper(shape):
            cpu_x = torch.randn(shape, device='cpu', dtype=torch.float, requires_grad=False)
            x = cpu_x.detach().clone().to('mps')

            cpu_y = torch.randn(shape, device='cpu', dtype=torch.float, requires_grad=False)
            y = cpu_y.detach().clone().to('mps')

            log_result = torch.logaddexp2(x, y)
            log_result_cpu = torch.logaddexp2(cpu_x, cpu_y)

            self.assertEqual(log_result, log_result_cpu)

        helper((2, 8, 4, 5))

    # Test concat forward
    def test_cat2(self):

        def helper1(shape_x, shape_y, shape_z, shape_w):
            cpu_x = torch.randn(shape_x, device='cpu', dtype=torch.float, requires_grad=False)
            x = cpu_x.detach().clone().to('mps')

            cpu_y = torch.randn(shape_y, device='cpu', dtype=torch.float, requires_grad=False)
            y = cpu_y.detach().clone().to('mps')

            cpu_z = torch.randn(shape_z, device='cpu', dtype=torch.float, requires_grad=False)
            z = cpu_z.detach().clone().to('mps')

            cpu_w = torch.randn(shape_w, device='cpu', dtype=torch.float, requires_grad=False)
            w = cpu_w.detach().clone().to('mps')

            cat = torch.cat([x, y, z, w], dim=1)
            cat_cpu = torch.cat([cpu_x, cpu_y, cpu_z, cpu_w], dim=1)

            self.assertEqual(cat, cat_cpu)

        def helper(shape_x, shape_y, shape_z):
            cpu_x = torch.randn(shape_x, device='cpu', dtype=torch.float, requires_grad=False)
            x = cpu_x.detach().clone().to('mps')

            cpu_y = torch.randn(shape_y, device='cpu', dtype=torch.float, requires_grad=False)
            y = cpu_y.detach().clone().to('mps')

            cpu_z = torch.randn(shape_z, device='cpu', dtype=torch.float, requires_grad=False)
            z = cpu_z.detach().clone().to('mps')

            cat = torch.cat([x, y, z], dim=1)
            cat_cpu = torch.cat([cpu_x, cpu_y, cpu_z], dim=1)

            self.assertEqual(cat, cat_cpu)

        helper([2, 8, 4, 5], [2, 10, 4, 5], [2, 6, 4, 5])
        helper([2, 2, 4, 5], [2, 3, 4, 5], [2, 5, 4, 5])
        # Empty test - Currently failing! Empty tensor not handled!
        # helper([0, 2, 4, 5], [2, 0, 4, 5], [2, 5, 0, 5])

    # Test isnan
    def test_isnan(self):
        def helper(shape):
            cpu_x = torch.randn(shape, device='cpu', dtype=torch.float, requires_grad=False)
            nan_index = [random.randrange(0, shape[0])]
            # make a selected row inf
            cpu_x.index_put_(indices=[torch.tensor(nan_index)], values=torch.tensor(float('nan')))
            x = cpu_x.detach().clone().to('mps')

            isnan_result = torch.isnan(x)
            isnan_result_cpu = torch.isnan(cpu_x)

            self.assertEqual(isnan_result, isnan_result_cpu)

        helper((8, 2, 4, 5))

    # Test reciprocal
    def test_reciprocal(self):
        def helper(shape):
            cpu_x = torch.randn(shape, device='cpu', dtype=torch.float, requires_grad=True)
            x = cpu_x.detach().clone().to('mps').requires_grad_()

            reciprocal_result = torch.reciprocal(x)
            reciprocal_result_cpu = torch.reciprocal(cpu_x)

            cpu_grad = torch.ones_like(reciprocal_result_cpu)
            grad = cpu_grad.to('mps')

            reciprocal_result.backward(gradient=grad)
            reciprocal_result_cpu.backward(gradient=cpu_grad)

            self.assertEqual(reciprocal_result, reciprocal_result_cpu)
            self.assertEqual(x.grad, cpu_x.grad)

        helper((2, 8, 4, 5))

    # Test sqrt
    def test_sqrt(self):
        def helper(shape):
            cpu_x = torch.randn(shape, device='cpu', dtype=torch.float, requires_grad=True)
            x = cpu_x.detach().clone().to('mps').requires_grad_()

            sqrt_result = torch.sqrt(x)
            sqrt_result_cpu = torch.sqrt(cpu_x)

            cpu_grad = torch.ones_like(sqrt_result_cpu)
            grad = cpu_grad.to('mps')

            sqrt_result.backward(gradient=grad)
            sqrt_result_cpu.backward(gradient=cpu_grad)

            self.assertEqual(sqrt_result, sqrt_result_cpu)
            self.assertEqual(x.grad, cpu_x.grad)

        helper((2, 8, 4, 5))

    # Test selu, elu, celu
    def test_elu(self):
        def helper(shape, alpha=1.0):
            cpu_x = torch.randn(shape, device='cpu', dtype=torch.float, requires_grad=True)
            x = cpu_x.detach().clone().to('mps').requires_grad_()

            for activation_func in [torch.nn.ELU(alpha=alpha), torch.nn.CELU(alpha=alpha), torch.nn.SELU()]:
                elu_result = activation_func(x)
                elu_result_cpu = activation_func(cpu_x)

                cpu_grad = torch.randn(elu_result_cpu.shape)
                grad = cpu_grad.to('mps')

                elu_result.backward(gradient=grad)
                elu_result_cpu.backward(gradient=cpu_grad)

                self.assertEqual(elu_result, elu_result_cpu)
                self.assertEqual(x.grad, cpu_x.grad)

        # Test empty shape too
        for shape in [[], (2, 3), (2, 8, 4, 5)]:
            for alpha in [0.000001, 1.0, 2.3, 0.34, 23]:
                helper(shape, alpha)

    # Test softplus

    def test_softplus(self):
        def helper(shape):
            cpu_x = torch.randn(shape, device='cpu', dtype=torch.float, requires_grad=True)
            x = cpu_x.detach().clone().to('mps').requires_grad_()

            softplus_result = torch.nn.Softplus(beta=0.5, threshold=0.5)(x)
            softplus_result_cpu = torch.nn.Softplus(beta=0.5, threshold=0.5)(cpu_x)

            self.assertEqual(softplus_result, softplus_result_cpu)

        # Test empty shape too
        for shape in [(), (2, 3), (10, 10), (2, 3, 4, 5)]:
            helper(shape)

    # Test silu

    def test_silu(self):
        def helper(shape):
            cpu_x = torch.randn(shape, device='cpu', dtype=torch.float, requires_grad=True)
            x = cpu_x.detach().clone().to('mps').requires_grad_()

            silu_result = torch.nn.SiLU()(x)
            silu_result_cpu = torch.nn.SiLU()(cpu_x)

            cpu_grad = torch.randn(silu_result_cpu.shape)
            grad = cpu_grad.to('mps')

            silu_result.backward(gradient=grad)
            silu_result_cpu.backward(gradient=cpu_grad)

            self.assertEqual(silu_result, silu_result_cpu)
            self.assertEqual(x.grad, cpu_x.grad)

        # Test empty shape too
        for shape in [[], (2, 3), (2, 8, 4, 5)]:
            helper(shape)

    # Test adaptive avg pool2d - when the input size is a multiple of output size
    # Not testing for channels last right now
    def test_adaptive_avg_pool2d_simple(self):
        def helper(input_shape, out_shape, channels_last):
            cpu_x = torch.randn(input_shape, device='cpu', dtype=torch.float, requires_grad=True)
            if(channels_last):
                cpu_x = cpu_x.to(memory_format=torch.channels_last)
                cpu_x.retain_grad()
            x = cpu_x.detach().clone().to('mps').requires_grad_()

            avg_result = torch.nn.AdaptiveAvgPool2d(out_shape)(x)
            avg_result_cpu = torch.nn.AdaptiveAvgPool2d(out_shape)(cpu_x)

            cpu_grad = torch.randn(avg_result_cpu.shape)
            grad = cpu_grad.to('mps')

            avg_result.backward(gradient=grad)
            avg_result_cpu.backward(gradient=cpu_grad)

            self.assertEqual(avg_result, avg_result_cpu)
            self.assertEqual(x.grad, cpu_x.grad)

        helper((2, 2, 4, 4), (2, 2), False)
        helper((2, 2, 9, 9), (3, 3), False)
        helper((2, 2, 9, 9), (9, 9), False)
        helper((2, 2, 16, 16), (2, 2), False)
        helper((2, 2, 16, 16), (2, 16), False)

        helper((2, 16, 16), (4, 4), False)

    # Test max avg pool2d - when the input size is a multiple of output size
    # Not testing for channels last right now
    def test_adaptive_max_pool2d_simple(self):
        def helper(input_shape, out_shape, return_indices, dtype, channels_last=False):
            cpu_x = None
            if(dtype in [torch.float16, torch.float32]):
                cpu_x = torch.randn(input_shape, device='cpu', dtype=dtype, requires_grad=True)
            else:
                cpu_x = torch.randint(50, input_shape, device='cpu', dtype=dtype, requires_grad=True)
            if(channels_last):
                cpu_x = cpu_x.to(memory_format=torch.channels_last)
                cpu_x.retain_grad()
            x = cpu_x.detach().clone().to('mps').requires_grad_()

            max_result, max_indices = None, None
            max_result_cpu, max_indices_cpu = None, None

            if(return_indices):
                max_result, max_indices = torch.nn.AdaptiveMaxPool2d(out_shape, return_indices)(x)
                max_result_cpu, max_indices_cpu = torch.nn.AdaptiveMaxPool2d(out_shape, return_indices)(cpu_x)
            else:
                max_result = torch.nn.AdaptiveMaxPool2d(out_shape, return_indices)(x)
                max_result_cpu = torch.nn.AdaptiveMaxPool2d(out_shape, return_indices)(cpu_x)

            cpu_grad = torch.randn(max_result_cpu.shape)
            grad = cpu_grad.to('mps')

            max_result.backward(gradient=grad)
            max_result_cpu.backward(gradient=cpu_grad)

            self.assertEqual(max_result, max_result_cpu)
            if(return_indices):
                self.assertEqual(max_indices, max_indices_cpu)
            self.assertEqual(x.grad, cpu_x.grad)

        for dtype in [torch.float32]:
            for return_indices in [False, True]:
                helper((2, 2, 4, 4), (2, 2), return_indices, dtype)
                helper((2, 2, 9, 9), (3, 3), return_indices, dtype)
                helper((2, 2, 9, 9), (9, 9), return_indices, dtype)
                helper((2, 2, 16, 16), (2, 2), return_indices, dtype)
                helper((2, 2, 16, 16), (2, 16), return_indices, dtype)
                helper((2, 16, 16), (4, 4), return_indices, dtype)

    def test_gelu_simple(self):
        def helper(shape):
            cpu_x = torch.randn(shape, device='cpu', dtype=torch.float, requires_grad=True)
            x = cpu_x.detach().clone().to('mps').requires_grad_()

            gelu_result = torch.nn.GELU()(x)
            gelu_result_cpu = torch.nn.GELU()(cpu_x)

            cpu_grad = torch.ones_like(gelu_result_cpu)
            grad = cpu_grad.to('mps')

            gelu_result.backward(gradient=grad)
            gelu_result_cpu.backward(gradient=cpu_grad)

            self.assertEqual(gelu_result, gelu_result_cpu)
            self.assertEqual(x.grad, cpu_x.grad)

        # Test empty shape too
        for shape in [(0, 3), [], (2, 3), (2, 8, 4, 5)]:
            helper(shape)

    def test_gelu(self):
        def _test_gelu(n, m, dtype, contiguous, atol=None, rtol=None):
            numpy_dtype = {
                torch.bfloat16: torch.float, torch.float: torch.float, torch.double: torch.double
            }[dtype]
            devices = ['cpu']
            devices += ['mps']

            def _gelu_ref(X):
                return X * stats.norm.cdf(X)

            for d in devices:
                X = torch.rand(n, m, dtype=dtype, requires_grad=True, device=d)[:, ::2]
                res = X
                ref = (X.to(numpy_dtype).cpu().detach().numpy())
                self.assertEqual(res, ref, rtol=rtol, atol=atol, exact_dtype=False)

        for n in [1, 5, 10]:
            for m in [1, 5, 10]:
                _test_gelu(n, m, torch.float32, True)
                _test_gelu(n, m, torch.float32, False)

        # Test multi threaded
        num_threads = torch.get_num_threads()
        torch.set_num_threads(4)
        try:
            _test_gelu(32, 32, torch.float32, False)
        finally:
            torch.set_num_threads(num_threads)

    # Test hardtanh
    def test_hardtanh(self):
        def helper(shape, min_val, max_val, inplace=False):
            cpu_x = None
            x = None

            if(not inplace):
                cpu_x = torch.randn(shape, device='cpu', dtype=torch.float, requires_grad=True)
                x = cpu_x.detach().clone().to('mps').requires_grad_()
            else:
                cpu_x = torch.randn(shape, device='cpu', dtype=torch.float, requires_grad=False)
                x = cpu_x.detach().clone().to('mps')

            hardtanh_result = torch.nn.Hardtanh(min_val=min_val, max_val=max_val, inplace=inplace)(x)
            hardtanh_result_cpu = torch.nn.Hardtanh(min_val=min_val, max_val=max_val, inplace=inplace)(cpu_x)

            self.assertEqual(hardtanh_result, hardtanh_result_cpu)

            if(not inplace):
                cpu_grad = torch.randn(hardtanh_result_cpu.shape)
                grad = cpu_grad.to('mps')
                hardtanh_result.backward(gradient=grad)
                hardtanh_result_cpu.backward(gradient=cpu_grad)
                self.assertEqual(x.grad, cpu_x.grad)

        # Test empty shape too
        for shape in [(0, 3), [], (2, 3), (2, 8, 4, 5)]:
            for min_val, max_val in zip([-1, -2, 3], [1, -1, 4]):
                helper(shape, min_val, max_val)
                helper(shape, min_val, max_val, inplace=True)

    def test_transpose_2D(self):
        values = [[1.0, 2.0, 3.0], [4.0, 5.0, 6.0], [7.0, 8.0, 9.0]]
        values1 = [[1.0, 1.0, 1.0], [1.0, 1.0, 1.0], [1.0, 1.0, 1.0]]
        cpu_x = torch.tensor(values, device='cpu')
        mps_x = torch.tensor(values, device='mps')
        mps_x1 = torch.tensor(values1, device='mps')

        cpu_transpose = torch.transpose(cpu_x, 0, 1)
        mps_transpose = torch.transpose(mps_x, 0, 1)
        self.assertEqual(cpu_transpose, mps_transpose.to('cpu'))

    def test_transpose_3D(self):
        values = [[[1.0, 2.0, 3.0], [4.0, 5.0, 6.0]], [[7.0, 8.0, 9.0], [10.0, 11.0, 12.0]]]
        cpu_x = torch.tensor(values, device='cpu')
        mps_x = torch.tensor(values, device='mps')

        cpu_transpose1 = torch.transpose(cpu_x, 0, 1)
        mps_transpose1 = torch.transpose(mps_x, 0, 1).to('cpu')
        self.assertEqual(cpu_transpose1, mps_transpose1)

        cpu_transpose2 = torch.transpose(cpu_x, 0, 2)
        mps_transpose2 = torch.transpose(mps_x, 0, 2).to('cpu')
        self.assertEqual(cpu_transpose2, mps_transpose2)

        cpu_transpose3 = torch.transpose(cpu_x, 1, 2)
        mps_transpose3 = torch.transpose(mps_x, 1, 2).to('cpu')
        self.assertEqual(cpu_transpose3, mps_transpose3)


    def test_transpose_4D(self):
        values = [[[[1.0, 2.0, 3.0], [4.0, 5.0, 6.0]], [[7.0, 8.0, 9.0], [10.0, 11.0, 12.0]]],
                  [[[13.0, 14.0, 15.0], [16.0, 17.0, 18.0]], [[19.0, 20.0, 21.0], [22.0, 23.0, 24.0]]]]
        cpu_x = torch.tensor(values, device='cpu')
        mps_x = torch.tensor(values, device='mps')

        cpu_transpose1 = torch.transpose(cpu_x, 0, 1)
        mps_transpose1 = torch.transpose(mps_x, 0, 1).to('cpu')
        self.assertEqual(cpu_transpose1, mps_transpose1)

        cpu_transpose2 = torch.transpose(cpu_x, 0, 2)
        mps_transpose2 = torch.transpose(mps_x, 0, 2).to('cpu')
        self.assertEqual(cpu_transpose2, mps_transpose2)

        cpu_transpose3 = torch.transpose(cpu_x, 0, 3)
        mps_transpose3 = torch.transpose(mps_x, 0, 3).to('cpu')
        self.assertEqual(cpu_transpose3, mps_transpose3)

        cpu_transpose4 = torch.transpose(cpu_x, 3, 1)
        mps_transpose4 = torch.transpose(mps_x, 3, 1).to('cpu')
        self.assertEqual(cpu_transpose4, mps_transpose4)

        cpu_transpose5 = torch.transpose(cpu_x, 3, 2)
        mps_transpose5 = torch.transpose(mps_x, 3, 2).to('cpu')
        self.assertEqual(cpu_transpose5, mps_transpose5)

        cpu_transpose6 = torch.transpose(cpu_x, 1, 2)
        mps_transpose6 = torch.transpose(mps_x, 1, 2).to('cpu')
        self.assertEqual(cpu_transpose6, mps_transpose6)

    # Test sign
    def test_sign(self):
        def helper(shape):
            cpu_x = torch.randn(shape, device='cpu', dtype=torch.float, requires_grad=True)
            x = cpu_x.detach().clone().to('mps').requires_grad_()

            sign_result = torch.sign(x)
            sign_result_cpu = torch.sign(cpu_x)

            cpu_grad = torch.ones_like(sign_result_cpu)
            grad = cpu_grad.to('mps')

            sign_result.backward(gradient=grad)
            sign_result_cpu.backward(gradient=cpu_grad)

            self.assertEqual(sign_result, sign_result_cpu)

        helper((2, 8, 4, 5))

    # Test neg
    def test_neg(self):
        def helper(shape):
            cpu_x = torch.randn(shape, device='cpu', dtype=torch.float, requires_grad=True)
            x = cpu_x.detach().clone().to('mps').requires_grad_()

            neg_result = torch.neg(x)
            neg_result_cpu = torch.neg(cpu_x)

            cpu_grad = torch.ones_like(neg_result_cpu)
            grad = cpu_grad.to('mps')

            neg_result.backward(gradient=grad)
            neg_result_cpu.backward(gradient=cpu_grad)

            self.assertEqual(neg_result, neg_result_cpu)

        helper((2, 8, 4, 5))

<<<<<<< HEAD
    # Test index add
    def test_index_add(self):
        def helper(shape, dim, index, source_shape, alpha, idx_dtype=torch.int32):
            cpu_x = torch.randn(shape, device='cpu', dtype=torch.float, requires_grad=False)
            x = cpu_x.detach().clone().to('mps')

            cpu_idx = torch.tensor(index, device='cpu', dtype=idx_dtype)
            idx = cpu_idx.detach().clone().to('mps')

            cpu_source = torch.randn(source_shape, device='cpu', dtype=torch.float, requires_grad=False)
            source = cpu_source.detach().clone().to('mps')

            idx_result = torch.index_add(x, dim=dim, index=idx, source=source)
            idx_result_cpu = torch.index_add(cpu_x, dim=dim, index=cpu_idx, source=cpu_source)
            self.assertEqual(idx_result, idx_result_cpu)

        helper((2, 8, 4, 5), 0, [0, 1, 0], (3, 8, 4, 5), 5)
        helper((8, 8, 4, 5), 0, [7], (1, 8, 4, 5), 6)
        helper((2, 8, 4, 5), 1, [0, 3, 7], (2, 3, 4, 5), 5)
        helper((2, 8, 4, 5), 2, [3, 0], (2, 8, 2, 5), 3)
        helper((2, 8, 4, 5), 3, [2, 3, 0], (2, 8, 4, 3), 4)
        helper((2, 3, 3), -1, [1, 2], (2, 3, 2), 6)
        # test result dim=1
        helper((2,), 0, [1], (1,), 6)
        helper(2, 0, 1, 1, 6)
=======
    # Test flip
    def test_flip(self):
        def helper(shape, dims):
            cpu_x = torch.randn(shape, device='cpu', dtype=torch.float, requires_grad=False)
            x = cpu_x.detach().clone().to('mps')

            flip_result = torch.flip(x, dims=dims)
            flip_result_cpu = torch.flip(cpu_x, dims=dims)

            self.assertEqual(flip_result, flip_result_cpu)

        helper((2, 8, 4, 5), [0])
        helper((8, 8, 4, 5), [0, 1])
        helper((2, 8, 4, 5), (0, 1, 2, 3))
        helper((2, 3, 3), (-1,))
        # empty dims
        helper((2, 8, 4, 5), [])
        # input.numel() == 1
        helper((1,), (0,))
        # input.numel() == 0
        helper((0,), (0,))
>>>>>>> 0922cc02

    # Test index select
    def test_index_select(self):
        def helper(shape, dim, index, idx_dtype=torch.int32):
            cpu_x = torch.randn(shape, device='cpu', dtype=torch.float, requires_grad=False)
            x = cpu_x.detach().clone().to('mps')

            cpu_idx = torch.tensor(index, device='cpu', dtype=idx_dtype)
            idx = cpu_idx.detach().clone().to('mps')

            idx_result = torch.index_select(x, dim=dim, index=idx)
            idx_result_cpu = torch.index_select(cpu_x, dim=dim, index=cpu_idx)

            self.assertEqual(idx_result, idx_result_cpu)

        helper((2, 8, 4, 5), 0, [1])
        helper((8, 8, 4, 5), 0, [0, 3, 2, 7, 6])
        helper((2, 8, 4, 5), 1, [0, 3, 2, 7, 6])
        helper((2, 8, 4, 5), 2, [3, 0, 1])
        helper((2, 8, 4, 5), 3, [2, 3, 0])
        helper((2, 3, 3), -1, [1, 2])

    def test_embedding_dense_backward(self):
        def helper(n, d, m):
            embeddingMPS = nn.Embedding(n, d, max_norm=True, device='mps')
            W_MPS = torch.randn((m, d), requires_grad=True, device='mps')
            idx_MPS = torch.tensor([0, 1, 2]).to('mps')
            a_MPS = embeddingMPS.weight.clone() @ W_MPS.t()  # weight must be cloned for this to be differentiable
            a_MPS.retain_grad()
            b_MPS = embeddingMPS(idx_MPS) @ W_MPS.t()  # modifies weight in-place
            b_MPS.retain_grad()
            out_MPS = (a_MPS.unsqueeze(0) + b_MPS.unsqueeze(1))
            loss_MPS = out_MPS.sigmoid().prod()
            loss_MPS.backward()

            embeddingCPU = nn.Embedding(n, d, max_norm=True, scale_grad_by_freq=True)
            W_CPU = W_MPS.to('cpu')
            idx_CPU = torch.tensor([0, 1, 2])
            a_CPU = embeddingCPU.weight.clone() @ W_CPU.t()  # weight must be cloned for this to be differentiable
            a_CPU.retain_grad()
            b_CPU = embeddingCPU(idx_CPU) @ W_CPU.t()  # modifies weight in-place
            b_CPU.retain_grad()
            out_CPU = (a_CPU.unsqueeze(0) + b_CPU.unsqueeze(1))
            loss_CPU = out_CPU.sigmoid().prod()
            loss_CPU.backward()

            self.assertEqual(b_CPU.grad, b_MPS.grad)
            self.assertEqual(a_CPU.grad, a_MPS.grad)

        helper(3, 5, 7)

    # Test pytorch gather
    def test_gather(self):
        def helper(shape, dim, idx_shape, idx_dtype=torch.int64):
            cpu_x = torch.randn(shape, device='cpu', dtype=torch.float, requires_grad=True)
            x = cpu_x.detach().clone().to('mps').requires_grad_()

            # Indices should be taken from range of axis along which gathering is done
            idx_np = np.random.randint(0, shape[dim], idx_shape)

            cpu_idx = torch.tensor(idx_np, device='cpu', dtype=idx_dtype)
            idx = cpu_idx.detach().clone().to('mps')

            gather_result = torch.gather(x, dim=dim, index=idx)
            gather_result_cpu = torch.gather(cpu_x, dim=dim, index=cpu_idx)

            cpu_grad = torch.randn(idx_shape, device='cpu', dtype=torch.float)
            grad = cpu_grad.to('mps')
            gather_result.backward(gradient=grad)
            gather_result_cpu.backward(gradient=cpu_grad)

            self.assertEqual(gather_result, gather_result_cpu)
            self.assertEqual(cpu_x.grad, x.grad)

        helper((6, 3, 3), 0, (3, 3, 3))
        helper((2, 3, 3, 3), 0, (10, 3, 3, 3))
        helper((2, 8, 4, 5), 0, (10, 8, 4, 5))
        helper((2, 8, 4, 5), 0, (10, 6, 3, 2))
        helper((8, 8, 4, 5), 0, (6, 8, 4, 5))
        helper((8, 8, 4, 5), 0, (6, 7, 2, 3))
        helper((2, 8, 4, 5), 1, (2, 5, 3, 4))
        helper((2, 8, 4, 5), 2, (1, 8, 10, 3))
        helper((2, 8, 4, 5), 3, (2, 5, 3, 12))

    # Test pytorch scatter_add and scatter
    def test_scatter_add(self):
        def helper(shape, dim, idx_shape, src_shape, idx_dtype=torch.int64, do_add=True):
            cpu_x = torch.randn(shape, device='cpu', dtype=torch.float, requires_grad=True)
            x = cpu_x.detach().clone().to('mps').requires_grad_()

            cpu_src = torch.randn(src_shape, device='cpu', dtype=torch.float, requires_grad=True)
            src = cpu_src.detach().clone().to('mps').requires_grad_()

            # Indices should be taken from range of axis along which gathering is done
            idx_np = None
            if(do_add):
                idx_np = np.random.randint(0, shape[dim], idx_shape)
            else:
                idx_np = np.array([[0, 1, 2],
                                   [1, 2, 3],
                                   [2, 3, 4],
                                   [3, 4, 5],
                                   [4, 5, 6]])

            cpu_idx = torch.tensor(idx_np, device='cpu', dtype=idx_dtype)
            idx = cpu_idx.detach().clone().to('mps')

            scatter_result = None
            scatter_result_cpu = None

            if(do_add):
                scatter_result = torch.scatter_add(x, dim=dim, index=idx, src=src)
                scatter_result_cpu = torch.scatter_add(cpu_x, dim=dim, index=cpu_idx, src=cpu_src)
            else:
                scatter_result = torch.scatter(x, dim=dim, index=idx, src=src)
                scatter_result_cpu = torch.scatter(cpu_x, dim=dim, index=cpu_idx, src=cpu_src)

            cpu_grad = None
            grad = None

            if(idx_shape == src_shape):
                cpu_grad = torch.randn(shape, device='cpu', dtype=torch.float)
                grad = cpu_grad.to('mps')
                scatter_result.backward(gradient=grad)
                scatter_result_cpu.backward(gradient=cpu_grad)

            self.assertEqual(scatter_result, scatter_result_cpu)
            if(idx_shape == src_shape):
                self.assertEqual(cpu_x.grad, x.grad)
                self.assertEqual(cpu_src.grad, src.grad)

        helper((2, 3), 0, (5, 3), (5, 3))
        helper((2, 8, 4, 5), 0, (10, 8, 4, 5), (10, 8, 4, 5))
        helper((8, 8, 4, 5), 0, (10, 8, 4, 5), (10, 8, 4, 5))
        helper((8, 8, 4, 5), 0, (4, 7, 3, 2), (4, 7, 3, 2))
        helper((8, 8, 4, 5), 0, (4, 6, 3, 2), (4, 7, 3, 2))
        helper((8, 8, 4, 5), 0, (4, 6, 3, 2), (8, 8, 4, 5))

        helper((2, 8, 4, 5), 1, (2, 20, 4, 5), (2, 20, 4, 5))
        helper((2, 8, 4, 5), 1, (2, 13, 3, 2), (2, 13, 3, 2))
        helper((8, 8, 4, 5), 1, (6, 5, 2, 3), (6, 5, 2, 3))
        helper((8, 8, 4, 5), 1, (3, 4, 2, 2), (6, 5, 2, 3))

        helper((4, 5, 9, 8), 2, (4, 5, 13, 8), (4, 5, 13, 8))
        helper((4, 5, 9, 8), 2, (3, 4, 10, 6), (3, 4, 10, 6))
        helper((4, 5, 9, 8), 2, (3, 3, 7, 5), (3, 4, 10, 6))

        # Test scatter src
        helper((8, 3), 0, (5, 3), (5, 3), do_add=False)
        helper((10, 3), 0, (5, 3), (5, 8), do_add=False)

    # Test pytorch scatter_reduce
    def test_scatter_reduce(self):
        def helper(shape, dim, idx_shape, src_shape, idx_dtype=torch.int64, reduce_str="sum"):
            cpu_x = torch.randn(shape, device='cpu', dtype=torch.float, requires_grad=True)
            x = cpu_x.detach().clone().to('mps').requires_grad_()

            cpu_src = torch.randn(src_shape, device='cpu', dtype=torch.float, requires_grad=True)
            src = cpu_src.detach().clone().to('mps').requires_grad_()

            # Indices should be taken from range of axis along which gathering is done
            idx_np = np.random.randint(0, shape[dim], idx_shape)

            cpu_idx = torch.tensor(idx_np, device='cpu', dtype=idx_dtype)
            idx = cpu_idx.detach().clone().to('mps')

            scatter_result = torch.scatter(x, dim=dim, index=idx, src=src, reduce=reduce_str)
            scatter_result_cpu = torch.scatter(cpu_x, dim=dim, index=cpu_idx, src=cpu_src, reduce=reduce_str)

            self.assertEqual(scatter_result, scatter_result_cpu)

        # for reduce in ["sum", "prod", "amax", "amin"]:
        for reduce in ["add", "multiply"]:
            helper((2, 3), 0, (5, 3), (5, 3), reduce_str=reduce)
            helper((2, 8, 4, 5), 0, (10, 8, 4, 5), (10, 8, 4, 5), reduce_str=reduce)
            helper((8, 8, 4, 5), 0, (10, 8, 4, 5), (10, 8, 4, 5), reduce_str=reduce)
            helper((8, 8, 4, 5), 0, (4, 7, 3, 2), (4, 7, 3, 2), reduce_str=reduce)
            helper((8, 8, 4, 5), 0, (4, 6, 3, 2), (4, 7, 3, 2), reduce_str=reduce)
            helper((8, 8, 4, 5), 0, (4, 6, 3, 2), (8, 8, 4, 5), reduce_str=reduce)

            helper((2, 8, 4, 5), 1, (2, 20, 4, 5), (2, 20, 4, 5), reduce_str=reduce)
            helper((2, 8, 4, 5), 1, (2, 13, 3, 2), (2, 13, 3, 2), reduce_str=reduce)
            helper((8, 8, 4, 5), 1, (6, 5, 2, 3), (6, 5, 2, 3), reduce_str=reduce)
            helper((8, 8, 4, 5), 1, (3, 4, 2, 2), (6, 5, 2, 3), reduce_str=reduce)

            helper((4, 5, 9, 8), 2, (4, 5, 13, 8), (4, 5, 13, 8), reduce_str=reduce)
            helper((4, 5, 9, 8), 2, (3, 4, 10, 6), (3, 4, 10, 6), reduce_str=reduce)
            helper((4, 5, 9, 8), 2, (3, 3, 7, 5), (3, 4, 10, 6), reduce_str=reduce)

    def test_is_nonzero(self):
        self.assertFalse(torch.is_nonzero(torch.tensor([0.]).to('mps')))
        self.assertTrue(torch.is_nonzero(torch.tensor([1.5]).to('mps')))
        self.assertFalse(torch.is_nonzero(torch.tensor([False]).to('mps')))
        self.assertTrue(torch.is_nonzero(torch.tensor([3]).to('mps')))

    # Test triu
    def test_triu(self):
        def helper(shape, diag=0):
            cpu_x = torch.randn(shape, device='cpu', dtype=torch.float, requires_grad=True)
            x = cpu_x.detach().clone().to('mps').requires_grad_()

            triu_result = torch.triu(x, diag)
            triu_result_cpu = torch.triu(cpu_x, diag)

            cpu_grad = torch.randn(triu_result_cpu.shape)
            grad = cpu_grad.to('mps')

            triu_result.backward(gradient=grad)
            triu_result_cpu.backward(gradient=cpu_grad)

            self.assertEqual(triu_result, triu_result_cpu)
            self.assertEqual(x.grad, cpu_x.grad)

        helper((2, 8, 4, 5))
        helper((2, 8, 4, 5), diag=1)
        helper((2, 8, 4, 5), diag=2)
        helper((2, 8, 4, 5), diag=3)
        helper((2, 8, 4, 5), diag=-1)
        helper((2, 8, 4, 5), diag=-2)
        helper((2, 8, 4, 5), diag=-3)

    # Test tril
    def test_tril(self):
        def helper(shape, diag=0):
            cpu_x = torch.randn(shape, device='cpu', dtype=torch.float, requires_grad=True)
            x = cpu_x.detach().clone().to('mps').requires_grad_()

            tril_result = torch.tril(x, diag)
            tril_result_cpu = torch.tril(cpu_x, diag)

            cpu_grad = torch.randn(tril_result_cpu.shape)
            grad = cpu_grad.to('mps')

            tril_result.backward(gradient=grad)
            tril_result_cpu.backward(gradient=cpu_grad)

            self.assertEqual(tril_result, tril_result_cpu)
            self.assertEqual(x.grad, cpu_x.grad)

        helper((2, 8, 4, 5))
        helper((2, 8, 4, 5), diag=1)
        helper((2, 8, 4, 5), diag=2)
        helper((2, 8, 4, 5), diag=3)
        helper((2, 8, 4, 5), diag=-1)
        helper((2, 8, 4, 5), diag=-2)
        helper((2, 8, 4, 5), diag=-3)

    # test eye
    def test_eye(self):
        def helper(n, m, dtype):
            cpu_result = None
            result = None

            if(n == m):
                cpu_result = torch.eye(n, dtype=dtype, device='cpu')
                result = torch.eye(n, dtype=dtype, device='mps')
            else:
                cpu_result = torch.eye(n, m, device='cpu')
                result = torch.eye(n, m, device='mps')

            self.assertEqual(result, cpu_result)

        for dtype in [torch.float32, torch.int32, torch.int64]:
            helper(2, 2, dtype)
            helper(2, 3, dtype)
            helper(0, 2, dtype)
            helper(0, 0, dtype)
            helper(3, 8, dtype)
            helper(8, 3, dtype)

    # Test diag
    def test_diag(self):
        def helper(shape, diag=0):
            cpu_x = torch.randn(shape, device='cpu', dtype=torch.float, requires_grad=True)
            x = cpu_x.detach().clone().to('mps').requires_grad_()

            diag_result = torch.diag(x, diag)
            diag_result_cpu = torch.diag(cpu_x, diag)

            # cpu_grad = torch.randn(diag_result_cpu.shape)
            # grad = cpu_grad.to('mps')

            # diag_result.backward(gradient=grad)
            # diag_result_cpu.backward(gradient=cpu_grad)

            self.assertEqual(diag_result, diag_result_cpu)
            # self.assertEqual(x.grad, cpu_x.grad)

        for shape in [(5, 5), (5, 6), (6, 5), (5,), (6,)]:
            for diag in [0, 1, 2, 3, 4, -1, -2, -3, -4]:
                helper(shape, diag=diag)

    # Test linspace
    def test_linspace(self):
        def helper(start, end, steps, dtype=torch.float32):
            cpu_result = torch.tensor(np.linspace(start, end, steps), dtype=dtype)
            result = torch.linspace(start, end, steps, dtype=dtype, device='mps')
            self.assertEqual(cpu_result, result)

        for dtype in [torch.float32, torch.int32, torch.uint8, torch.int64]:
            helper(2, 5, 10, dtype)
            helper(2, 2, 10, dtype)
            helper(5, 2, 10, dtype)
            helper(2, 2, 0, dtype)

    # Test argange
    def test_arange(self):
        self.assertEqual(np.arange(10), torch.arange(10, device='mps'))
        self.assertEqual(np.arange(7, 1, -1), torch.arange(7, 1, -1, device='mps'))
        self.assertEqual(np.arange(1, 2, .3, dtype=np.float32), torch.arange(1, 2, .3, device='mps'))
        self.assertEqual(np.arange(6.3, dtype=np.float32), torch.arange(6.3, device='mps'))

    # Test softmax
    def test_softmax(self):
        def helper(shape, dim, channels_last=False):
            cpu_x = torch.randn(shape, device='cpu', dtype=torch.float, requires_grad=True)
            if(channels_last):
                cpu_x = cpu_x.to(memory_format=torch.channels_last)
                cpu_x.retain_grad()
            x = cpu_x.detach().clone().to('mps').requires_grad_()

            softmax_result = torch.nn.functional.softmax(x, dim=dim)
            softmax_result_cpu = torch.nn.functional.softmax(cpu_x, dim=dim)

            # Currently NOT testing backward for channels last backward
            cpu_grad = None
            grad = None

            if(not channels_last):
                cpu_grad = torch.randn(shape, device='cpu', dtype=torch.float)
                grad = cpu_grad.to('mps')

                softmax_result.backward(gradient=grad)
                softmax_result_cpu.backward(gradient=cpu_grad)

            self.assertEqual(softmax_result, softmax_result_cpu)
            if(not channels_last):
                self.assertEqual(x.grad, cpu_x.grad)

        def helper2(dim):
            cpu_x = torch.tensor(1.23, device='cpu', dtype=torch.float, requires_grad=True)
            x = cpu_x.detach().clone().to('mps').requires_grad_()

            softmax_result = torch.nn.functional.softmax(x, dim=dim)
            softmax_result_cpu = torch.nn.functional.softmax(cpu_x, dim=dim)

            cpu_grad = torch.tensor(2.34, device='cpu', dtype=torch.float)
            grad = cpu_grad.to('mps')

            softmax_result.backward(gradient=grad)
            softmax_result_cpu.backward(gradient=cpu_grad)

            self.assertEqual(softmax_result, softmax_result_cpu)
            self.assertEqual(x.grad, cpu_x.grad)

        helper2(0)

        for channels_last in [False]:
            for shape in [(2, 4, 8, 5), (3, 4, 6, 7, 2)]:
                if(len(shape) != 4 and channels_last):
                    continue
                for dim in [0, 1, 2, 3, -1, -2, -3]:
                    helper(shape, dim, channels_last)

    # Test sub
    def test_sub(self):
        def helper(shape, alpha):
            cpu_x = torch.randn(shape, device='cpu', dtype=torch.float, requires_grad=False)
            x = cpu_x.detach().clone().to('mps')

            cpu_y = torch.randn(shape, device='cpu', dtype=torch.float, requires_grad=False)
            y = cpu_y.detach().clone().to('mps')

            cpu_out = torch.sub(cpu_x, cpu_y, alpha=alpha)
            out = torch.sub(x, y, alpha=alpha)

            self.assertEqual(out, cpu_out)

        helper((2, 8, 4, 5), 0.1)
        helper((2, 8, 3, 5), 0.1)
        helper((2, 8, 3, 5), 0.2)

    # Test where
    def test_where(self):
        def helper(shape, x_shape, y_shape, cond_dtype=torch.bool, x_dtype=torch.float):

            cpu_cond = torch.randint(2, shape, device='cpu', dtype=cond_dtype, requires_grad=False)
            cond = cpu_cond.detach().clone().to('mps')

            cpu_x = torch.randn(x_shape, device='cpu', dtype=x_dtype, requires_grad=True)
            x = cpu_x.detach().clone().to('mps').requires_grad_()

            cpu_y = torch.randn(y_shape, device='cpu', dtype=x_dtype, requires_grad=True)
            y = cpu_y.detach().clone().to('mps').requires_grad_()

            cpu_out = torch.where(cpu_cond, cpu_x, cpu_y)
            out = torch.where(cond, x, y)

            cpu_grad = torch.randn(cpu_out.shape)
            grad = cpu_grad.to('mps')

            cpu_out.backward(gradient=cpu_grad)
            out.backward(gradient=grad)

            self.assertEqual(out, cpu_out)
            self.assertEqual(x.grad, cpu_x.grad)
            self.assertEqual(y.grad, cpu_y.grad)

        for shape in ([(0, 3), [], (2, 3), (9,)]):
            helper(shape, shape, shape)

        helper((2, 3, 1), (2, 3, 4), (2, 1, 4))
        helper((2, 1, 1), (2, 3, 4), (1, 3, 4))
        helper((1, 1, 1), (1, 1, 4), (2, 3, 1))
        helper([], (1, 1, 4), (2, 3, 1))
        helper([], (2, 3, 4), [])

    # Test normal
    def test_normal(self):
        def helper(shape, mean=0.0, std=1.0):
            mps_out = torch.normal(mean, std, shape, device='mps')

            mean_array = np.ones(shape)
            mean_array *= mean
            cpu_mean_tensor = torch.tensor(mean_array, device='cpu', dtype=torch.float, requires_grad=False)
            mean_tensor = cpu_mean_tensor.detach().clone().to('mps')

            std_array = np.ones(shape)
            std_array *= std
            cpu_std_tensor = torch.tensor(std_array, device='cpu', dtype=torch.float, requires_grad=False)
            std_tensor = cpu_std_tensor.detach().clone().to('mps')

            # test out
            mps_out = torch.zeros(shape, device='mps')
            torch.normal(mean_tensor, std, out=mps_out)

            mps_out = torch.zeros(shape, device='mps')
            torch.normal(mean, std_tensor, out=mps_out)

            mps_out = torch.zeros(shape, device='mps')
            torch.normal(mean_tensor, std_tensor, out=mps_out)

            # test without out
            mps_out = torch.normal(mean_tensor, std)
            self.assertEqual(mps_out.size(), mean_tensor.size())

            mps_out = torch.normal(mean, std_tensor)
            self.assertEqual(mps_out.size(), std_tensor.size())

            inferred_shape = torch.broadcast_shapes(mean_tensor.size(), std_tensor.size())
            mps_out = torch.normal(mean_tensor, std_tensor)
            self.assertEqual(mps_out.size(), inferred_shape)

        helper((2, 3, 4, 5, 6))
        helper((100, 100), 2.5, 1.2)

    def test_bernoulli(self):
        def helper(shape, prob=0.5):
            prob_array = np.ones(shape)
            prob_array *= prob
            cpu_prob_tensor = torch.tensor(prob_array, device='cpu', dtype=torch.float, requires_grad=False)
            prob_tensor = cpu_prob_tensor.detach().clone().to('mps')

            mps_out = torch.bernoulli(prob_tensor)
            # We can't check reliably the mean and std.
            # Just make sure we don't return constant values
            self.assertNotEqual(mps_out.to('cpu').mean(), 0.)
            self.assertNotEqual(mps_out.to('cpu').std() ** 2, 0.)

            mps_out = torch.zeros(shape, device='mps')
            mps_out = torch.bernoulli(mps_out, prob)

            self.assertNotEqual(mps_out.to('cpu').mean(), 0.)
            self.assertNotEqual(mps_out.to('cpu').std(), 0.)

        helper((100, 100), 0.50)
        helper((100, 100), 0.76)
        helper((100, 100), 0.23)

    # Test random_.to and random_.from
    def test_random(self):
        def helper(shape, low, high, dtype=torch.int32):

            mps_out = torch.randint(low, high, shape, dtype=dtype, device='mps')

            # We can't check reliably the mean and std.
            # Just make sure we don't return constant values
            self.assertNotEqual(mps_out.to('cpu').float().mean(), 0.)
            self.assertNotEqual(mps_out.to('cpu').float().std(), 0.)

        helper([100, 100], 0, 10)
        helper([100, 100], 23, 89)
        helper([100, 100], 23, 89, dtype=torch.float32)
        helper([100, 100], 23, 89, dtype=torch.int64)
        helper([100, 100], 0, 2, dtype=torch.bool)

    # Test exponential
    def test_exponential(self):
        def helper(shape, lamda, dtype=torch.float32):

            mps_out = torch.zeros(shape, device='mps', dtype=dtype)
            mps_out.exponential_(lamda)

            print(mps_out.to('cpu').float().mean(), 1 / lamda)
            print(mps_out.to('cpu').float().std() ** 2, 1 / (lamda**2))

        for dtype in [torch.float32, torch.float16]:
            helper([100, 100], 2, dtype)
            helper([100, 100], 1, dtype)
            helper([100, 100], 3, dtype)
            helper([100, 100], 0.5, dtype)

    def test_exponential_1(self):
        rate = torch.randn(5, 5).abs().requires_grad_()
        rate_1d = torch.randn(1).abs().requires_grad_()
        self.assertEqual(Exponential(rate).sample().size(), (5, 5))
        self.assertEqual(Exponential(rate).sample((7,)).size(), (7, 5, 5))
        self.assertEqual(Exponential(rate_1d).sample((1,)).size(), (1, 1))
        self.assertEqual(Exponential(rate_1d).sample().size(), (1,))
        self.assertEqual(Exponential(0.2).sample((1,)).size(), (1,))
        self.assertEqual(Exponential(50.0).sample((1,)).size(), (1,))

    # Test add
    def test_add_binary_op(self):
        def helper(shape, alpha):
            for dtype in [torch.float16, torch.float32]:
                cpu_x = torch.randn(shape, device='cpu', dtype=dtype, requires_grad=False)
                mps_x = cpu_x.detach().clone().to('mps')

                cpu_y = torch.randn(shape, device='cpu', dtype=dtype, requires_grad=False)
                mps_y = cpu_y.detach().clone().to('mps')

                cpu_out = torch.add(cpu_x, cpu_y, alpha=alpha)
                mps_out = torch.add(mps_x, mps_y, alpha=alpha)
                # fp16 isn't accurate when alpha is passed
                # TODO: remove or fix 'tol' when we fix problems with fp16
                tol = 1e-3 if dtype is torch.float16 else None
                self.assertEqual(mps_out, cpu_out, rtol=tol, atol=tol)
                # create a scalar tensor
                cpu_s = torch.tensor(2.3, device='cpu', dtype=dtype, requires_grad=False)
                mps_s = cpu_s.detach().clone().to('mps')
                # primary tensor is scalar
                self.assertEqual(torch.add(cpu_s, cpu_y), torch.add(mps_s, mps_y))
                # secondary tensor is scalar
                self.assertEqual(torch.add(cpu_x, cpu_s), torch.add(mps_x, mps_s))

        helper((2, 8, 4, 5), 1.0)
        helper((2, 8, 4, 5), 0.0)
        helper((2, 8, 4, 5), 0.1)
        helper((2, 8, 3, 5), 0.1)
        helper((2, 8, 3, 5), 0.2)

    # Test add
    def test_add_scalars(self):
        def helper(alpha):
            for dtype in [torch.float16, torch.float32]:
                cpu_x = torch.tensor(2.3, device='cpu', dtype=dtype, requires_grad=False)
                x = cpu_x.detach().clone().to('mps')

                cpu_y = torch.tensor(3.4, device='cpu', dtype=dtype, requires_grad=False)
                y = cpu_y.detach().clone().to('mps')

                cpu_out = torch.add(cpu_x, cpu_y, alpha=alpha)
                out = torch.add(x, y, alpha=alpha)
                # fp16 isn't accurate when alpha is passed
                tol = 1e-3 if dtype is torch.float16 else None
                self.assertEqual(out, cpu_out, rtol=tol, atol=tol)

        helper(1.0)
        helper(0.0)
        helper(0.1)
        helper(0.2)

        # Test int32 tensor + int64 scalar add
        # see https://github.com/pytorch/pytorch/issues/79835#issuecomment-1164984534
        x = torch.ones(4, dtype=torch.int32, device='mps')
        self.assertEqual(x + 1, torch.full((4,), 2, dtype=torch.int32, device='mps'))
        self.assertTrue(torch.equal(x + 1.5, torch.full((4,), 2.5, device='mps')))

    def test_types_binary_op(self):
        # Float * Bool
        cpu_x = torch.arange(5, dtype=torch.float32, device="cpu") * torch.tensor([True, False, True, False, True], device="cpu")
        mps_x = torch.arange(5, dtype=torch.float32, device="mps") * torch.tensor([True, False, True, False, True], device="mps")
        self.assertEqual(cpu_x, mps_x)
        # Float * Int64
        cpu_y = torch.arange(5, dtype=torch.float32, device="cpu") * torch.tensor([1, 0, 1, 0, 1], device="cpu")
        mps_y = torch.arange(5, dtype=torch.float32, device="mps") * torch.tensor([1, 0, 1, 0, 1], device="mps")
        self.assertEqual(cpu_y, mps_y)

    def test_unary_ops(self):
        def helper(shape, op):
            for dtypef in [torch.float32]:
                cpu_x = torch.randn(shape, device='cpu', dtype=dtypef, requires_grad=False)
                mps_x = cpu_x.detach().clone().to('mps')
                self.assertEqual(op(cpu_x), op(mps_x))

            for dtypei in [torch.int32, torch.int16]:
                cpu_x = torch.randint(0, 1000, shape, device='cpu', dtype=dtypei, requires_grad=False)
                mps_x = cpu_x.to('mps')
                self.assertEqual(op(cpu_x), op(mps_x), rtol=1e-4, atol=1e-4)

        helper((2, 8, 4, 5), torch.exp)
        helper((2, 8, 3, 5), torch.exp2)
        helper((2, 8, 3, 5), torch.log)
        helper((2, 8, 3, 5), torch.cos)

    def test_atan2(self):
        def helper(shape):
            input_cpu = torch.randn(shape)
            input_mps = input_cpu.detach().clone().to("mps")

            other_cpu = torch.randn(shape)
            other_mps = other_cpu.detach().clone().to("mps")

            atan2_cpu = torch.atan2(input_cpu, other_cpu)
            atan2_mps = torch.atan2(input_mps, other_mps)

            self.assertEqual(atan2_cpu, atan2_mps.to("cpu"))

        helper(4)
        helper(10000)
        helper((10000, 40))


class TestNNMPS(NNTestCase):

    def _create_basic_net(self):
        class Layer(nn.Module):
            def __init__(self):
                super(Layer, self).__init__()
                self.layer_dummy_param = Parameter(torch.empty(3, 5))
                self.register_buffer('layer_dummy_buf', torch.zeros(1, 3, 3, 7))

        class Net(nn.Module):
            def __init__(self):
                super(Net, self).__init__()
                self.l1 = Layer()
                self.dummy_param = Parameter(torch.empty(3, 5))
                self.register_buffer('dummy_buf', torch.zeros(7, 3, 3, 1))

        l = Layer()
        n = Net()
        s = nn.Sequential(n, n)

        return l, n, s

    def test_requires_grad_(self):
        m = self._create_basic_net()[-1]
        assert len(list(m.buffers())) > 0, 'invalid test'
        assert all(not b.requires_grad for b in m.buffers()) > 0, 'invalid test'
        assert len(list(m.parameters())) > 0, 'invalid test'
        assert all(p.requires_grad for p in m.parameters()) > 0, 'invalid test'
        for requires_grad in (False, True):
            self.assertIs(m.requires_grad_(requires_grad), m)
            for p in m.parameters():
                self.assertEqual(p.requires_grad, requires_grad)
            for b in m.buffers():
                self.assertFalse(b.requires_grad)

    def test_module_backcompat(self):
        from torch.serialization import SourceChangeWarning
        path = download_file('https://download.pytorch.org/test_data/linear.pt')
        with warnings.catch_warnings():
            warnings.simplefilter('ignore', SourceChangeWarning)
            m = torch.load(path)
        input = torch.randn(2, 3, dtype=torch.float)
        self.assertEqual(m(input).size(), (2, 5))

    def test_conv_backcompat(self):
        from torch.serialization import SourceChangeWarning
        # This file was generated by running on PyTorch 1.0.1 on Python 2:
        #
        #     import torch
        #     from torch import nn
        #     m = nn.Conv2d(1, 1, 1)
        #     torch.save(m, 'legacy_conv2d.pt')
        #
        # NB: This Pickle also contains some Unicode data!
        path = download_file('https://download.pytorch.org/test_data/legacy_conv2d.pt')
        with warnings.catch_warnings():
            warnings.simplefilter('ignore', SourceChangeWarning)
            m = torch.load(path, encoding='utf-8')
        input = torch.randn((1, 1, 1, 1), dtype=torch.float)
        self.assertEqual(m(input).size(), (1, 1, 1, 1))

    def test_conv_expand(self):
        device = 'mps'
        input_ = torch.rand(2, 3, 16, 16, device=device)
        kernel = torch.rand(1, 1, 3, 11, device=device)
        tmp_kernel = kernel.expand(-1, 3, -1, -1)
        output = F.conv2d(input_, tmp_kernel, groups=1, padding=0, stride=1)

    # The test should not crash
    def test_permute(self):
        X = torch.randn(5, 5).to('mps')
        torch.log(X)
        X = X.permute(1, 0)
        torch.log(X)

    # Printing of non_contiguous should not crash
    def test_print_non_contiguous(self):
        print(torch.ones(100, 100, device='mps').nonzero())
        print(torch.ones(100, 100, device='mps').nonzero().contiguous())

    def test_zero_grad(self):
        i = torch.randn(2, 5, requires_grad=True)
        module = nn.Linear(5, 5)
        for p in module.parameters():
            p.requires_grad = False
        module.zero_grad()

        module.weight.requires_grad = True
        module.zero_grad()
        self.assertIsNone(module.weight.grad)  # uninitialized grad

        module(i).sum().backward()
        self.assertIsNotNone(module.weight.grad)
        self.assertGreater(module.weight.grad.data.abs().sum(), 0)
        module.zero_grad()
        self.assertEqual(module.weight.grad.data, module.weight.data.clone().zero_())

        module.bias.requires_grad = True
        module.zero_grad()
        self.assertIsNotNone(module.weight.grad)
        self.assertIsNone(module.bias.grad)
        module(i).sum().backward()
        self.assertIsNotNone(module.weight.grad)
        self.assertIsNotNone(module.bias.grad)
        self.assertGreater(module.weight.grad.data.abs().sum(), 0)
        self.assertGreater(module.bias.grad.data.abs().sum(), 0)
        module.zero_grad()
        self.assertEqual(module.weight.grad.data, module.weight.data.clone().zero_())
        self.assertEqual(module.bias.grad.data, module.bias.data.clone().zero_())

        # Force set to None.
        module.zero_grad(set_to_none=True)
        self.assertIsNone(module.weight.grad)

    def test_no_grad(self):
        for dtype in [torch.bfloat16, torch.float, torch.double]:
            module = nn.Conv2d(2, 5, kernel_size=3, padding=1).to(dtype)
            input = torch.randn(1, 2, 10, 10).to(dtype)
            x = input
            y = input.clone()

            output = module(x)
            self.assertTrue(output.requires_grad)
            output.backward(torch.ones(1, 5, 10, 10))

            with torch.no_grad():
                output2 = module(y)
                self.assertFalse(output2.requires_grad)
                self.assertRaises(RuntimeError, lambda: output2.backward(torch.ones(1, 5, 10, 10)))

    def test_invalid_conv1d(self):
        for dtype in [torch.bfloat16, torch.float, torch.double]:
            module = nn.Conv1d(in_channels=3, out_channels=33, kernel_size=10, stride=1, bias=True).to(dtype)
            input = torch.randn(1, 3, 4).to(dtype)
            with self.assertRaisesRegex(RuntimeError,
                                        r'Calculated padded input size per channel: \(4\). ' +
                                        r'Kernel size: \(10\). Kernel size can\'t be greater than actual input size'):
                module(input)

            # Negative stride check
            module = nn.Conv1d(in_channels=3, out_channels=6, kernel_size=3, stride=-1, bias=True).to(dtype)
            input = torch.randn(1, 3, 4).to(dtype)
            with self.assertRaisesRegex(RuntimeError, 'non-positive stride is not supported'):
                module(input)

    def test_conv2d_discontiguous_weight(self):
        # Test for https://github.com/pytorch/pytorch/issues/55781
        x = torch.ones(64, 16, 16, 16)
        weight = torch.arange(0, 1.0, 1 / 2.0 ** 10).reshape(32, 16, 1, 2)[:, :, :, ::2]
        self.assertFalse(weight.is_contiguous())
        y = torch.nn.functional.conv2d(x, weight, None)
        if torch.backends.mkldnn.is_available():
            # Disable MKLDNN explicitly, so that either NNPACK or THCNN will be used
            with torch.backends.mkldnn.flags(enabled=False):
                y_ = torch.nn.functional.conv2d(x, weight, None)
                self.assertEqual(y, y_)
        self.assertEqual(y.sum(), 4186112.)

    def test_invalid_conv2d(self):
        for dtype in [torch.bfloat16, torch.float, torch.double]:
            module = torch.nn.Conv2d(1, 1, kernel_size=3, dilation=2, stride=2).to(dtype)
            input = torch.empty(1, 1, 4, 4).to(dtype)
            self.assertRaises(RuntimeError, lambda: module(input))

            module = nn.Conv2d(in_channels=3, out_channels=33, kernel_size=10, stride=1, bias=True)
            input = torch.randn(1, 3, 1, 1)
            with self.assertRaisesRegex(RuntimeError,
                                        r'Calculated padded input size per channel: \(1 x 1\). ' +
                                        r'Kernel size: \(10 x 10\). Kernel size can\'t be greater than actual input size'):
                module(input)

            # Negative stride check
            module = nn.Conv2d(in_channels=3, out_channels=6, kernel_size=4, stride=-1, bias=True).to(dtype)
            input = torch.randn(1, 3, 4, 4).to(dtype)
            with self.assertRaisesRegex(RuntimeError, 'non-positive stride is not supported'):
                module(input)

            # Zero stride check
            module = nn.Conv2d(in_channels=3, out_channels=6, kernel_size=4, stride=0, bias=True).to(dtype)
            input = torch.randn(1, 3, 4, 4).to(dtype)
            with self.assertRaisesRegex(RuntimeError, 'non-positive stride is not supported'):
                module(input)

    def test_conv2d_valid_padding(self, device='mps'):
        # Test F.conv2d padding='valid' is the same as no padding
        x = torch.rand(1, 1, 1, 10, device=device).to(torch.float)
        y = torch.rand(1, 1, 1, 4, device=device).to(torch.float)

        expect = F.conv2d(x, y)
        actual = F.conv2d(x, y, padding='valid')
        self.assertEqual(expect.to('cpu'), actual.to('cpu'))

    def test_gemm_permute_transpose(self):
        batch_size = 32
        n = 20
        hidden = 768
        num_attention_heads = 12
        attention_head_size = hidden // num_attention_heads

        def transpose_for_scores(x: torch.Tensor) -> torch.Tensor:
            new_x_shape = x.size()[:-1] + (num_attention_heads, attention_head_size)
            x = x.view(new_x_shape)
            return x.permute(0, 2, 1, 3)

        def attention2(key, *, workaround=False, device):
            key = transpose_for_scores(key)
            res = key.transpose(-1, -2)
            return res

        A = torch.randn(batch_size, n, hidden)
        A_mps = A.detach().clone().to("mps")

        r1 = attention2(A, device="cpu")
        r2 = attention2(A_mps, device="mps")

        r2_cpu = r2.to("cpu")
        self.assertEqual(r1, r2_cpu)

    # def test_conv2d_same_padding(self, device='mps'):
        # x = torch.rand(1, 1, 10, 11, device=device)
        # y = torch.rand(1, 1, 4, 5, device=device)
        # expect = F.conv2d(x, y, padding=(2, 2))[..., 1:, :]
        # actual = F.conv2d(x, y, padding='same')
        # self.assertEqual(expect.to('cpu'), actual.to('cpu'))

        # # With dilation
        # y = torch.rand(1, 1, 3, 4, device=device)
        # expect = F.conv2d(x, y, padding=(2, 3), dilation=2)
        # actual = F.conv2d(x, y, padding='same', dilation=2)
        # self.assertEqual(expect, actual)

        # # Dilation with asymmetric padding
        # y = torch.rand(1, 1, 4, 4, device=device)
        # expect = F.conv2d(x, y, padding=5, dilation=3)[..., 1:, 1:]
        # actual = F.conv2d(x, y, padding='same', dilation=3)
        # self.assertEqual(expect, actual)


class TestConstantPadNd(TestCase):
    def test_preserves_memory_format(self):
        nchw_tensor = torch.rand((1, 2, 5, 3))
        nchw_padded = torch.constant_pad_nd(nchw_tensor, [1, 2], 0.5)
        self.assertTrue(nchw_padded.is_contiguous(memory_format=torch.contiguous_format))

        nhwc_tensor = nchw_tensor.contiguous(memory_format=torch.channels_last)
        nhwc_padded = torch.constant_pad_nd(nhwc_tensor, [1, 2], 0.5)
        self.assertTrue(nhwc_padded.is_contiguous(memory_format=torch.channels_last))


class TestLinalgMPS(TestCase):
    def _test_addmm_addmv(self, f, t, m, v, *, alpha=None, beta=None, transpose_out=False):
        dtype = t.dtype
        numpy_dtype = dtype
        alpha = 1.2 if alpha is None else alpha
        beta = 0.8 if beta is None else beta
        res1 = f(t, m, v, alpha=alpha, beta=beta)
        res2 = torch.full_like(res1, math.nan)
        if transpose_out:
            res2 = res2.t().clone(memory_format=torch.contiguous_format).t()
        f(t, m, v, alpha=alpha, beta=beta, out=res2)
        res3 = alpha * (m.to(numpy_dtype).cpu().numpy() @ v.to(numpy_dtype).cpu().numpy())
        if beta != 0:
            res3 += (torch.mul(t, beta)).to(numpy_dtype).cpu().numpy()
        res3 = torch.from_numpy(res3).to(dtype)
        self.assertEqual(res1, res2)
        self.assertEqual(res1, res3)

    def test_addmm(self, device="mps", dtype=torch.float32):
        M = torch.randn(10, 25, device=device).to(dtype)
        m1 = torch.randn(10, 50, device=device).to(dtype)
        m2 = torch.randn(50, 25, device=device).to(dtype)
        self._test_addmm_addmv(torch.addmm, M, m1, m2)

        # Test beta=0, M=nan
        M = torch.full((10, 25), math.nan, device=device).to(dtype)
        m1 = torch.randn(10, 50, device=device).to(dtype)
        m2 = torch.randn(50, 25, device=device).to(dtype)
        self._test_addmm_addmv(torch.addmm, M, m1, m2, beta=0)

        # Test transpose
        for t1, t2, t3, t4 in itertools.product([True, False], repeat=4):
            def maybe_transpose(cond, m):
                if not cond:
                    return m
                return m.t().clone(memory_format=torch.contiguous_format).t()

        M = maybe_transpose(t1, torch.randn(10, 25, device=device).to(dtype))
        m1 = maybe_transpose(t2, torch.randn(10, 50, device=device).to(dtype))
        m2 = maybe_transpose(t3, torch.randn(50, 25, device=device).to(dtype))
        self._test_addmm_addmv(torch.addmm, M, m1, m2, transpose_out=t4)


class TestRNNMPS(TestCase):
    def test_lstm_1(self, device="mps", dtype=torch.float32):

        rnn = nn.LSTM(1, 4, 2, device="cpu")
        input = torch.randn(2, 3, 1, device="cpu")
        hx = torch.zeros(2, 3, 4, device="cpu")
        cx = torch.zeros(2, 3, 4, device="cpu")

        cpu_output, _ = rnn(input, (hx, cx))

        device = torch.device("mps")
        rnn = rnn.to(device)
        input = input.to(device)
        hx = hx.to(device)
        cx = cx.to(device)
        output, _ = rnn(input, (hx, cx))
        self.assertEqual(cpu_output, output)

    @unittest.skipIf(True, "Backward of lstm returns wrong result")
    def test_lstm_2(self, device="mps", dtype=torch.float32):
        def get_results(device):
            rnn = nn.LSTM(1, 4, 1, device=device)
            inp = torch.randn(2, 3, 1, device=device, requires_grad=True)
            hx = torch.zeros(1, 3, 4, device=device)
            cx = torch.zeros(1, 3, 4, device=device)

            output, _ = rnn(inp, (hx, cx))
            output.sum().backward()

            weight_grad = rnn.weight_ih_l0.grad.clone()
            input_grad = inp.grad.clone()

            return output, weight_grad, input_grad


        cpu_output, cpu_weight_grad, cpu_input_grad = get_results("cpu")
        mps_output, mps_weight_grad, mps_input_grad = get_results("mps")

        self.assertEqual(cpu_output, mps_output)
        self.assertEqual(cpu_input_grad, mps_input_grad)
        self.assertEqual(cpu_weight_grad, mps_weight_grad)

class TestFallbackWarning(TestCase):
    # TODO: Remove once test_testing.py is running on MPS devices
    def test_no_warning_on_import(self):
        out = subprocess.check_output(
            [sys.executable, "-W", "all", "-c", "import torch"],
            stderr=subprocess.STDOUT,
            # On Windows, opening the subprocess with the default CWD makes `import torch`
            # fail, so just set CWD to this script's directory
            cwd=os.path.dirname(os.path.realpath(__file__)),).decode("utf-8")
        self.assertEquals(out, "")

    def _get_not_implemented_op(self):
        # This can be changed once we actually implement `torch.bincount`
        # Should return fn, args, kwargs, string_version
        return (torch.bincount,
                torch.tensor([4], device='mps'), {},
                "torch.bincount(torch.tensor([4, 3, 6, 3, 4], device='mps'))")

    def test_error_on_not_implemented(self):
        fn, args, kwargs, _ = self._get_not_implemented_op()

        with self.assertRaisesRegex(NotImplementedError, "not current implemented for the MPS device"):
            fn(*args, **kwargs)

    def test_warn_on_not_implemented_with_fallback(self):
        _, _, _, op = self._get_not_implemented_op()
        script = f"""
import os
# MUST happen before pytorch's import
os.environ["PYTORCH_ENABLE_MPS_FALLBACK"] = "1"
import warnings

with warnings.catch_warnings(record=True) as w:
    import torch

if len(w) > 0:
    print(w)
    exit(1)

# This should run just fine and raise warning about perf
with warnings.catch_warnings(record=True) as w:
    {op}

if len(w) != 1:
    print(w)
    exit(2)

"""
        try:
            subprocess.check_output(
                [sys.executable, '-W', 'all', '-c', script],
                stderr=subprocess.STDOUT,
                # On Windows, opening the subprocess with the default CWD makes `import torch`
                # fail, so just set CWD to this script's directory
                cwd=os.path.dirname(os.path.realpath(__file__)),)
        except subprocess.CalledProcessError as e:
            if e.returncode == 1:
                self.assertTrue(False, "There was a warning when importing torch when PYTORCH_ENABLE_MPS_FALLBACK is set." +
                                       e.output.decode("utf-8"))
            elif e.returncode == 2:
                self.assertTrue(False, "There wasn't exactly one warning when running not implemented op with "
                                f"PYTORCH_ENABLE_MPS_FALLBACK set. {e.output}")
            else:
                self.assertTrue(False, "Running a not implemented op failed even though PYTORCH_ENABLE_MPS_FALLBACK is set. " +
                                       e.output.decode("utf-8"))

class TestNoRegression(TestCase):
    def test_assert_close(self):
        a = torch.ones(1, device="mps")
        b = torch.zeros(1, device="mps")
        inf = a / b
        nan = b / b

        with self.assertRaisesRegex(AssertionError, "Tensor-likes are not close!"):
            torch.testing.assert_close(a, inf)

        with self.assertRaisesRegex(AssertionError, "Tensor-likes are not close!"):
            torch.testing.assert_close(a, nan)

    @unittest.expectedFailure
    def test_mps_compat(self):
        # If this test is successful, that means that all operations in the comparison logic are supported natively on
        # the MPS backend. Please remove this test as well as the compatibility logic in
        # torch.testing._comparison.TensorLikePair._equalize_attributes
        actual = torch.tensor(1.0, device="mps")
        expected = actual.clone()

        # We can't use assert_close or TensorLikePair.compare() directly, since that would hit the compatibility logic
        # in torch.testing._comparison.TensorLikePair._equalize_attributes that we want to circumvent here
        pair = TensorLikePair(actual, expected)
        pair._compare_values(actual, expected)

    def test_double_error(self):
        with self.assertRaisesRegex(TypeError, "the MPS framework doesn't support float64"):
            a = torch.ones(2, dtype=torch.float64, device="mps")

        a = torch.ones(2, device="mps")
        with self.assertRaisesRegex(TypeError, "the MPS framework doesn't support float64"):
            a = a.double()

    def test_legacy_constructor(self):
        a = torch.ones(2, device="mps")

        b = a.new(1)

    def test_serialization_map_location(self):

        # Ensures that cpu Tensor can be loaded on mps
        with tempfile.NamedTemporaryFile() as f:
            x = torch.rand(2)
            torch.save(x, f)

            f.seek(0)
            x2 = torch.load(f, map_location="mps")

            self.assertEqual(x, x2)
            self.assertEqual(x2.device.type, "mps")

        # Ensures that mps Tensors can be loaded on mps
        with tempfile.NamedTemporaryFile() as f:
            x = torch.rand(2, device="mps")
            torch.save(x, f)

            f.seek(0)
            x2 = torch.load(f)

            self.assertEqual(x, x2)
            self.assertEqual(x2.device.type, "mps")

        # Ensures that mps Tensors can be loaded on cpu
        with tempfile.NamedTemporaryFile() as f:
            x = torch.rand(2, device="mps")
            torch.save(x, f)

            f.seek(0)
            x2 = torch.load(f, map_location="cpu")

            self.assertEqual(x, x2)
            self.assertEqual(x2.device.type, "cpu")




if __name__ == "__main__":
    run_tests()<|MERGE_RESOLUTION|>--- conflicted
+++ resolved
@@ -3820,7 +3820,6 @@
 
         helper((2, 8, 4, 5))
 
-<<<<<<< HEAD
     # Test index add
     def test_index_add(self):
         def helper(shape, dim, index, source_shape, alpha, idx_dtype=torch.int32):
@@ -3846,7 +3845,7 @@
         # test result dim=1
         helper((2,), 0, [1], (1,), 6)
         helper(2, 0, 1, 1, 6)
-=======
+
     # Test flip
     def test_flip(self):
         def helper(shape, dims):
@@ -3868,7 +3867,6 @@
         helper((1,), (0,))
         # input.numel() == 0
         helper((0,), (0,))
->>>>>>> 0922cc02
 
     # Test index select
     def test_index_select(self):
