--- conflicted
+++ resolved
@@ -147,6 +147,8 @@
             dtype=dtype, layout=layout, requires_grad=requires_grad,
             device=device,
         )
+
+        r.sym_shape = sym_shape
         return r
 
     __torch_function__ = _disabled_torch_function_impl
@@ -159,8 +161,6 @@
         if func_overload in meta_funcs:
             return meta_funcs[func_overload](*args, **kwargs)
 
-<<<<<<< HEAD
-=======
         if func_overload == torch.ops.aten.sym_size.default:
             self = args[0]
             return self.sym_shape
@@ -173,7 +173,6 @@
             self = args[0]
             return len(self.sym_shape)
 
->>>>>>> 135af0fe
         if func_overload == torch.ops.aten.new_empty.default:
             self = args[0]
             shape = args[1]
@@ -307,8 +306,6 @@
         self.assertTrue(str(expand_x.shape[1]), str(x.shape[0]))
         self.assertTrue(str(expand_x.shape[1]), str(result.shape[0]))
 
-<<<<<<< HEAD
-=======
     @skipIfNoSympy
     def test_aten_ops(self):
 
@@ -320,7 +317,6 @@
         x = create_symbolic_tensor("x", torch.randn(5, 4, 3), shape_env)
         torch.ops.aten.expand.SymInt(x, [x.shape[0], x.shape[1], x.shape[2]])
 
->>>>>>> 135af0fe
     def test_fx_trace_intlist(self):
         class CustomModule(torch.nn.Module):
             def forward(self, x):
@@ -334,8 +330,6 @@
         torch.fx.symbolic_trace(m)
 
 
-<<<<<<< HEAD
-=======
     @skipIfNoSympy
     def test_meta_symint(self):
         shape_env = ShapeEnv()
@@ -344,6 +338,5 @@
         self.assertIsInstance(r.shape[0], CPP_SYMINT_CLASS)
 
 
->>>>>>> 135af0fe
 if __name__ == '__main__':
     run_tests()